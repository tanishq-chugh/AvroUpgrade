<<<<<<< HEAD
Apache Avro 1.8.2
Copyright 2020 Apache Software Foundation. All Rights Reserved.



Components: 

Apache Ant 1.10.0 : Apache License 2.0
Apache Ant 1.5 : Apache License 1.1
Apache Avro 1.8.2 : Apache License 2.0
Apache Avro 1.8.2.7.0.3.0-79 : Apache License 2.0
Apache Avro 20170720-snapshot-21b36989 : Apache License 2.0
Apache Avro release-1.8.1-rc0 : Apache License 2.0
Apache Avro release-1.8.2-rc1 : Apache License 2.0
Apache Avro Compiler 1.8.2 : Apache License 2.0
Apache Avro Compiler 1.8.2.7.0.3.0-79 : Apache License 2.0
Apache Avro IPC 1.8.2 : Apache License 2.0
Apache Avro IPC 1.8.2.7.0.3.0-79 : Apache License 2.0
Apache Avro Mapred API 1.8.2 : Apache License 2.0
Apache Avro Mapred API 1.8.2.7.0.3.0-79 : Apache License 2.0
Apache Avro Maven Plugin 1.8.2 : Apache License 2.0
Apache Avro Maven Plugin 1.8.2.7.0.3.0-79 : Apache License 2.0
Apache Avro Maven Service Archetype 1.8.2-cdh6.0.0-beta1 : Apache License 2.0
Apache Avro Protobuf Compatibility 1.8.2 : Apache License 2.0
Apache Avro Protobuf Compatibility 1.8.2.7.0.3.0-79 : Apache License 2.0
Apache Avro Thrift Compatibility 1.8.2 : Apache License 2.0
Apache Avro Thrift Compatibility 1.8.2-cdh6.0.0-beta1 : Apache License 2.0
Apache Avro Tools 1.8.2 : Apache License 2.0
Apache Avro Tools 1.8.2.7.0.3.0-79 : Apache License 2.0
Apache Commons BeanUtils 1.9.4 : Apache License 2.0
Apache Commons CLI 1.0 : Apache License 1.1
Apache Commons CLI 1.2 : Apache License 2.0
Apache Commons CLI 1.4 : Apache License 2.0
Apache Commons Codec 1.9 : Apache License 2.0
Apache Commons Collections 3.2.2 : Apache License 2.0
Apache Commons Compress 1.4.1 : Apache License 2.0
Apache Commons Configuration 2.1.1 : Apache License 2.0
Apache Commons Lang 2.4 : Apache License 2.0
Apache Commons Lang 2.6 : Apache License 2.0
Apache Commons Lang 3.8 : Apache License 2.0
Apache Commons Lang 3.8.1 : Apache License 2.0
Apache Commons Logging 1.0.4 : Apache License 2.0
Apache Commons Logging 1.1.2 : Apache License 2.0
Apache Commons Logging 1.1.3 : Apache License 2.0
Apache Commons Logging 1.2 : Apache License 2.0
Apache Commons Math 3.1.1 : Apache License 2.0
Apache Commons Net 3.6 : Apache License 2.0
Apache Hadoop Annotations 3.2.1 : Apache License 2.0
Apache Hadoop Auth 3.1.2 : Apache License 2.0
Apache Hadoop HDFS Client 3.1.1.7.0.3.0-79 : Apache License 2.0
Apache Hadoop Mini-Cluster 2.9.1 : Apache License 2.0
Apache HttpClient 2.0.2 : Apache License 2.0
Apache HttpClient 4.4.1 : Apache License 2.0
Apache HttpClient 4.5.6 : Apache License 2.0
Apache HttpComponents Core 4.0.1 : Apache License 2.0
Apache HttpComponents Core 4.4.1 : Apache License 2.0
Apache HttpComponents Core 4.4.10 : Apache License 2.0
Apache Impala v0.6refresh : Apache License 2.0
Apache Karaf :: HTTP :: Core 4.3.0.RC1 : Apache License 2.0
Apache log4net 1.2.10 : Apache License 2.0
Apache Lucene 2.9.0 : Apache License 2.0
Apache Maven 2.0.11 : Apache License 2.0
Apache Thrift 0.9.3 : Apache License 2.0
Apache Velocity 1.7 : Apache License 2.0
Apache XML Commons 1.0.b2 : Apache License 1.1
ASM 5.0.4 : BSD 3-clause "New" or "Revised" License
ASM based accessors helper used by json-smart 1.2 : Apache License 2.0
avro 1.7.6 : Apache License 2.0
avro (Ruby Gem) 1.8.2 : Apache License 2.0
avro-js 1.8.2 : Apache License 2.0
Castle Project 3.2.0 : Apache License 2.0
Checker Qual 2.8.1 : MIT License
classworlds 1.1 : Plexus Classworlds License
com.machinepublishers:jbrowserdriver 1.1.1 : Apache License 2.0
Commons IO 2.5 : Apache License 2.0
Commons IO 2.6 : Apache License 2.0
Curator Client 4.2.0 : Apache License 2.0
Curator Framework 4.2.0 : Apache License 2.0
Curator Recipes 4.2.0 : Apache License 2.0
Data Mapper for Jackson 1.9.13-cloudera.1 : Apache License 2.0
Default Plexus Container 1.0-alpha-9-stable-1 : Apache License 2.0
Doxia Sitetools 1.0 : Apache License 2.0
EasyMock 3.4 : Apache License 2.0
FindBugs jsr305 3.0.0 : Apache License 2.0
google-gson 2.2.4 : Apache License 2.0
Guava: Google Core Libraries for Java 28.1-jre : Apache License 2.0
hadoop-common 3.1.1.7.0.3.0-79 : Apache License 2.0
hadoop-common 3.2.1-talend : Apache License 2.0
hadoop-mapreduce-client-common 3.1.1.7.0.3.0-79 : Apache License 2.0
hadoop-mapreduce-client-core 3.0.0-cdh6.3.3 : Apache License 2.0
hadoop-mapreduce-client-core 3.1.1.7.0.3.0-79 : Apache License 2.0
hadoop-yarn-client 3.1.1.7.0.3.0-79 : Apache License 2.0
hadoop-yarn-common 3.1.1.7.0.3.0-79 : Apache License 2.0
Hamcrest 1.3 : BSD 3-clause "New" or "Revised" License
hawtio-app 2.0.0.fuse-sb2-760022-redhat-00001 : Apache License 2.0
htrace-core 4.1.0-incubating : Apache License 2.0
J2ObjC Annotations 1.3 : Apache License 2.0
jackson-annotations 2.9.10.redhat-00002 : Apache License 2.0
jackson-annotations 2.9.4 : Apache License 2.0
jackson-core 1.9.13 : Apache License 2.0
jackson-core 2.9.10 : Apache License 2.0
jackson-databind 2.9.10.4 : Apache License 2.0
Jackson-JAXRS-base 2.8.11 : Apache License 2.0
Jackson-JAXRS-base 2.9.10 : Apache License 2.0
jackson-jaxrs-json-provider 2.9.10 : Apache License 2.0
jackson-module-jaxb-annotations 2.9.10 : Apache License 2.0
Java Architecture for XML Binding 2.2.11 : Common Development and Distribution License 1.1
Java Architecture for XML Binding 2.2.12-b140109.1041 : Common Development and Distribution License 1.1
Java Servlet API 2.1 : Common Development and Distribution License 1.0
Java Servlet API 3.1-b09 : Common Development and Distribution License 1.1
Java Servlet API 3.1.0 : Common Development and Distribution License 1.1
Java-WebSocket v1.4.0 : MIT License
JavaBeans Activation Framework 1.2.0 : Common Development and Distribution License 1.0
JavaBeans Activation Framework API jar 1.2.0 : Common Development and Distribution License 1.1
JCIP Annotations under Apache License 1.0-1 : Apache License 2.0
JCIP Annotations under Apache License 1.3.9-1 : Apache License 2.0
JDOM 1.0 : Jdom License
Jersey 1.19 : Common Development and Distribution License 1.1
jersey-servlet 1.19 : Common Development and Distribution License 1.1
Jetty :: Servlet Handling 9.3.20.v20170531 : Apache License 2.0
Jetty :: Servlet Handling 9.4.26.v20200117 : (Apache License 2.0 AND Eclipse Public License 1.0)
Jetty: Java based HTTP/1.x, HTTP/2, Servlet, WebSocket Server 9.3.20.v20170531 : Apache License 2.0
Jetty: Java based HTTP/1.x, HTTP/2, Servlet, WebSocket Server 9.4.26 : (Apache License 2.0 OR Eclipse Public License 1.0)
Joda Time 2.9.9 : Apache License 2.0
JOpt Simple 5.0.3 : MIT License
jQuery 3.4.1 : MIT License
jQuery Unknown : MIT License
jQuery UI 1.12.1 : MIT License
json-smart-v1 2.3 : Apache License 2.0
Json.NET 3.5.8 : MIT License
jsr311-api 1.1.1 : Common Development and Distribution License 1.0
jsr311-api 1.8 : Common Development and Distribution License 1.0
JTidy 4aug2000r7-dev : JTidy License
JUnit 4.12 : Common Public License 1.0
Kerb Simple Kdc 1.1.1 : Apache License 2.0
Kerby ASN1 Project 1.1.0 : Apache License 2.0
Kerby ASN1 Project 1.1.1 : Apache License 2.0
Kerby Config 1.1.1 : Apache License 2.0
Kerby PKIX Project 1.1.0 : Apache License 2.0
Kerby PKIX Project 1.1.1 : Apache License 2.0
Kerby Util 1.1.0 : Apache License 2.0
Kerby Util 1.1.1 : Apache License 2.0
Kerby XDR Project 1.1.0 : Apache License 2.0
Kerby XDR Project 1.1.1 : Apache License 2.0
Kerby-kerb Admin 1.1.1 : Apache License 2.0
Kerby-kerb Client 1.1.1 : Apache License 2.0
Kerby-kerb Common 1.1.1 : Apache License 2.0
Kerby-kerb core 1.1.1 : Apache License 2.0
Kerby-kerb Crypto 1.1.1 : Apache License 2.0
Kerby-kerb Identity 1.1.1 : Apache License 2.0
Kerby-kerb Server 1.1.1 : Apache License 2.0
Kerby-kerb Util 1.1.0 : Apache License 2.0
Kerby-kerb Util 1.1.1 : Apache License 2.0
leshan - server demo 1.0.0-RC2 : (Eclipse Distribution License - v 1.0 AND Eclipse Public License 2.0)
libplexus-utils 1.5.6 : Apache License 2.0
Maven Artifact 2.0.11 : Apache License 2.0
Maven Artifact Manager 2.0.11 : Apache License 2.0
Maven Error Diagnostics 2.0.11 : Apache License 2.0
Maven Invoker 2.0.9 : Apache License 2.0
Maven Local Settings Model 2.0.11 : Apache License 2.0
Maven Model 2.0.11 : Apache License 2.0
Maven Monitor 2.0.11 : Apache License 2.0
Maven Plugin API 2.0.11 : Apache License 2.0
Maven Plugin Descriptor Model 2.0.11 : Apache License 2.0
Maven Plugin Parameter Documenter API 2.0.11 : Apache License 2.0
Maven Plugin Registry Model 2.0.11 : Apache License 2.0
Maven Plugin Testing Mechanism 1.3 : Apache License 2.0
Maven Plugin Testing Tools 1.3 : Apache License 2.0
Maven Profile Model 2.0.11 : Apache License 2.0
Maven Project 2.0.11 : Apache License 2.0
Maven Reporting API 2.0.11 : Apache License 2.0
Maven Repository Metadata Model 2.0.11 : Apache License 2.0
Maven Shared File Management API 1.2.1 : Apache License 2.0
Maven Shared I/O API 1.1 : Apache License 2.0
Maven Wagon API 1.0-beta-2 : Apache License 2.0
Maven Wagon File Provider 1.0-beta-2 : Apache License 2.0
Maven Wagon HTTP Shared Library 1.0-beta-2 : Apache License 2.0
Maven Wagon Lightweight HTTP Provider 1.0-beta-2 : Apache License 2.0
Maven Wagon SSH Common Library 1.0-beta-2 : Apache License 2.0
Maven Wagon SSH External Provider 1.0-beta-2 : Apache License 2.0
Maven Wagon SSH Provider 1.0-beta-2 : Apache License 2.0
Maven Wagon WebDav Provider 1.0-beta-2 : Apache License 2.0
Netty Project 3.10.6.Final : Apache License 2.0
Nimbus-JOSE-JWT 7.9 : Apache License 2.0
objenesis 2.2 : Apache License 2.0
OkHttp 2.7.5 : Apache License 2.0
OkIO 1.6.0 : Apache License 2.0
org.tukaani.xz 0.3 : Apache License 2.0
ParaNamer Core 2.8 : BSD 3-clause "New" or "Revised" License
php-wikimedia-avro 1.7.7 : Apache License 2.0
Plexus 2.2 : Apache License 2.0
Plexus Default Interactivity Handler 1.0-alpha-4 : Apache License 2.0
Plexus Interpolation API 1.1 : Apache License 2.0
Plexus IO Components 2.0.4 : Apache License 2.0
Protocol Buffer Java API 2.5.0 : BSD 3-clause "New" or "Revised" License
pyanttasks 1.3 : Apache License 2.0
re2j 1.1 : BSD 3-clause "New" or "Revised" License
re2j 1.2 : BSD 3-clause "New" or "Revised" License
shared-tag-library 1.7.25 : MIT License
SLF4J API Module 1.7.24 : MIT License
SLF4J API Module 1.7.25 : MIT License
slide-webdavlib 2.1 : Apache License 2.0
snappy-java 1.1.4 : Apache License 2.0
snappy-java 1.1.7.1 : Apache License 2.0
Stax2 API 3.1.4 : BSD 3-clause "New" or "Revised" License
Token provider 1.1.0 : Apache License 2.0
Token provider 1.1.1 : Apache License 2.0
Trevni Java Avro 1.8.2 : Apache License 2.0
Trevni Java Avro 1.8.2.7.0.3.0-79 : Apache License 2.0
Trevni Java Core 1.8.2 : Apache License 2.0
Trevni Java Core 1.8.2.7.0.3.0-79 : Apache License 2.0
Woodstox 5.0.3 : Apache License 2.0
XML Im-/Exporter 1.1 : BSD 3-clause "New" or "Revised" License
XZ for Java 1.0 : Public Domain
XZ for Java 1.6 : Apache License 2.0

Licenses: 

Apache License 1.1
(Apache Ant 1.5, Apache Commons CLI 1.0, Apache XML Commons 1.0.b2)

Apache Software License
=======================


Version 1.1
-----------



Copyright (c) 2000 The Apache Software Foundation. All rights reserved.

Redistribution and use in source and binary forms, with or without modification,
are permitted provided that the following conditions are met:

1. Redistributions of source code must retain the above copyright notice, this
list of conditions and the following disclaimer.

2. Redistributions in binary form must reproduce the above copyright notice, this
list of conditions and the following disclaimer in the documentation and/or other
materials provided with the distribution.

3. The end-user documentation included with the redistribution, if any, must
include the following acknowledgment:

      "This product includes software developed by the Apache Software Foundation
      (http://www.apache.org/)."

Alternately, this acknowledgment may appear in the software itself, if and
wherever such third-party acknowledgments normally appear.

4. The names "Apache" and "Apache Software Foundation" must not be used to
endorse or promote products derived from this software without prior written
permission. For written permission, please contact apache@apache.org.

5. Products derived from this software may not be called "Apache", nor may
"Apache" appear in their name, without prior written permission of the Apache
Software Foundation.

THIS SOFTWARE IS PROVIDED "AS IS" AND ANY EXPRESSED OR IMPLIED WARRANTIES,
INCLUDING, BUT NOT LIMITED TO, THE IMPLIED WARRANTIES OF MERCHANTABILITY AND
FITNESS FOR A PARTICULAR PURPOSE ARE DISCLAIMED. IN NO EVENT SHALL THE APACHE
SOFTWARE FOUNDATION OR ITS CONTRIBUTORS BE LIABLE FOR ANY DIRECT, INDIRECT,
INCIDENTAL, SPECIAL, EXEMPLARY, OR CONSEQUENTIAL DAMAGES (INCLUDING, BUT NOT
LIMITED TO, PROCUREMENT OF SUBSTITUTE GOODS OR SERVICES; LOSS OF USE, DATA, OR
PROFITS; OR BUSINESS INTERRUPTION) HOWEVER CAUSED AND ON ANY THEORY OF LIABILITY,
WHETHER IN CONTRACT, STRICT LIABILITY, OR TORT (INCLUDING NEGLIGENCE OR
OTHERWISE) ARISING IN ANY WAY OUT OF THE USE OF THIS SOFTWARE, EVEN IF ADVISED OF
THE POSSIBILITY OF SUCH DAMAGE.

--------------------------------------------------------------------------------

This software consists of voluntary contributions made by many individuals on
behalf of the Apache Software Foundation. For more information on the Apache
Software Foundation, please see <http://www.apache.org/>.

Portions of this software are based upon public domain software originally
written at the National Center for Supercomputing Applications, University of
Illinois, Urbana-Champaign.

---

Apache License 2.0
(Apache Ant 1.10.0, Apache Avro 1.8.2, Apache Avro 1.8.2.7.0.3.0-79, Apache Avro 20170720-snapshot-21b36989, Apache Avro release-1.8.1-rc0, Apache Avro release-1.8.2-rc1, Apache Avro Compiler 1.8.2, Apache Avro Compiler 1.8.2.7.0.3.0-79, Apache Avro IPC 1.8.2, Apache Avro IPC 1.8.2.7.0.3.0-79, Apache Avro Mapred API 1.8.2, Apache Avro Mapred API 1.8.2.7.0.3.0-79, Apache Avro Maven Plugin 1.8.2, Apache Avro Maven Plugin 1.8.2.7.0.3.0-79, Apache Avro Maven Service Archetype 1.8.2-cdh6.0.0-beta1, Apache Avro Protobuf Compatibility 1.8.2, Apache Avro Protobuf Compatibility 1.8.2.7.0.3.0-79, Apache Avro Thrift Compatibility 1.8.2, Apache Avro Thrift Compatibility 1.8.2-cdh6.0.0-beta1, Apache Avro Tools 1.8.2, Apache Avro Tools 1.8.2.7.0.3.0-79, Apache Commons BeanUtils 1.9.4, Apache Commons CLI 1.2, Apache Commons CLI 1.4, Apache Commons Codec 1.9, Apache Commons Collections 3.2.2, Apache Commons Compress 1.4.1, Apache Commons Configuration 2.1.1, Apache Commons Lang 2.4, Apache Commons Lang 2.6, Apache Commons Lang 3.8, Apache Commons Lang 3.8.1, Apache Commons Logging 1.0.4, Apache Commons Logging 1.1.2, Apache Commons Logging 1.1.3, Apache Commons Logging 1.2, Apache Commons Math 3.1.1, Apache Commons Net 3.6, Apache Hadoop Annotations 3.2.1, Apache Hadoop Auth 3.1.2, Apache Hadoop HDFS Client 3.1.1.7.0.3.0-79, Apache Hadoop Mini-Cluster 2.9.1, Apache HttpClient 2.0.2, Apache HttpClient 4.4.1, Apache HttpClient 4.5.6, Apache HttpComponents Core 4.0.1, Apache HttpComponents Core 4.4.1, Apache HttpComponents Core 4.4.10, Apache Impala v0.6refresh, Apache Karaf :: HTTP :: Core 4.3.0.RC1, Apache log4net 1.2.10, Apache Lucene 2.9.0, Apache Maven 2.0.11, Apache Thrift 0.9.3, Apache Velocity 1.7, ASM based accessors helper used by json-smart 1.2, avro 1.7.6, avro (Ruby Gem) 1.8.2, avro-js 1.8.2, Castle Project 3.2.0, com.machinepublishers:jbrowserdriver 1.1.1, Commons IO 2.5, Commons IO 2.6, Curator Client 4.2.0, Curator Framework 4.2.0, Curator Recipes 4.2.0, Data Mapper for Jackson 1.9.13-cloudera.1, Default Plexus Container 1.0-alpha-9-stable-1, Doxia Sitetools 1.0, EasyMock 3.4, FindBugs jsr305 3.0.0, google-gson 2.2.4, Guava: Google Core Libraries for Java 28.1-jre, hadoop-common 3.1.1.7.0.3.0-79, hadoop-common 3.2.1-talend, hadoop-mapreduce-client-common 3.1.1.7.0.3.0-79, hadoop-mapreduce-client-core 3.0.0-cdh6.3.3, hadoop-mapreduce-client-core 3.1.1.7.0.3.0-79, hadoop-yarn-client 3.1.1.7.0.3.0-79, hadoop-yarn-common 3.1.1.7.0.3.0-79, hawtio-app 2.0.0.fuse-sb2-760022-redhat-00001, htrace-core 4.1.0-incubating, J2ObjC Annotations 1.3, jackson-annotations 2.9.10.redhat-00002, jackson-annotations 2.9.4, jackson-core 1.9.13, jackson-core 2.9.10, jackson-databind 2.9.10.4, Jackson-JAXRS-base 2.8.11, Jackson-JAXRS-base 2.9.10, jackson-jaxrs-json-provider 2.9.10, jackson-module-jaxb-annotations 2.9.10, JCIP Annotations under Apache License 1.0-1, JCIP Annotations under Apache License 1.3.9-1, Jetty :: Servlet Handling 9.3.20.v20170531, Jetty :: Servlet Handling 9.4.26.v20200117, Jetty: Java based HTTP/1.x, HTTP/2, Servlet, WebSocket Server 9.3.20.v20170531, Jetty: Java based HTTP/1.x, HTTP/2, Servlet, WebSocket Server 9.4.26, Joda Time 2.9.9, json-smart-v1 2.3, Kerb Simple Kdc 1.1.1, Kerby ASN1 Project 1.1.0, Kerby ASN1 Project 1.1.1, Kerby Config 1.1.1, Kerby PKIX Project 1.1.0, Kerby PKIX Project 1.1.1, Kerby Util 1.1.0, Kerby Util 1.1.1, Kerby XDR Project 1.1.0, Kerby XDR Project 1.1.1, Kerby-kerb Admin 1.1.1, Kerby-kerb Client 1.1.1, Kerby-kerb Common 1.1.1, Kerby-kerb core 1.1.1, Kerby-kerb Crypto 1.1.1, Kerby-kerb Identity 1.1.1, Kerby-kerb Server 1.1.1, Kerby-kerb Util 1.1.0, Kerby-kerb Util 1.1.1, libplexus-utils 1.5.6, Maven Artifact 2.0.11, Maven Artifact Manager 2.0.11, Maven Error Diagnostics 2.0.11, Maven Invoker 2.0.9, Maven Local Settings Model 2.0.11, Maven Model 2.0.11, Maven Monitor 2.0.11, Maven Plugin API 2.0.11, Maven Plugin Descriptor Model 2.0.11, Maven Plugin Parameter Documenter API 2.0.11, Maven Plugin Registry Model 2.0.11, Maven Plugin Testing Mechanism 1.3, Maven Plugin Testing Tools 1.3, Maven Profile Model 2.0.11, Maven Project 2.0.11, Maven Reporting API 2.0.11, Maven Repository Metadata Model 2.0.11, Maven Shared File Management API 1.2.1, Maven Shared I/O API 1.1, Maven Wagon API 1.0-beta-2, Maven Wagon File Provider 1.0-beta-2, Maven Wagon HTTP Shared Library 1.0-beta-2, Maven Wagon Lightweight HTTP Provider 1.0-beta-2, Maven Wagon SSH Common Library 1.0-beta-2, Maven Wagon SSH External Provider 1.0-beta-2, Maven Wagon SSH Provider 1.0-beta-2, Maven Wagon WebDav Provider 1.0-beta-2, Netty Project 3.10.6.Final, Nimbus-JOSE-JWT 7.9, objenesis 2.2, OkHttp 2.7.5, OkIO 1.6.0, org.tukaani.xz 0.3, php-wikimedia-avro 1.7.7, Plexus 2.2, Plexus Default Interactivity Handler 1.0-alpha-4, Plexus Interpolation API 1.1, Plexus IO Components 2.0.4, pyanttasks 1.3, slide-webdavlib 2.1, snappy-java 1.1.4, snappy-java 1.1.7.1, Token provider 1.1.0, Token provider 1.1.1, Trevni Java Avro 1.8.2, Trevni Java Avro 1.8.2.7.0.3.0-79, Trevni Java Core 1.8.2, Trevni Java Core 1.8.2.7.0.3.0-79, Woodstox 5.0.3, XZ for Java 1.6)

Apache License
Version 2.0, January 2004
=========================


http://www.apache.org/licenses/

TERMS AND CONDITIONS FOR USE, REPRODUCTION, AND DISTRIBUTION

1. Definitions.

"License" shall mean the terms and conditions for use, reproduction, and
distribution as defined by Sections 1 through 9 of this document.

"Licensor" shall mean the copyright owner or entity authorized by the copyright
owner that is granting the License.

"Legal Entity" shall mean the union of the acting entity and all other entities
that control, are controlled by, or are under common control with that entity.
For the purposes of this definition, "control" means (i) the power, direct or
indirect, to cause the direction or management of such entity, whether by
contract or otherwise, or (ii) ownership of fifty percent (50%) or more of the
outstanding shares, or (iii) beneficial ownership of such entity.

"You" (or "Your") shall mean an individual or Legal Entity exercising permissions
granted by this License.

"Source" form shall mean the preferred form for making modifications, including
but not limited to software source code, documentation source, and configuration
files.

"Object" form shall mean any form resulting from mechanical transformation or
translation of a Source form, including but not limited to compiled object code,
generated documentation, and conversions to other media types.

"Work" shall mean the work of authorship, whether in Source or Object form, made
available under the License, as indicated by a copyright notice that is included
in or attached to the work (an example is provided in the Appendix below).

"Derivative Works" shall mean any work, whether in Source or Object form, that is
based on (or derived from) the Work and for which the editorial revisions,
annotations, elaborations, or other modifications represent, as a whole, an
original work of authorship. For the purposes of this License, Derivative Works
shall not include works that remain separable from, or merely link (or bind by
name) to the interfaces of, the Work and Derivative Works thereof.

"Contribution" shall mean any work of authorship, including the original version
of the Work and any modifications or additions to that Work or Derivative Works
thereof, that is intentionally submitted to Licensor for inclusion in the Work by
the copyright owner or by an individual or Legal Entity authorized to submit on
behalf of the copyright owner. For the purposes of this definition, "submitted"
means any form of electronic, verbal, or written communication sent to the
Licensor or its representatives, including but not limited to communication on
electronic mailing lists, source code control systems, and issue tracking systems
that are managed by, or on behalf of, the Licensor for the purpose of discussing
and improving the Work, but excluding communication that is conspicuously marked
or otherwise designated in writing by the copyright owner as "Not a
Contribution."

"Contributor" shall mean Licensor and any individual or Legal Entity on behalf of
whom a Contribution has been received by Licensor and subsequently incorporated
within the Work.

2. Grant of Copyright License. Subject to the terms and conditions of this
License, each Contributor hereby grants to You a perpetual, worldwide,
non-exclusive, no-charge, royalty-free, irrevocable copyright license to
reproduce, prepare Derivative Works of, publicly display, publicly perform,
sublicense, and distribute the Work and such Derivative Works in Source or Object
form.

3. Grant of Patent License. Subject to the terms and conditions of this License,
each Contributor hereby grants to You a perpetual, worldwide, non-exclusive,
no-charge, royalty-free, irrevocable (except as stated in this section) patent
license to make, have made, use, offer to sell, sell, import, and otherwise
transfer the Work, where such license applies only to those patent claims
licensable by such Contributor that are necessarily infringed by their
Contribution(s) alone or by combination of their Contribution(s) with the Work to
which such Contribution(s) was submitted. If You institute patent litigation
against any entity (including a cross-claim or counterclaim in a lawsuit)
alleging that the Work or a Contribution incorporated within the Work constitutes
direct or contributory patent infringement, then any patent licenses granted to
You under this License for that Work shall terminate as of the date such
litigation is filed.

4. Redistribution. You may reproduce and distribute copies of the Work or
Derivative Works thereof in any medium, with or without modifications, and in
Source or Object form, provided that You meet the following conditions:

  a. You must give any other recipients of the Work or Derivative Works a copy of
    this License; and

  b. You must cause any modified files to carry prominent notices stating that
    You changed the files; and

  c. You must retain, in the Source form of any Derivative Works that You
    distribute, all copyright, patent, trademark, and attribution notices from
    the Source form of the Work, excluding those notices that do not pertain to
    any part of the Derivative Works; and

  d. If the Work includes a "NOTICE" text file as part of its distribution, then
    any Derivative Works that You distribute must include a readable copy of the
    attribution notices contained within such NOTICE file, excluding those
    notices that do not pertain to any part of the Derivative Works, in at least
    one of the following places: within a NOTICE text file distributed as part of
    the Derivative Works; within the Source form or documentation, if provided
    along with the Derivative Works; or, within a display generated by the
    Derivative Works, if and wherever such third-party notices normally appear.
    The contents of the NOTICE file are for informational purposes only and do
    not modify the License. You may add Your own attribution notices within
    Derivative Works that You distribute, alongside or as an addendum to the
    NOTICE text from the Work, provided that such additional attribution notices
    cannot be construed as modifying the License.

You may add Your own copyright statement to Your modifications and may provide
additional or different license terms and conditions for use, reproduction, or
distribution of Your modifications, or for any such Derivative Works as a whole,
provided Your use, reproduction, and distribution of the Work otherwise complies
with the conditions stated in this License.

5. Submission of Contributions. Unless You explicitly state otherwise, any
Contribution intentionally submitted for inclusion in the Work by You to the
Licensor shall be under the terms and conditions of this License, without any
additional terms or conditions. Notwithstanding the above, nothing herein shall
supersede or modify the terms of any separate license agreement you may have
executed with Licensor regarding such Contributions.

6. Trademarks. This License does not grant permission to use the trade names,
trademarks, service marks, or product names of the Licensor, except as required
for reasonable and customary use in describing the origin of the Work and
reproducing the content of the NOTICE file.

7. Disclaimer of Warranty. Unless required by applicable law or agreed to in
writing, Licensor provides the Work (and each Contributor provides its
Contributions) on an "AS IS" BASIS, WITHOUT WARRANTIES OR CONDITIONS OF ANY KIND,
either express or implied, including, without limitation, any warranties or
conditions of TITLE, NON-INFRINGEMENT, MERCHANTABILITY, or FITNESS FOR A
PARTICULAR PURPOSE. You are solely responsible for determining the
appropriateness of using or redistributing the Work and assume any risks
associated with Your exercise of permissions under this License.

8. Limitation of Liability. In no event and under no legal theory, whether in
tort (including negligence), contract, or otherwise, unless required by
applicable law (such as deliberate and grossly negligent acts) or agreed to in
writing, shall any Contributor be liable to You for damages, including any
direct, indirect, special, incidental, or consequential damages of any character
arising as a result of this License or out of the use or inability to use the
Work (including but not limited to damages for loss of goodwill, work stoppage,
computer failure or malfunction, or any and all other commercial damages or
losses), even if such Contributor has been advised of the possibility of such
damages.

9. Accepting Warranty or Additional Liability. While redistributing the Work or
Derivative Works thereof, You may choose to offer, and charge a fee for,
acceptance of support, warranty, indemnity, or other liability obligations and/or
rights consistent with this License. However, in accepting such obligations, You
may act only on Your own behalf and on Your sole responsibility, not on behalf of
any other Contributor, and only if You agree to indemnify, defend, and hold each
Contributor harmless for any liability incurred by, or claims asserted against,
such Contributor by reason of your accepting any such warranty or additional
liability.

END OF TERMS AND CONDITIONS

APPENDIX: How to apply the Apache License to your work

To apply the Apache License to your work, attach the following boilerplate
notice, with the fields enclosed by brackets "[]" replaced with your own
identifying information. (Don't include the brackets!) The text should be
enclosed in the appropriate comment syntax for the file format. We also recommend
that a file or class name and description of purpose be included on the same
"printed page" as the copyright notice for easier identification within
third-party archives.

  Copyright [yyyy] [name of copyright owner] Licensed under the Apache License,
  Version 2.0 (the "License"); you may not use this file except in compliance
  with the License. You may obtain a copy of the License at
  http://www.apache.org/licenses/LICENSE-2.0 Unless required by applicable law
  or agreed to in writing, software distributed under the License is
  distributed on an "AS IS" BASIS, WITHOUT WARRANTIES OR CONDITIONS OF ANY
  KIND, either express or implied. See the License for the specific language
  governing permissions and limitations under the License.

---

BSD 3-clause "New" or "Revised" License
(Hamcrest 1.3)

BSD License



Copyright (c) 2000-2006, www.hamcrest.org

All rights reserved.

Redistribution and use in source and binary forms, with or without
modification, are permitted provided that the following conditions are met:

Redistributions of source code must retain the above copyright notice, this list of
conditions and the following disclaimer. Redistributions in binary form must reproduce
the above copyright notice, this list of conditions and the following disclaimer in
the documentation and/or other materials provided with the distribution.

Neither the name of Hamcrest nor the names of its contributors may be used to endorse
or promote products derived from this software without specific prior written
permission.

THIS SOFTWARE IS PROVIDED BY THE COPYRIGHT HOLDERS AND CONTRIBUTORS "AS IS" AND ANY
EXPRESS OR IMPLIED WARRANTIES, INCLUDING, BUT NOT LIMITED TO, THE IMPLIED WARRANTIES
OF MERCHANTABILITY AND FITNESS FOR A PARTICULAR PURPOSE ARE DISCLAIMED. IN NO EVENT
SHALL THE COPYRIGHT OWNER OR CONTRIBUTORS BE LIABLE FOR ANY DIRECT, INDIRECT,
INCIDENTAL, SPECIAL, EXEMPLARY, OR CONSEQUENTIAL DAMAGES (INCLUDING, BUT NOT LIMITED
TO, PROCUREMENT OF SUBSTITUTE GOODS OR SERVICES; LOSS OF USE, DATA, OR PROFITS; OR
BUSINESS INTERRUPTION) HOWEVER CAUSED AND ON ANY THEORY OF LIABILITY, WHETHER IN
CONTRACT, STRICT LIABILITY, OR TORT (INCLUDING NEGLIGENCE OR OTHERWISE) ARISING IN ANY
WAY OUT OF THE USE OF THIS SOFTWARE, EVEN IF ADVISED OF THE POSSIBILITY OF SUCH
DAMAGE

---

BSD 3-clause "New" or "Revised" License
(ASM 5.0.4)

Copyright (c) 2000-2011 INRIA, France Telecom
 All rights reserved.

Redistribution and use in source and binary forms, with or without
 modification, are permitted provided that the following conditions
 are met:
 1. Redistributions of source code must retain the above copyright
    notice, this list of conditions and the following disclaimer.
 2. Redistributions in binary form must reproduce the above copyright
    notice, this list of conditions and the following disclaimer in the
    documentation and/or other materials provided with the distribution.
 3. Neither the name of the copyright holders nor the names of its
    contributors may be used to endorse or promote products derived from
    this software without specific prior written permission.

 THIS SOFTWARE IS PROVIDED BY THE COPYRIGHT HOLDERS AND CONTRIBUTORS "AS IS"
 AND ANY EXPRESS OR IMPLIED WARRANTIES, INCLUDING, BUT NOT LIMITED TO, THE
 IMPLIED WARRANTIES OF MERCHANTABILITY AND FITNESS FOR A PARTICULAR PURPOSE
 ARE DISCLAIMED. IN NO EVENT SHALL THE COPYRIGHT OWNER OR CONTRIBUTORS BE
 LIABLE FOR ANY DIRECT, INDIRECT, INCIDENTAL, SPECIAL, EXEMPLARY, OR
 CONSEQUENTIAL DAMAGES (INCLUDING, BUT NOT LIMITED TO, PROCUREMENT OF
 SUBSTITUTE GOODS OR SERVICES; LOSS OF USE, DATA, OR PROFITS; OR BUSINESS
 INTERRUPTION) HOWEVER CAUSED AND ON ANY THEORY OF LIABILITY, WHETHER IN
 CONTRACT, STRICT LIABILITY, OR TORT (INCLUDING NEGLIGENCE OR OTHERWISE)
 ARISING IN ANY WAY OUT OF THE USE OF THIS SOFTWARE, EVEN IF ADVISED OF
 THE POSSIBILITY OF SUCH DAMAGE

---

BSD 3-clause "New" or "Revised" License
(ParaNamer Core 2.8)

Copyright (c) 2006 Paul Hammant & ThoughtWorks Inc
 All rights reserved.

Redistribution and use in source and binary forms, with or without
 modification, are permitted provided that the following conditions
 are met:
 1. Redistributions of source code must retain the above copyright
    notice, this list of conditions and the following disclaimer.
 2. Redistributions in binary form must reproduce the above copyright
    notice, this list of conditions and the following disclaimer in the
    documentation and/or other materials provided with the distribution.
 3. Neither the name of the copyright holders nor the names of its
    contributors may be used to endorse or promote products derived from
    this software without specific prior written permission.

 THIS SOFTWARE IS PROVIDED BY THE COPYRIGHT HOLDERS AND CONTRIBUTORS "AS IS"
 AND ANY EXPRESS OR IMPLIED WARRANTIES, INCLUDING, BUT NOT LIMITED TO, THE
 IMPLIED WARRANTIES OF MERCHANTABILITY AND FITNESS FOR A PARTICULAR PURPOSE
 ARE DISCLAIMED. IN NO EVENT SHALL THE COPYRIGHT OWNER OR CONTRIBUTORS BE
 LIABLE FOR ANY DIRECT, INDIRECT, INCIDENTAL, SPECIAL, EXEMPLARY, OR
 CONSEQUENTIAL DAMAGES (INCLUDING, BUT NOT LIMITED TO, PROCUREMENT OF
 SUBSTITUTE GOODS OR SERVICES; LOSS OF USE, DATA, OR PROFITS; OR BUSINESS
 INTERRUPTION) HOWEVER CAUSED AND ON ANY THEORY OF LIABILITY, WHETHER IN
 CONTRACT, STRICT LIABILITY, OR TORT (INCLUDING NEGLIGENCE OR OTHERWISE)
 ARISING IN ANY WAY OUT OF THE USE OF THIS SOFTWARE, EVEN IF ADVISED OF
 THE POSSIBILITY OF SUCH DAMAGE

---

BSD 3-clause "New" or "Revised" License
(Protocol Buffer Java API 2.5.0, re2j 1.1, re2j 1.2, Stax2 API 3.1.4, XML Im-/Exporter 1.1)

Copyright (c) <YEAR>, <OWNER>
All rights reserved.

Redistribution and use in source and binary forms, with or without modification,
are permitted provided that the following conditions are met:

  * Redistributions of source code must retain the above copyright notice, this
    list of conditions and the following disclaimer.

  * Redistributions in binary form must reproduce the above copyright notice,
    this list of conditions and the following disclaimer in the documentation
    and/or other materials provided with the distribution.

  * Neither the name of the <ORGANIZATION> nor the names of its contributors may
    be used to endorse or promote products derived from this software without
    specific prior written permission.


THIS SOFTWARE IS PROVIDED BY THE COPYRIGHT HOLDERS AND CONTRIBUTORS "AS IS" AND
ANY EXPRESS OR IMPLIED WARRANTIES, INCLUDING, BUT NOT LIMITED TO, THE IMPLIED
WARRANTIES OF MERCHANTABILITY AND FITNESS FOR A PARTICULAR PURPOSE ARE
DISCLAIMED. IN NO EVENT SHALL THE COPYRIGHT OWNER OR CONTRIBUTORS BE LIABLE FOR
ANY DIRECT, INDIRECT, INCIDENTAL, SPECIAL, EXEMPLARY, OR CONSEQUENTIAL DAMAGES
(INCLUDING, BUT NOT LIMITED TO, PROCUREMENT OF SUBSTITUTE GOODS OR SERVICES; LOSS
OF USE, DATA, OR PROFITS; OR BUSINESS INTERRUPTION) HOWEVER CAUSED AND ON ANY
THEORY OF LIABILITY, WHETHER IN CONTRACT, STRICT LIABILITY, OR TORT (INCLUDING
NEGLIGENCE OR OTHERWISE) ARISING IN ANY WAY OUT OF THE USE OF THIS SOFTWARE, EVEN
IF ADVISED OF THE POSSIBILITY OF SUCH DAMAGE.

---

Common Development and Distribution License 1.0
(Java Servlet API 2.1, JavaBeans Activation Framework 1.2.0, jsr311-api 1.1.1, jsr311-api 1.8)

COMMON DEVELOPMENT AND DISTRIBUTION LICENSE (CDDL) Version 1.0
==============================================================

  1.  Definitions.

    1.1. "Contributor" means each individual or entity that creates or
    contributes to the creation of Modifications.

    1.2. "Contributor Version" means the combination of the Original Software,
    prior Modifications used by a Contributor (if any), and the Modifications
    made by that particular Contributor.

    1.3. "Covered Software" means (a) the Original Software, or (b)
    Modifications, or (c) the combination of files containing Original Software
    with files containing Modifications, in each case including portions
    thereof.

    1.4. "Executable" means the Covered Software in any form other than Source
    Code.

    1.5. "Initial Developer" means the individual or entity that first makes
    Original Software available under this License.

    1.6. "Larger Work" means a work which combines Covered Software or portions
    thereof with code not governed by the terms of this License.

    1.7. "License" means this document.

    1.8. "Licensable" means having the right to grant, to the maximum extent
    possible, whether at the time of the initial grant or subsequently
    acquired, any and all of the rights conveyed herein.

    1.9. "Modifications" means the Source Code and Executable form of any of
    the following:

      A. Any file that results from an addition to, deletion from or
      modification of the contents of a file containing Original Software or
      previous Modifications;

      B. Any new file that contains any part of the Original Software or
      previous Modification; or

      C. Any new file that is contributed or otherwise made available under
      the terms of this License.

    1.10. "Original Software" means the Source Code and Executable form of
    computer software code that is originally released under this License.

    1.11. "Patent Claims" means any patent claim(s), now owned or hereafter
    acquired, including without limitation, method, process, and apparatus
    claims, in any patent Licensable by grantor.

    1.12. "Source Code" means (a) the common form of computer software code in
    which modifications are made and (b) associated documentation included in
    or with such code.

    1.13. "You" (or "Your") means an individual or a legal entity exercising
    rights under, and complying with all of the terms of, this License. For
    legal entities, "You" includes any entity which controls, is controlled by,
    or is under common control with You. For purposes of this definition,
    "control" means (a) the power, direct or indirect, to cause the direction
    or management of such entity, whether by contract or otherwise, or (b)
    ownership of more than fifty percent (50%) of the outstanding shares or
    beneficial ownership of such entity.

  2.  License Grants.

    2.1. The Initial Developer Grant.

    Conditioned upon Your compliance with Section 3.1 below and subject to
    third party intellectual property claims, the Initial Developer hereby
    grants You a world-wide, royalty-free, non-exclusive license:

      (a) under intellectual property rights (other than patent or trademark)
      Licensable by Initial Developer, to use, reproduce, modify, display,
      perform, sublicense and distribute the Original Software (or portions
      thereof), with or without Modifications, and/or as part of a Larger
      Work; and

      (b) under Patent Claims infringed by the making, using or selling of
      Original Software, to make, have made, use, practice, sell, and offer
      for sale, and/or otherwise dispose of the Original Software (or
      portions thereof).

      (c) The licenses granted in Sections 2.1(a) and (b) are effective on
      the date Initial Developer first distributes or otherwise makes the
      Original Software available to a third party under the terms of this
      License.

      (d) Notwithstanding Section 2.1(b) above, no patent license is granted:
      (1) for code that You delete from the Original Software, or (2) for
      infringements caused by: (i) the modification of the Original Software,
      or (ii) the combination of the Original Software with other software or
      devices.

    2.2. Contributor Grant.

    Conditioned upon Your compliance with Section 3.1 below and subject to
    third party intellectual property claims, each Contributor hereby grants
    You a world-wide, royalty-free, non-exclusive license:

      (a) under intellectual property rights (other than patent or trademark)
      Licensable by Contributor to use, reproduce, modify, display, perform,
      sublicense and distribute the Modifications created by such Contributor
      (or portions thereof), either on an unmodified basis, with other
      Modifications, as Covered Software and/or as part of a Larger Work; and

      (b) under Patent Claims infringed by the making, using, or selling of
      Modifications made by that Contributor either alone and/or in
      combination with its Contributor Version (or portions of such
      combination), to make, use, sell, offer for sale, have made, and/or
      otherwise dispose of: (1) Modifications made by that Contributor (or
      portions thereof); and (2) the combination of Modifications made by
      that Contributor with its Contributor Version (or portions of such
      combination).

      (c) The licenses granted in Sections 2.2(a) and 2.2(b) are effective on
      the date Contributor first distributes or otherwise makes the
      Modifications available to a third party.

      (d) Notwithstanding Section 2.2(b) above, no patent license is granted:
      (1) for any code that Contributor has deleted from the Contributor
      Version; (2) for infringements caused by: (i) third party modifications
      of Contributor Version, or (ii) the combination of Modifications made
      by that Contributor with other software (except as part of the
      Contributor Version) or other devices; or (3) under Patent Claims
      infringed by Covered Software in the absence of Modifications made by
      that Contributor.

  3. Distribution Obligations.

    3.1. Availability of Source Code.

    Any Covered Software that You distribute or otherwise make available in
    Executable form must also be made available in Source Code form and that
    Source Code form must be distributed only under the terms of this License.
    You must include a copy of this License with every copy of the Source Code
    form of the Covered Software You distribute or otherwise make available.
    You must inform recipients of any such Covered Software in Executable form
    as to how they can obtain such Covered Software in Source Code form in a
    reasonable manner on or through a medium customarily used for software
    exchange.

    3.2. Modifications.

    The Modifications that You create or to which You contribute are governed
    by the terms of this License. You represent that You believe Your
    Modifications are Your original creation(s) and/or You have sufficient
    rights to grant the rights conveyed by this License.

    3.3. Required Notices.

    You must include a notice in each of Your Modifications that identifies You
    as the Contributor of the Modification. You may not remove or alter any
    copyright, patent or trademark notices contained within the Covered
    Software, or any notices of licensing or any descriptive text giving
    attribution to any Contributor or the Initial Developer.

    3.4. Application of Additional Terms.

    You may not offer or impose any terms on any Covered Software in Source
    Code form that alters or restricts the applicable version of this License
    or the recipients rights hereunder. You may choose to offer, and to charge
    a fee for, warranty, support, indemnity or liability obligations to one or
    more recipients of Covered Software. However, you may do so only on Your
    own behalf, and not on behalf of the Initial Developer or any Contributor.
    You must make it absolutely clear that any such warranty, support,
    indemnity or liability obligation is offered by You alone, and You hereby
    agree to indemnify the Initial Developer and every Contributor for any
    liability incurred by the Initial Developer or such Contributor as a result
    of warranty, support, indemnity or liability terms You offer.

    3.5. Distribution of Executable Versions.

    You may distribute the Executable form of the Covered Software under the
    terms of this License or under the terms of a license of Your choice, which
    may contain terms different from this License, provided that You are in
    compliance with the terms of this License and that the license for the
    Executable form does not attempt to limit or alter the recipient's rights
    in the Source Code form from the rights set forth in this License. If You
    distribute the Covered Software in Executable form under a different
    license, You must make it absolutely clear that any terms which differ from
    this License are offered by You alone, not by the Initial Developer or
    Contributor. You hereby agree to indemnify the Initial Developer and every
    Contributor for any liability incurred by the Initial Developer or such
    Contributor as a result of any such terms You offer.

    3.6. Larger Works.

    You may create a Larger Work by combining Covered Software with other code
    not governed by the terms of this License and distribute the Larger Work as
    a single product. In such a case, You must make sure the requirements of
    this License are fulfilled for the Covered Software.

  4.  Versions of the License.

    4.1. New Versions.

    Sun Microsystems, Inc. is the initial license steward and may publish
    revised and/or new versions of this License from time to time. Each version
    will be given a distinguishing version number. Except as provided in
    Section 4.3, no one other than the license steward has the right to modify
    this License.

    4.2. Effect of New Versions.

    You may always continue to use, distribute or otherwise make the Covered
    Software available under the terms of the version of the License under
    which You originally received the Covered Software. If the Initial
    Developer includes a notice in the Original Software prohibiting it from
    being distributed or otherwise made available under any subsequent version
    of the License, You must distribute and make the Covered Software available
    under the terms of the version of the License under which You originally
    received the Covered Software. Otherwise, You may also choose to use,
    distribute or otherwise make the Covered Software available under the terms
    of any subsequent version of the License published by the license steward.

    4.3. Modified Versions.

    When You are an Initial Developer and You want to create a new license for
    Your Original Software, You may create and use a modified version of this
    License if You: (a) rename the license and remove any references to the
    name of the license steward (except to note that the license differs from
    this License); and (b) otherwise make it clear that the license contains
    terms which differ from this License.

  5.  DISCLAIMER OF WARRANTY.

  COVERED SOFTWARE IS PROVIDED UNDER THIS LICENSE ON AN "AS IS" BASIS, WITHOUT
  WARRANTY OF ANY KIND, EITHER EXPRESSED OR IMPLIED, INCLUDING, WITHOUT
  LIMITATION, WARRANTIES THAT THE COVERED SOFTWARE IS FREE OF DEFECTS,
  MERCHANTABLE, FIT FOR A PARTICULAR PURPOSE OR NON-INFRINGING. THE ENTIRE RISK
  AS TO THE QUALITY AND PERFORMANCE OF THE COVERED SOFTWARE IS WITH YOU. SHOULD
  ANY COVERED SOFTWARE PROVE DEFECTIVE IN ANY RESPECT, YOU (NOT THE INITIAL
  DEVELOPER OR ANY OTHER CONTRIBUTOR) ASSUME THE COST OF ANY NECESSARY SERVICING,
  REPAIR OR CORRECTION. THIS DISCLAIMER OF WARRANTY CONSTITUTES AN ESSENTIAL PART
  OF THIS LICENSE. NO USE OF ANY COVERED SOFTWARE IS AUTHORIZED HEREUNDER EXCEPT
  UNDER THIS DISCLAIMER.

  6.  TERMINATION.

    6.1. This License and the rights granted hereunder will terminate
    automatically if You fail to comply with terms herein and fail to cure such
    breach within 30 days of becoming aware of the breach. Provisions which, by
    their nature, must remain in effect beyond the termination of this License
    shall survive.

    6.2. If You assert a patent infringement claim (excluding declaratory
    judgment actions) against Initial Developer or a Contributor (the Initial
    Developer or Contributor against whom You assert such claim is referred to
    as "Participant") alleging that the Participant Software (meaning the
    Contributor Version where the Participant is a Contributor or the Original
    Software where the Participant is the Initial Developer) directly or
    indirectly infringes any patent, then any and all rights granted directly
    or indirectly to You by such Participant, the Initial Developer (if the
    Initial Developer is not the Participant) and all Contributors under
    Sections 2.1 and/or 2.2 of this License shall, upon 60 days notice from
    Participant terminate prospectively and automatically at the expiration of
    such 60 day notice period, unless if within such 60 day period You withdraw
    Your claim with respect to the Participant Software against such
    Participant either unilaterally or pursuant to a written agreement with
    Participant.

    6.3. In the event of termination under Sections 6.1 or 6.2 above, all end
    user licenses that have been validly granted by You or any distributor
    hereunder prior to termination (excluding licenses granted to You by any
    distributor) shall survive termination.

  7.  LIMITATION OF LIABILITY.

  UNDER NO CIRCUMSTANCES AND UNDER NO LEGAL THEORY, WHETHER TORT (INCLUDING
  NEGLIGENCE), CONTRACT, OR OTHERWISE, SHALL YOU, THE INITIAL DEVELOPER, ANY
  OTHER CONTRIBUTOR, OR ANY DISTRIBUTOR OF COVERED SOFTWARE, OR ANY SUPPLIER OF
  ANY OF SUCH PARTIES, BE LIABLE TO ANY PERSON FOR ANY INDIRECT, SPECIAL,
  INCIDENTAL, OR CONSEQUENTIAL DAMAGES OF ANY CHARACTER INCLUDING, WITHOUT
  LIMITATION, DAMAGES FOR LOST PROFITS, LOSS OF GOODWILL, WORK STOPPAGE, COMPUTER
  FAILURE OR MALFUNCTION, OR ANY AND ALL OTHER COMMERCIAL DAMAGES OR LOSSES, EVEN
  IF SUCH PARTY SHALL HAVE BEEN INFORMED OF THE POSSIBILITY OF SUCH DAMAGES. THIS
  LIMITATION OF LIABILITY SHALL NOT APPLY TO LIABILITY FOR DEATH OR PERSONAL
  INJURY RESULTING FROM SUCH PARTY'S NEGLIGENCE TO THE EXTENT APPLICABLE LAW
  PROHIBITS SUCH LIMITATION. SOME JURISDICTIONS DO NOT ALLOW THE EXCLUSION OR
  LIMITATION OF INCIDENTAL OR CONSEQUENTIAL DAMAGES, SO THIS EXCLUSION AND
  LIMITATION MAY NOT APPLY TO YOU.

  8.  U.S. GOVERNMENT END USERS.

  The Covered Software is a "commercial item," as that term is defined in 48
  C.F.R. 2.101 (Oct. 1995), consisting of "commercial computer software" (as that
  term is defined at 48 C.F.R. 252.227-7014(a)(1)) and "commercial computer
  software documentation" as such terms are used in 48 C.F.R. 12.212 (Sept.
  1995). Consistent with 48 C.F.R. 12.212 and 48 C.F.R. 227.7202-1 through
  227.7202-4 (June 1995), all U.S. Government End Users acquire Covered Software
  with only those rights set forth herein. This U.S. Government Rights clause is
  in lieu of, and supersedes, any other FAR, DFAR, or other clause or provision
  that addresses Government rights in computer software under this License.

  9.  MISCELLANEOUS.

  This License represents the complete agreement concerning subject matter
  hereof. If any provision of this License is held to be unenforceable, such
  provision shall be reformed only to the extent necessary to make it
  enforceable. This License shall be governed by the law of the jurisdiction
  specified in a notice contained within the Original Software (except to the
  extent applicable law, if any, provides otherwise), excluding such
  jurisdiction's conflict-of-law provisions. Any litigation relating to this
  License shall be subject to the jurisdiction of the courts located in the
  jurisdiction and venue specified in a notice contained within the Original
  Software, with the losing party responsible for costs, including, without
  limitation, court costs and reasonable attorneys' fees and expenses. The
  application of the United Nations Convention on Contracts for the International
  Sale of Goods is expressly excluded. Any law or regulation which provides that
  the language of a contract shall be construed against the drafter shall not
  apply to this License. You agree that You alone are responsible for compliance
  with the United States export administration regulations (and the export
  control laws and regulation of any other countries) when You use, distribute or
  otherwise make available any Covered Software.

  10.  RESPONSIBILITY FOR CLAIMS.

  As between Initial Developer and the Contributors, each party is responsible
  for claims and damages arising, directly or indirectly, out of its utilization
  of rights under this License and You agree to work with Initial Developer and
  Contributors to distribute such responsibility on an equitable basis. Nothing
  herein is intended or shall be deemed to constitute any admission of liability.

---

Common Development and Distribution License 1.1
(Java Architecture for XML Binding 2.2.11, Java Architecture for XML Binding 2.2.12-b140109.1041, Java Servlet API 3.1-b09, Java Servlet API 3.1.0, JavaBeans Activation Framework API jar 1.2.0, Jersey 1.19, jersey-servlet 1.19)

COMMON DEVELOPMENT AND DISTRIBUTION LICENSE (CDDL) Version 1.1
==============================================================

1. Definitions.

  1.1. “Contributor” means each individual or entity that creates or contributes
  to the creation of Modifications.

  1.2. “Contributor Version” means the combination of the Original Software,
  prior Modifications used by a Contributor (if any), and the Modifications made
  by that particular Contributor.

  1.3. “Covered Software” means (a) the Original Software, or (b) Modifications,
  or (c) the combination of files containing Original Software with files
  containing Modifications, in each case including portions thereof.

  1.4. “Executable” means the Covered Software in any form other than Source
  Code.

  1.5. “Initial Developer” means the individual or entity that first makes
  Original Software available under this License.

  1.6. “Larger Work” means a work which combines Covered Software or portions
  thereof with code not governed by the terms of this License.

  1.7. “License” means this document.

  1.8. “Licensable” means having the right to grant, to the maximum extent
  possible, whether at the time of the initial grant or subsequently acquired,
  any and all of the rights conveyed herein.

  1.9. “Modifications” means the Source Code and Executable form of any of the
  following:

    A. Any file that results from an addition to, deletion from or modification
    of the contents of a file containing Original Software or previous
    Modifications;

    B. Any new file that contains any part of the Original Software or previous
    Modification; or

    C. Any new file that is contributed or otherwise made available under the
    terms of this License.


  1.10. “Original Software” means the Source Code and Executable form of computer
  software code that is originally released under this License.

  1.11. “Patent Claims” means any patent claim(s), now owned or hereafter
  acquired, including without limitation, method, process, and apparatus claims,
  in any patent Licensable by grantor.

  1.12. “Source Code” means (a) the common form of computer software code in
  which modifications are made and (b) associated documentation included in or
  with such code.

  1.13. “You” (or “Your”) means an individual or a legal entity exercising rights
  under, and complying with all of the terms of, this License. For legal
  entities, “You” includes any entity which controls, is controlled by, or is
  under common control with You. For purposes of this definition, “control” means
  (a) the power, direct or indirect, to cause the direction or management of such
  entity, whether by contract or otherwise, or (b) ownership of more than fifty
  percent (50%) of the outstanding shares or beneficial ownership of such entity.

2. License Grants.

  2.1. The Initial Developer Grant.

  Conditioned upon Your compliance with Section 3.1 below and subject to third
  party intellectual property claims, the Initial Developer hereby grants You a
  world-wide, royalty-free, non-exclusive license:

    (a) under intellectual property rights (other than patent or trademark)
    Licensable by Initial Developer, to use, reproduce, modify, display, perform,
    sublicense and distribute the Original Software (or portions thereof), with
    or without Modifications, and/or as part of a Larger Work; and

    (b) under Patent Claims infringed by the making, using or selling of Original
    Software, to make, have made, use, practice, sell, and offer for sale, and/or
    otherwise dispose of the Original Software (or portions thereof).

    (c) The licenses granted in Sections 2.1(a) and (b) are effective on the date
    Initial Developer first distributes or otherwise makes the Original Software
    available to a third party under the terms of this License.

    (d) Notwithstanding Section 2.1(b) above, no patent license is granted: (1)
    for code that You delete from the Original Software, or (2) for infringements
    caused by: (i) the modification of the Original Software, or (ii) the
    combination of the Original Software with other software or devices.


  2.2. Contributor Grant.

  Conditioned upon Your compliance with Section 3.1 below and subject to third
  party intellectual property claims, each Contributor hereby grants You a
  world-wide, royalty-free, non-exclusive license:

    (a) under intellectual property rights (other than patent or trademark)
    Licensable by Contributor to use, reproduce, modify, display, perform,
    sublicense and distribute the Modifications created by such Contributor (or
    portions thereof), either on an unmodified basis, with other Modifications,
    as Covered Software and/or as part of a Larger Work; and

    (b) under Patent Claims infringed by the making, using, or selling of
    Modifications made by that Contributor either alone and/or in combination
    with its Contributor Version (or portions of such combination), to make, use,
    sell, offer for sale, have made, and/or otherwise dispose of: (1)
    Modifications made by that Contributor (or portions thereof); and (2) the
    combination of Modifications made by that Contributor with its Contributor
    Version (or portions of such combination).

    (c) The licenses granted in Sections 2.2(a) and 2.2(b) are effective on the
    date Contributor first distributes or otherwise makes the Modifications
    available to a third party.

    (d) Notwithstanding Section 2.2(b) above, no patent license is granted:

      (1) for any code that Contributor has deleted from the Contributor Version;

      (2) for infringements caused by: (i) third party modifications of
      Contributor Version, or (ii) the combination of Modifications made by that
      Contributor with other software (except as part of the Contributor Version)
      or other devices; or

      (3) under Patent Claims infringed by Covered Software in the absence of
      Modifications made by that Contributor.


  3. Distribution Obligations.

    3.1. Availability of Source Code.

    Any Covered Software that You distribute or otherwise make available in
    Executable form must also be made available in Source Code form and that
    Source Code form must be distributed only under the terms of this License.
    You must include a copy of this License with every copy of the Source Code
    form of the Covered Software You distribute or otherwise make available. You
    must inform recipients of any such Covered Software in Executable form as to
    how they can obtain such Covered Software in Source Code form in a reasonable
    manner on or through a medium customarily used for software exchange.

    3.2. Modifications.

    The Modifications that You create or to which You contribute are governed by
    the terms of this License. You represent that You believe Your Modifications
    are Your original creation(s) and/or You have sufficient rights to grant the
    rights conveyed by this License.

    3.3. Required Notices.

    You must include a notice in each of Your Modifications that identifies You
    as the Contributor of the Modification. You may not remove or alter any
    copyright, patent or trademark notices contained within the Covered Software,
    or any notices of licensing or any descriptive text giving attribution to any
    Contributor or the Initial Developer.

    3.4. Application of Additional Terms.

    You may not offer or impose any terms on any Covered Software in Source Code
    form that alters or restricts the applicable version of this License or the
    recipients' rights hereunder. You may choose to offer, and to charge a fee
    for, warranty, support, indemnity or liability obligations to one or more
    recipients of Covered Software. However, you may do so only on Your own
    behalf, and not on behalf of the Initial Developer or any Contributor. You
    must make it absolutely clear that any such warranty, support, indemnity or
    liability obligation is offered by You alone, and You hereby agree to
    indemnify the Initial Developer and every Contributor for any liability
    incurred by the Initial Developer or such Contributor as a result of
    warranty, support, indemnity or liability terms You offer.

    3.5. Distribution of Executable Versions.

    You may distribute the Executable form of the Covered Software under the
    terms of this License or under the terms of a license of Your choice, which
    may contain terms different from this License, provided that You are in
    compliance with the terms of this License and that the license for the
    Executable form does not attempt to limit or alter the recipient's rights in
    the Source Code form from the rights set forth in this License. If You
    distribute the Covered Software in Executable form under a different license,
    You must make it absolutely clear that any terms which differ from this
    License are offered by You alone, not by the Initial Developer or
    Contributor. You hereby agree to indemnify the Initial Developer and every
    Contributor for any liability incurred by the Initial Developer or such
    Contributor as a result of any such terms You offer.

    3.6. Larger Works.

    You may create a Larger Work by combining Covered Software with other code
    not governed by the terms of this License and distribute the Larger Work as a
    single product. In such a case, You must make sure the requirements of this
    License are fulfilled for the Covered Software.


  4. Versions of the License.

    4.1. New Versions.

    Oracle is the initial license steward and may publish revised and/or new
    versions of this License from time to time. Each version will be given a
    distinguishing version number. Except as provided in Section 4.3, no one
    other than the license steward has the right to modify this License.

    4.2. Effect of New Versions.

    You may always continue to use, distribute or otherwise make the Covered
    Software available under the terms of the version of the License under which
    You originally received the Covered Software. If the Initial Developer
    includes a notice in the Original Software prohibiting it from being
    distributed or otherwise made available under any subsequent version of the
    License, You must distribute and make the Covered Software available under
    the terms of the version of the License under which You originally received
    the Covered Software. Otherwise, You may also choose to use, distribute or
    otherwise make the Covered Software available under the terms of any
    subsequent version of the License published by the license steward.

    4.3. Modified Versions.

    When You are an Initial Developer and You want to create a new license for
    Your Original Software, You may create and use a modified version of this
    License if You: (a) rename the license and remove any references to the name
    of the license steward (except to note that the license differs from this
    License); and (b) otherwise make it clear that the license contains terms
    which differ from this License.


  5. DISCLAIMER OF WARRANTY.

  COVERED SOFTWARE IS PROVIDED UNDER THIS LICENSE ON AN “AS IS” BASIS, WITHOUT
  WARRANTY OF ANY KIND, EITHER EXPRESSED OR IMPLIED, INCLUDING, WITHOUT
  LIMITATION, WARRANTIES THAT THE COVERED SOFTWARE IS FREE OF DEFECTS,
  MERCHANTABLE, FIT FOR A PARTICULAR PURPOSE OR NON-INFRINGING. THE ENTIRE RISK
  AS TO THE QUALITY AND PERFORMANCE OF THE COVERED SOFTWARE IS WITH YOU. SHOULD
  ANY COVERED SOFTWARE PROVE DEFECTIVE IN ANY RESPECT, YOU (NOT THE INITIAL
  DEVELOPER OR ANY OTHER CONTRIBUTOR) ASSUME THE COST OF ANY NECESSARY SERVICING,
  REPAIR OR CORRECTION. THIS DISCLAIMER OF WARRANTY CONSTITUTES AN ESSENTIAL PART
  OF THIS LICENSE. NO USE OF ANY COVERED SOFTWARE IS AUTHORIZED HEREUNDER EXCEPT
  UNDER THIS DISCLAIMER.



  6. TERMINATION.

    6.1. This License and the rights granted hereunder will terminate
    automatically if You fail to comply with terms herein and fail to cure such
    breach within 30 days of becoming aware of the breach. Provisions which, by
    their nature, must remain in effect beyond the termination of this License
    shall survive.

    6.2. If You assert a patent infringement claim (excluding declaratory
    judgment actions) against Initial Developer or a Contributor (the Initial
    Developer or Contributor against whom You assert such claim is referred to as
    “Participant”) alleging that the Participant Software (meaning the
    Contributor Version where the Participant is a Contributor or the Original
    Software where the Participant is the Initial Developer) directly or
    indirectly infringes any patent, then any and all rights granted directly or
    indirectly to You by such Participant, the Initial Developer (if the Initial
    Developer is not the Participant) and all Contributors under Sections 2.1
    and/or 2.2 of this License shall, upon 60 days notice from Participant
    terminate prospectively and automatically at the expiration of such 60 day
    notice period, unless if within such 60 day period You withdraw Your claim
    with respect to the Participant Software against such Participant either
    unilaterally or pursuant to a written agreement with Participant.

    6.3. If You assert a patent infringement claim against Participant alleging
    that the Participant Software directly or indirectly infringes any patent
    where such claim is resolved (such as by license or settlement) prior to the
    initiation of patent infringement litigation, then the reasonable value of
    the licenses granted by such Participant under Sections 2.1 or 2.2 shall be
    taken into account in determining the amount or value of any payment or
    license.

    6.4. In the event of termination under Sections 6.1 or 6.2 above, all end
    user licenses that have been validly granted by You or any distributor
    hereunder prior to termination (excluding licenses granted to You by any
    distributor) shall survive termination.


  7. LIMITATION OF LIABILITY.

  UNDER NO CIRCUMSTANCES AND UNDER NO LEGAL THEORY, WHETHER TORT (INCLUDING
  NEGLIGENCE), CONTRACT, OR OTHERWISE, SHALL YOU, THE INITIAL DEVELOPER, ANY
  OTHER CONTRIBUTOR, OR ANY DISTRIBUTOR OF COVERED SOFTWARE, OR ANY SUPPLIER OF
  ANY OF SUCH PARTIES, BE LIABLE TO ANY PERSON FOR ANY INDIRECT, SPECIAL,
  INCIDENTAL, OR CONSEQUENTIAL DAMAGES OF ANY CHARACTER INCLUDING, WITHOUT
  LIMITATION, DAMAGES FOR LOSS OF GOODWILL, WORK STOPPAGE, COMPUTER FAILURE OR
  MALFUNCTION, OR ANY AND ALL OTHER COMMERCIAL DAMAGES OR LOSSES, EVEN IF SUCH
  PARTY SHALL HAVE BEEN INFORMED OF THE POSSIBILITY OF SUCH DAMAGES. THIS
  LIMITATION OF LIABILITY SHALL NOT APPLY TO LIABILITY FOR DEATH OR PERSONAL
  INJURY RESULTING FROM SUCH PARTY'S NEGLIGENCE TO THE EXTENT APPLICABLE LAW
  PROHIBITS SUCH LIMITATION. SOME JURISDICTIONS DO NOT ALLOW THE EXCLUSION OR
  LIMITATION OF INCIDENTAL OR CONSEQUENTIAL DAMAGES, SO THIS EXCLUSION AND
  LIMITATION MAY NOT APPLY TO YOU.



  8. U.S. GOVERNMENT END USERS.

  The Covered Software is a “commercial item,” as that term is defined in 48
  C.F.R. 2.101 (Oct. 1995), consisting of “commercial computer software” (as that
  term is defined at 48 C.F.R. § 252.227-7014(a)(1)) and “commercial computer
  software documentation” as such terms are used in 48 C.F.R. 12.212 (Sept.
  1995). Consistent with 48 C.F.R. 12.212 and 48 C.F.R. 227.7202-1 through
  227.7202-4 (June 1995), all U.S. Government End Users acquire Covered Software
  with only those rights set forth herein. This U.S. Government Rights clause is
  in lieu of, and supersedes, any other FAR, DFAR, or other clause or provision
  that addresses Government rights in computer software under this License.



  9. MISCELLANEOUS.

  This License represents the complete agreement concerning subject matter
  hereof. If any provision of this License is held to be unenforceable, such
  provision shall be reformed only to the extent necessary to make it
  enforceable. This License shall be governed by the law of the jurisdiction
  specified in a notice contained within the Original Software (except to the
  extent applicable law, if any, provides otherwise), excluding such
  jurisdiction's conflict-of-law provisions. Any litigation relating to this
  License shall be subject to the jurisdiction of the courts located in the
  jurisdiction and venue specified in a notice contained within the Original
  Software, with the losing party responsible for costs, including, without
  limitation, court costs and reasonable attorneys' fees and expenses. The
  application of the United Nations Convention on Contracts for the International
  Sale of Goods is expressly excluded. Any law or regulation which provides that
  the language of a contract shall be construed against the drafter shall not
  apply to this License. You agree that You alone are responsible for compliance
  with the United States export administration regulations (and the export
  control laws and regulation of any other countries) when You use, distribute or
  otherwise make available any Covered Software.



  10. RESPONSIBILITY FOR CLAIMS.

  As between Initial Developer and the Contributors, each party is responsible
  for claims and damages arising, directly or indirectly, out of its utilization
  of rights under this License and You agree to work with Initial Developer and
  Contributors to distribute such responsibility on an equitable basis. Nothing
  herein is intended or shall be deemed to constitute any admission of liability.



  ------------------------------------------------------------------------------

  NOTICE PURSUANT TO SECTION 9 OF THE COMMON DEVELOPMENT AND DISTRIBUTION LICENSE
  (CDDL)

  The code released under the CDDL shall be governed by the laws of the State of
  California (excluding conflict-of-law provisions). Any litigation relating to
  this License shall be subject to the jurisdiction of the Federal Courts of the
  Northern District of California and the state courts of the State of
  California, with venue lying in Santa Clara County, California.

---

Common Public License 1.0
(JUnit 4.12)

Common Public License Version 1.0
=================================

THE ACCOMPANYING PROGRAM IS PROVIDED UNDER THE TERMS OF THIS COMMON PUBLIC
LICENSE ("AGREEMENT"). ANY USE, REPRODUCTION OR DISTRIBUTION OF THE PROGRAM
CONSTITUTES RECIPIENT'S ACCEPTANCE OF THIS AGREEMENT.

1. DEFINITIONS

"Contribution" means:

      a) in the case of the initial Contributor, the initial code and
      documentation distributed under this Agreement, and

      b) in the case of each subsequent Contributor:

      i) changes to the Program, and

      ii) additions to the Program;

      where such changes and/or additions to the Program originate from and are
      distributed by that particular Contributor. A Contribution 'originates'
      from a Contributor if it was added to the Program by such Contributor
      itself or anyone acting on such Contributor's behalf. Contributions do not
      include additions to the Program which: (i) are separate modules of
      software distributed in conjunction with the Program under their own
      license agreement, and (ii) are not derivative works of the Program.

"Contributor" means any person or entity that distributes the Program.

"Licensed Patents " mean patent claims licensable by a Contributor which are
necessarily infringed by the use or sale of its Contribution alone or when
combined with the Program.

"Program" means the Contributions distributed in accordance with this Agreement.

"Recipient" means anyone who receives the Program under this Agreement, including
all Contributors.

2. GRANT OF RIGHTS

      a) Subject to the terms of this Agreement, each Contributor hereby grants
      Recipient a non-exclusive, worldwide, royalty-free copyright license to
      reproduce, prepare derivative works of, publicly display, publicly perform,
      distribute and sublicense the Contribution of such Contributor, if any, and
      such derivative works, in source code and object code form.

      b) Subject to the terms of this Agreement, each Contributor hereby grants
      Recipient a non-exclusive, worldwide, royalty-free patent license under
      Licensed Patents to make, use, sell, offer to sell, import and otherwise
      transfer the Contribution of such Contributor, if any, in source code and
      object code form. This patent license shall apply to the combination of the
      Contribution and the Program if, at the time the Contribution is added by
      the Contributor, such addition of the Contribution causes such combination
      to be covered by the Licensed Patents. The patent license shall not apply
      to any other combinations which include the Contribution. No hardware per
      se is licensed hereunder.

      c) Recipient understands that although each Contributor grants the licenses
      to its Contributions set forth herein, no assurances are provided by any
      Contributor that the Program does not infringe the patent or other
      intellectual property rights of any other entity. Each Contributor
      disclaims any liability to Recipient for claims brought by any other entity
      based on infringement of intellectual property rights or otherwise. As a
      condition to exercising the rights and licenses granted hereunder, each
      Recipient hereby assumes sole responsibility to secure any other
      intellectual property rights needed, if any. For example, if a third party
      patent license is required to allow Recipient to distribute the Program, it
      is Recipient's responsibility to acquire that license before distributing
      the Program.

      d) Each Contributor represents that to its knowledge it has sufficient
      copyright rights in its Contribution, if any, to grant the copyright
      license set forth in this Agreement.

3. REQUIREMENTS

A Contributor may choose to distribute the Program in object code form under its
own license agreement, provided that:

      a) it complies with the terms and conditions of this Agreement; and

      b) its license agreement:

      i) effectively disclaims on behalf of all Contributors all warranties and
      conditions, express and implied, including warranties or conditions of
      title and non-infringement, and implied warranties or conditions of
      merchantability and fitness for a particular purpose;

      ii) effectively excludes on behalf of all Contributors all liability for
      damages, including direct, indirect, special, incidental and consequential
      damages, such as lost profits;

      iii) states that any provisions which differ from this Agreement are
      offered by that Contributor alone and not by any other party; and

      iv) states that source code for the Program is available from such
      Contributor, and informs licensees how to obtain it in a reasonable manner
      on or through a medium customarily used for software exchange.

When the Program is made available in source code form:

      a) it must be made available under this Agreement

; and 

      b) a copy of this Agreement must be included with each copy of the Program.

Contributors may not remove or alter any copyright notices contained within the
Program.

Each Contributor must identify itself as the originator of its Contribution, if
any, in a manner that reasonably allows subsequent Recipients to identify the
originator of the Contribution.

4. COMMERCIAL DISTRIBUTION

Commercial distributors of software may accept certain responsibilities with
respect to end users, business partners and the like. While this license is
intended to facilitate the commercial use of the Program, the Contributor who
includes the Program in a commercial product offering should do so in a manner
which does not create potential liability for other Contributors. Therefore, if a
Contributor includes the Program in a commercial product offering, such
Contributor ("Commercial Contributor") hereby agrees to defend and indemnify
every other Contributor ("Indemnified Contributor") against any losses, damages
and costs (collectively "Losses") arising from claims, lawsuits and other legal
actions brought by a third party against the Indemnified Contributor to the
extent caused by the acts or omissions of such Commercial Contributor in
connection with its distribution of the Program in a commercial product offering.
The obligations in this section do not apply to any claims or Losses relating to
any actual or alleged intellectual property infringement. In order to qualify, an
Indemnified Contributor must: a) promptly notify the Commercial Contributor in
writing of such claim, and b) allow the Commercial Contributor to control, and
cooperate with the Commercial Contributor in, the defense and any related
settlement negotiations. The Indemnified Contributor may participate in any such
claim at its own expense.

For example, a Contributor might include the Program in a commercial product
offering, Product X. That Contributor is then a Commercial Contributor. If that
Commercial Contributor then makes performance claims, or offers warranties
related to Product X, those performance claims and warranties are such Commercial
Contributor's responsibility alone. Under this section, the Commercial
Contributor would have to defend claims against the other Contributors related to
those performance claims and warranties, and if a court requires any other
Contributor to pay any damages as a result, the Commercial Contributor must pay
those damages.

5. NO WARRANTY

EXCEPT AS EXPRESSLY SET FORTH IN THIS AGREEMENT, THE PROGRAM IS PROVIDED ON AN
"AS IS" BASIS, WITHOUT WARRANTIES OR CONDITIONS OF ANY KIND, EITHER EXPRESS OR
IMPLIED INCLUDING, WITHOUT LIMITATION, ANY WARRANTIES OR CONDITIONS OF TITLE,
NON-INFRINGEMENT, MERCHANTABILITY OR FITNESS FOR A PARTICULAR PURPOSE. Each
Recipient is solely responsible for determining the appropriateness of using and
distributing the Program and assumes all risks associated with its exercise of
rights under this Agreement, including but not limited to the risks and costs of
program errors, compliance with applicable laws, damage to or loss of data,
programs or equipment, and unavailability or interruption of operations.

6. DISCLAIMER OF LIABILITY

EXCEPT AS EXPRESSLY SET FORTH IN THIS AGREEMENT, NEITHER RECIPIENT NOR ANY
CONTRIBUTORS SHALL HAVE ANY LIABILITY FOR ANY DIRECT, INDIRECT, INCIDENTAL,
SPECIAL, EXEMPLARY, OR CONSEQUENTIAL DAMAGES (INCLUDING WITHOUT LIMITATION LOST
PROFITS), HOWEVER CAUSED AND ON ANY THEORY OF LIABILITY, WHETHER IN CONTRACT,
STRICT LIABILITY, OR TORT (INCLUDING NEGLIGENCE OR OTHERWISE) ARISING IN ANY WAY
OUT OF THE USE OR DISTRIBUTION OF THE PROGRAM OR THE EXERCISE OF ANY RIGHTS
GRANTED HEREUNDER, EVEN IF ADVISED OF THE POSSIBILITY OF SUCH DAMAGES.

7. GENERAL

If any provision of this Agreement is invalid or unenforceable under applicable
law, it shall not affect the validity or enforceability of the remainder of the
terms of this Agreement, and without further action by the parties hereto, such
provision shall be reformed to the minimum extent necessary to make such
provision valid and enforceable.

If Recipient institutes patent litigation against a Contributor with respect to a
patent applicable to software (including a cross-claim or counterclaim in a
lawsuit), then any patent licenses granted by that Contributor to such Recipient
under this Agreement shall terminate as of the date such litigation is filed. In
addition, if Recipient institutes patent litigation against any entity (including
a cross-claim or counterclaim in a lawsuit) alleging that the Program itself
(excluding combinations of the Program with other software or hardware) infringes
such Recipient's patent(s), then such Recipient's rights granted under Section
2(b) shall terminate as of the date such litigation is filed.

All Recipient's rights under this Agreement shall terminate if it fails to comply
with any of the material terms or conditions of this Agreement and does not cure
such failure in a reasonable period of time after becoming aware of such
noncompliance. If all Recipient's rights under this Agreement terminate,
Recipient agrees to cease use and distribution of the Program as soon as
reasonably practicable. However, Recipient's obligations under this Agreement and
any licenses granted by Recipient relating to the Program shall continue and
survive.

Everyone is permitted to copy and distribute copies of this Agreement, but in
order to avoid inconsistency the Agreement is copyrighted and may only be
modified in the following manner. The Agreement Steward reserves the right to
publish new versions (including revisions) of this Agreement from time to time.
No one other than the Agreement Steward has the right to modify this Agreement.
IBM is the initial Agreement Steward. IBM may assign the responsibility to serve
as the Agreement Steward to a suitable separate entity. Each new version of the
Agreement will be given a distinguishing version number. The Program (including
Contributions) may always be distributed subject to the version of the Agreement
under which it was received. In addition, after a new version of the Agreement is
published, Contributor may elect to distribute the Program (including its
Contributions) under the new version. Except as expressly stated in Sections 2(a)
and 2(b) above, Recipient receives no rights or licenses to the intellectual
property of any Contributor under this Agreement, whether expressly, by
implication, estoppel or otherwise. All rights in the Program not expressly
granted under this Agreement are reserved.

This Agreement is governed by the laws of the State of New York and the
intellectual property laws of the United States of America. No party to this
Agreement will bring a legal action under this Agreement more than one year after
the cause of action arose. Each party waives its rights to a jury trial in any
resulting litigation.

---

Eclipse Distribution License - v 1.0
(leshan - server demo 1.0.0-RC2)

Eclipse Distribution License - v 1.0
====================================

Copyright (c) 2007, Eclipse Foundation, Inc. and its licensors.

All rights reserved.

Redistribution and use in source and binary forms, with or without modification,
are permitted provided that the following conditions are met:

  * Redistributions of source code must retain the above copyright notice, this
    list of conditions and the following disclaimer.

  * Redistributions in binary form must reproduce the above copyright notice,
    this list of conditions and the following disclaimer in the documentation
    and/or other materials provided with the distribution.

  * Neither the name of the Eclipse Foundation, Inc. nor the names of its
    contributors may be used to endorse or promote products derived from this
    software without specific prior written permission.

THIS SOFTWARE IS PROVIDED BY THE COPYRIGHT HOLDERS AND CONTRIBUTORS "AS IS" AND
ANY EXPRESS OR IMPLIED WARRANTIES, INCLUDING, BUT NOT LIMITED TO, THE IMPLIED
WARRANTIES OF MERCHANTABILITY AND FITNESS FOR A PARTICULAR PURPOSE ARE
DISCLAIMED. IN NO EVENT SHALL THE COPYRIGHT OWNER OR CONTRIBUTORS BE LIABLE FOR
ANY DIRECT, INDIRECT, INCIDENTAL, SPECIAL, EXEMPLARY, OR CONSEQUENTIAL DAMAGES
(INCLUDING, BUT NOT LIMITED TO, PROCUREMENT OF SUBSTITUTE GOODS OR SERVICES; LOSS
OF USE, DATA, OR PROFITS; OR BUSINESS INTERRUPTION) HOWEVER CAUSED AND ON ANY
THEORY OF LIABILITY, WHETHER IN CONTRACT, STRICT LIABILITY, OR TORT (INCLUDING
NEGLIGENCE OR OTHERWISE) ARISING IN ANY WAY OUT OF THE USE OF THIS SOFTWARE, EVEN
IF ADVISED OF THE POSSIBILITY OF SUCH DAMAGE.

---

Eclipse Public License 1.0
(Jetty :: Servlet Handling 9.4.26.v20200117, Jetty: Java based HTTP/1.x, HTTP/2, Servlet, WebSocket Server 9.4.26)

Eclipse Public License - v 1.0
==============================

THE ACCOMPANYING PROGRAM IS PROVIDED UNDER THE TERMS OF THIS ECLIPSE PUBLIC
LICENSE ("AGREEMENT"). ANY USE, REPRODUCTION OR DISTRIBUTION OF THE PROGRAM
CONSTITUTES RECIPIENT'S ACCEPTANCE OF THIS AGREEMENT.

1. DEFINITIONS

"Contribution" means:

a) in the case of the initial Contributor, the initial code and documentation
distributed under this Agreement, and
b) in the case of each subsequent Contributor:

i) changes to the Program, and

ii) additions to the Program;

where such changes and/or additions to the Program originate from and are
distributed by that particular Contributor. A Contribution 'originates' from a
Contributor if it was added to the Program by such Contributor itself or anyone
acting on such Contributor's behalf. Contributions do not include additions to
the Program which: (i) are separate modules of software distributed in
conjunction with the Program under their own license agreement, and (ii) are not
derivative works of the Program.

"Contributor" means any person or entity that distributes the Program.

"Licensed Patents " mean patent claims licensable by a Contributor which are
necessarily infringed by the use or sale of its Contribution alone or when
combined with the Program.

"Program" means the Contributions distributed in accordance with this Agreement.

"Recipient" means anyone who receives the Program under this Agreement, including
all Contributors.

2. GRANT OF RIGHTS

a) Subject to the terms of this Agreement, each Contributor hereby grants
Recipient a non-exclusive, worldwide, royalty-free copyright license to reproduce,
prepare derivative works of, publicly display, publicly perform, distribute and
sublicense the Contribution of such Contributor, if any, and such derivative
works, in source code and object code form.

b) Subject to the terms of this Agreement, each Contributor hereby grants
Recipient a non-exclusive, worldwide, royalty-free patent license under Licensed
Patents to make, use, sell, offer to sell, import and otherwise transfer the
Contribution of such Contributor, if any, in source code and object code form.
This patent license shall apply to the combination of the Contribution and the
Program if, at the time the Contribution is added by the Contributor, such
addition of the Contribution causes such combination to be covered by the
Licensed Patents. The patent license shall not apply to any other combinations
which include the Contribution. No hardware per se is licensed hereunder.

c) Recipient understands that although each Contributor grants the licenses to
its Contributions set forth herein, no assurances are provided by any Contributor
that the Program does not infringe the patent or other intellectual property
rights of any other entity. Each Contributor disclaims any liability to Recipient
for claims brought by any other entity based on infringement of intellectual
property rights or otherwise. As a condition to exercising the rights and
licenses granted hereunder, each Recipient hereby assumes sole responsibility to
secure any other intellectual property rights needed, if any. For example, if a
third party patent license is required to allow Recipient to distribute the
Program, it is Recipient's responsibility to acquire that license before
distributing the Program.

d) Each Contributor represents that to its knowledge it has sufficient copyright
rights in its Contribution, if any, to grant the copyright license set forth in
this Agreement.

3. REQUIREMENTS

A Contributor may choose to distribute the Program in object code form under its
own license agreement, provided that:

a) it complies with the terms and conditions of this Agreement; and

b) its license agreement:

i) effectively disclaims on behalf of all Contributors all warranties and
conditions, express and implied, including warranties or conditions of title and
non-infringement, and implied warranties or conditions of merchantability and
fitness for a particular purpose;

ii) effectively excludes on behalf of all Contributors all liability for damages,
including direct, indirect, special, incidental and consequential damages, such
as lost profits;

iii) states that any provisions which differ from this Agreement are offered by
that Contributor alone and not by any other party; and

iv) states that source code for the Program is available from such Contributor,
and informs licensees how to obtain it in a reasonable manner on or through a
medium customarily used for software exchange.

When the Program is made available in source code form:

a) it must be made available under this Agreement; and

b) a copy of this Agreement must be included with each copy of the Program.

Contributors may not remove or alter any copyright notices contained within the
Program.

Each Contributor must identify itself as the originator of its Contribution, if
any, in a manner that reasonably allows subsequent Recipients to identify the
originator of the Contribution.

4. COMMERCIAL DISTRIBUTION

Commercial distributors of software may accept certain responsibilities with
respect to end users, business partners and the like. While this license is
intended to facilitate the commercial use of the Program, the Contributor who
includes the Program in a commercial product offering should do so in a manner
which does not create potential liability for other Contributors. Therefore, if a
Contributor includes the Program in a commercial product offering, such
Contributor ("Commercial Contributor") hereby agrees to defend and indemnify
every other Contributor ("Indemnified Contributor") against any losses, damages
and costs (collectively "Losses") arising from claims, lawsuits and other legal
actions brought by a third party against the Indemnified Contributor to the
extent caused by the acts or omissions of such Commercial Contributor in
connection with its distribution of the Program in a commercial product offering.
The obligations in this section do not apply to any claims or Losses relating to
any actual or alleged intellectual property infringement. In order to qualify, an
Indemnified Contributor must: a) promptly notify the Commercial Contributor in
writing of such claim, and b) allow the Commercial Contributor to control, and
cooperate with the Commercial Contributor in, the defense and any related
settlement negotiations. The Indemnified Contributor may participate in any such
claim at its own expense.

For example, a Contributor might include the Program in a commercial product
offering, Product X. That Contributor is then a Commercial Contributor. If that
Commercial Contributor then makes performance claims, or offers warranties
related to Product X, those performance claims and warranties are such Commercial
Contributor's responsibility alone. Under this section, the Commercial
Contributor would have to defend claims against the other Contributors related to
those performance claims and warranties, and if a court requires any other
Contributor to pay any damages as a result, the Commercial Contributor must pay
those damages.

5. NO WARRANTY

EXCEPT AS EXPRESSLY SET FORTH IN THIS AGREEMENT, THE PROGRAM IS PROVIDED ON AN
"AS IS" BASIS, WITHOUT WARRANTIES OR CONDITIONS OF ANY KIND, EITHER EXPRESS OR
IMPLIED INCLUDING, WITHOUT LIMITATION, ANY WARRANTIES OR CONDITIONS OF TITLE,
NON-INFRINGEMENT, MERCHANTABILITY OR FITNESS FOR A PARTICULAR PURPOSE. Each
Recipient is solely responsible for determining the appropriateness of using and
distributing the Program and assumes all risks associated with its exercise of
rights under this Agreement , including but not limited to the risks and costs of
program errors, compliance with applicable laws, damage to or loss of data,
programs or equipment, and unavailability or interruption of operations.

6. DISCLAIMER OF LIABILITY

EXCEPT AS EXPRESSLY SET FORTH IN THIS AGREEMENT, NEITHER RECIPIENT NOR ANY
CONTRIBUTORS SHALL HAVE ANY LIABILITY FOR ANY DIRECT, INDIRECT, INCIDENTAL,
SPECIAL, EXEMPLARY, OR CONSEQUENTIAL DAMAGES (INCLUDING WITHOUT LIMITATION LOST
PROFITS), HOWEVER CAUSED AND ON ANY THEORY OF LIABILITY, WHETHER IN CONTRACT,
STRICT LIABILITY, OR TORT (INCLUDING NEGLIGENCE OR OTHERWISE) ARISING IN ANY WAY
OUT OF THE USE OR DISTRIBUTION OF THE PROGRAM OR THE EXERCISE OF ANY RIGHTS
GRANTED HEREUNDER, EVEN IF ADVISED OF THE POSSIBILITY OF SUCH DAMAGES.

7. GENERAL

If any provision of this Agreement is invalid or unenforceable under applicable
law, it shall not affect the validity or enforceability of the remainder of the
terms of this Agreement, and without further action by the parties hereto, such
provision shall be reformed to the minimum extent necessary to make such
provision valid and enforceable.

If Recipient institutes patent litigation against any entity (including a
cross-claim or counterclaim in a lawsuit) alleging that the Program itself
(excluding combinations of the Program with other software or hardware) infringes
such Recipient's patent(s), then such Recipient's rights granted under Section
2(b) shall terminate as of the date such litigation is filed.

All Recipient's rights under this Agreement shall terminate if it fails to comply
with any of the material terms or conditions of this Agreement and does not cure
such failure in a reasonable period of time after becoming aware of such
noncompliance. If all Recipient's rights under this Agreement terminate,
Recipient agrees to cease use and distribution of the Program as soon as
reasonably practicable. However, Recipient's obligations under this Agreement and
any licenses granted by Recipient relating to the Program shall continue and
survive.

Everyone is permitted to copy and distribute copies of this Agreement, but in
order to avoid inconsistency the Agreement is copyrighted and may only be
modified in the following manner. The Agreement Steward reserves the right to
publish new versions (including revisions) of this Agreement from time to time.
No one other than the Agreement Steward has the right to modify this Agreement.
The Eclipse Foundation is the initial Agreement Steward. The Eclipse Foundation
may assign the responsibility to serve as the Agreement Steward to a suitable
separate entity. Each new version of the Agreement will be given a distinguishing
version number. The Program (including Contributions) may always be distributed
subject to the version of the Agreement under which it was received. In addition,
after a new version of the Agreement is published, Contributor may elect to
distribute the Program (including its Contributions) under the new version.
Except as expressly stated in Sections 2(a) and 2(b) above, Recipient receives no
rights or licenses to the intellectual property of any Contributor under this
Agreement, whether expressly, by implication, estoppel or otherwise. All rights
in the Program not expressly granted under this Agreement are reserved.

This Agreement is governed by the laws of the State of New York and the
intellectual property laws of the United States of America. No party to this
Agreement will bring a legal action under this Agreement more than one year after
the cause of action arose. Each party waives its rights to a jury trial in any
resulting litigation.

---

Eclipse Public License 2.0
(leshan - server demo 1.0.0-RC2)

Eclipse Public License - v 2.0
==============================

THE ACCOMPANYING PROGRAM IS PROVIDED UNDER THE TERMS OF THIS ECLIPSE PUBLIC
LICENSE (“AGREEMENT”). ANY USE, REPRODUCTION OR DISTRIBUTION OF THE PROGRAM
CONSTITUTES RECIPIENT'S ACCEPTANCE OF THIS AGREEMENT.


1. DEFINITIONS
--------------

“Contribution” means:

  a) in the case of the initial Contributor, the initial content Distributed
  under this Agreement, and
  b) in the case of each subsequent Contributor:

    i) changes to the Program, and
    ii) additions to the Program;

  where such changes and/or additions to the Program originate from and are
  Distributed by that particular Contributor. A Contribution “originates” from a
  Contributor if it was added to the Program by such Contributor itself or anyone
  acting on such Contributor's behalf. Contributions do not include changes or
  additions to the Program that are not Modified Works.

“Contributor” means any person or entity that Distributes the Program.

“Licensed Patents” mean patent claims licensable by a Contributor which are
necessarily infringed by the use or sale of its Contribution alone or when
combined with the Program.

“Program” means the Contributions Distributed in accordance with this Agreement.

“Recipient” means anyone who receives the Program under this Agreement or any
Secondary License (as applicable), including Contributors.

“Derivative Works” shall mean any work, whether in Source Code or other form,
that is based on (or derived from) the Program and for which the editorial
revisions, annotations, elaborations, or other modifications represent, as a
whole, an original work of authorship.

“Modified Works” shall mean any work in Source Code or other form that results
from an addition to, deletion from, or modification of the contents of the
Program, including, for purposes of clarity any new file in Source Code form that
contains any contents of the Program. Modified Works shall not include works that
contain only declarations, interfaces, types, classes, structures, or files of
the Program solely in each case in order to link to, bind by name, or subclass
the Program or Modified Works thereof.

“Distribute” means the acts of a) distributing or b) making available in any
manner that enables the transfer of a copy.

“Source Code” means the form of a Program preferred for making modifications,
including but not limited to software source code, documentation source, and
configuration files.

“Secondary License” means either the GNU General Public License, Version 2.0, or
any later versions of that license, including any exceptions or additional
permissions as identified by the initial Contributor.


2. GRANT OF RIGHTS
------------------

  a) Subject to the terms of this Agreement, each Contributor hereby grants
  Recipient a non-exclusive, worldwide, royalty-free copyright license to
  reproduce, prepare Derivative Works of, publicly display, publicly perform,
  Distribute and sublicense the Contribution of such Contributor, if any, and
  such Derivative Works.
  b) Subject to the terms of this Agreement, each Contributor hereby grants
  Recipient a non-exclusive, worldwide, royalty-free patent license under
  Licensed Patents to make, use, sell, offer to sell, import and otherwise
  transfer the Contribution of such Contributor, if any, in Source Code or other
  form. This patent license shall apply to the combination of the Contribution
  and the Program if, at the time the Contribution is added by the Contributor,
  such addition of the Contribution causes such combination to be covered by the
  Licensed Patents. The patent license shall not apply to any other combinations
  which include the Contribution. No hardware per se is licensed hereunder.
  c) Recipient understands that although each Contributor grants the licenses to
  its Contributions set forth herein, no assurances are provided by any
  Contributor that the Program does not infringe the patent or other intellectual
  property rights of any other entity. Each Contributor disclaims any liability
  to Recipient for claims brought by any other entity based on infringement of
  intellectual property rights or otherwise. As a condition to exercising the
  rights and licenses granted hereunder, each Recipient hereby assumes sole
  responsibility to secure any other intellectual property rights needed, if any.
  For example, if a third party patent license is required to allow Recipient to
  Distribute the Program, it is Recipient's responsibility to acquire that
  license before distributing the Program.
  d) Each Contributor represents that to its knowledge it has sufficient
  copyright rights in its Contribution, if any, to grant the copyright license
  set forth in this Agreement.
  e) Notwithstanding the terms of any Secondary License, no Contributor makes
  additional grants to any Recipient (other than those set forth in this
  Agreement) as a result of such Recipient's receipt of the Program under the
  terms of a Secondary License (if permitted under the terms of Section 3).


3. REQUIREMENTS
---------------

3.1 If a Contributor Distributes the Program in any form, then:

  a) the Program must also be made available as Source Code, in accordance with
  section 3.2, and the Contributor must accompany the Program with a statement
  that the Source Code for the Program is available under this Agreement, and
  informs Recipients how to obtain it in a reasonable manner on or through a
  medium customarily used for software exchange; and
  b) the Contributor may Distribute the Program under a license different than
  this Agreement, provided that such license:

    i) effectively disclaims on behalf of all other Contributors all warranties
    and conditions, express and implied, including warranties or conditions of
    title and non-infringement, and implied warranties or conditions of
    merchantability and fitness for a particular purpose;
    ii) effectively excludes on behalf of all other Contributors all liability
    for damages, including direct, indirect, special, incidental and
    consequential damages, such as lost profits;
    iii) does not attempt to limit or alter the recipients' rights in the Source
    Code under section 3.2; and
    iv) requires any subsequent distribution of the Program by any party to be
    under a license that satisfies the requirements of this section 3.

3.2 When the Program is Distributed as Source Code:

  a) it must be made available under this Agreement, or if the Program

    (i) is combined with other material in a separate file or files made
    available under a Secondary License, and
    (ii) the initial Contributor attached to the Source Code the notice described
    in Exhibit A of this Agreement, then the Program may be made available under
    the terms of such Secondary Licenses, and

  b) a copy of this Agreement must be included with each copy of the Program.

3.3 Contributors may not remove or alter any copyright, patent, trademark,
attribution notices, disclaimers of warranty, or limitations of liability
(‘notices’) contained within the Program from any copy of the Program which they
Distribute, provided that Contributors may add their own appropriate notices.


4. COMMERCIAL DISTRIBUTION
--------------------------

Commercial distributors of software may accept certain responsibilities with
respect to end users, business partners and the like. While this license is
intended to facilitate the commercial use of the Program, the Contributor who
includes the Program in a commercial product offering should do so in a manner
which does not create potential liability for other Contributors. Therefore, if a
Contributor includes the Program in a commercial product offering, such
Contributor (“Commercial Contributor”) hereby agrees to defend and indemnify
every other Contributor (“Indemnified Contributor”) against any losses, damages
and costs (collectively “Losses”) arising from claims, lawsuits and other legal
actions brought by a third party against the Indemnified Contributor to the
extent caused by the acts or omissions of such Commercial Contributor in
connection with its distribution of the Program in a commercial product offering.
The obligations in this section do not apply to any claims or Losses relating to
any actual or alleged intellectual property infringement. In order to qualify, an
Indemnified Contributor must: a) promptly notify the Commercial Contributor in
writing of such claim, and b) allow the Commercial Contributor to control, and
cooperate with the Commercial Contributor in, the defense and any related
settlement negotiations. The Indemnified Contributor may participate in any such
claim at its own expense.

For example, a Contributor might include the Program in a commercial product
offering, Product X. That Contributor is then a Commercial Contributor. If that
Commercial Contributor then makes performance claims, or offers warranties
related to Product X, those performance claims and warranties are such Commercial
Contributor's responsibility alone. Under this section, the Commercial
Contributor would have to defend claims against the other Contributors related to
those performance claims and warranties, and if a court requires any other
Contributor to pay any damages as a result, the Commercial Contributor must pay
those damages.


5. NO WARRANTY
--------------

EXCEPT AS EXPRESSLY SET FORTH IN THIS AGREEMENT, AND TO THE EXTENT PERMITTED BY
APPLICABLE LAW, THE PROGRAM IS PROVIDED ON AN “AS IS” BASIS, WITHOUT WARRANTIES
OR CONDITIONS OF ANY KIND, EITHER EXPRESS OR IMPLIED INCLUDING, WITHOUT
LIMITATION, ANY WARRANTIES OR CONDITIONS OF TITLE, NON-INFRINGEMENT,
MERCHANTABILITY OR FITNESS FOR A PARTICULAR PURPOSE. Each Recipient is solely
responsible for determining the appropriateness of using and distributing the
Program and assumes all risks associated with its exercise of rights under this
Agreement, including but not limited to the risks and costs of program errors,
compliance with applicable laws, damage to or loss of data, programs or
equipment, and unavailability or interruption of operations.


6. DISCLAIMER OF LIABILITY
--------------------------

EXCEPT AS EXPRESSLY SET FORTH IN THIS AGREEMENT, AND TO THE EXTENT PERMITTED BY
APPLICABLE LAW, NEITHER RECIPIENT NOR ANY CONTRIBUTORS SHALL HAVE ANY LIABILITY
FOR ANY DIRECT, INDIRECT, INCIDENTAL, SPECIAL, EXEMPLARY, OR CONSEQUENTIAL
DAMAGES (INCLUDING WITHOUT LIMITATION LOST PROFITS), HOWEVER CAUSED AND ON ANY
THEORY OF LIABILITY, WHETHER IN CONTRACT, STRICT LIABILITY, OR TORT (INCLUDING
NEGLIGENCE OR OTHERWISE) ARISING IN ANY WAY OUT OF THE USE OR DISTRIBUTION OF THE
PROGRAM OR THE EXERCISE OF ANY RIGHTS GRANTED HEREUNDER, EVEN IF ADVISED OF THE
POSSIBILITY OF SUCH DAMAGES.


7. GENERAL
----------

If any provision of this Agreement is invalid or unenforceable under applicable
law, it shall not affect the validity or enforceability of the remainder of the
terms of this Agreement, and without further action by the parties hereto, such
provision shall be reformed to the minimum extent necessary to make such
provision valid and enforceable.

If Recipient institutes patent litigation against any entity (including a
cross-claim or counterclaim in a lawsuit) alleging that the Program itself
(excluding combinations of the Program with other software or hardware) infringes
such Recipient's patent(s), then such Recipient's rights granted under Section
2(b) shall terminate as of the date such litigation is filed.

All Recipient's rights under this Agreement shall terminate if it fails to comply
with any of the material terms or conditions of this Agreement and does not cure
such failure in a reasonable period of time after becoming aware of such
noncompliance. If all Recipient's rights under this Agreement terminate,
Recipient agrees to cease use and distribution of the Program as soon as
reasonably practicable. However, Recipient's obligations under this Agreement and
any licenses granted by Recipient relating to the Program shall continue and
survive.

Everyone is permitted to copy and distribute copies of this Agreement, but in
order to avoid inconsistency the Agreement is copyrighted and may only be
modified in the following manner. The Agreement Steward reserves the right to
publish new versions (including revisions) of this Agreement from time to time.
No one other than the Agreement Steward has the right to modify this Agreement.
The Eclipse Foundation is the initial Agreement Steward. The Eclipse Foundation
may assign the responsibility to serve as the Agreement Steward to a suitable
separate entity. Each new version of the Agreement will be given a distinguishing
version number. The Program (including Contributions) may always be Distributed
subject to the version of the Agreement under which it was received. In addition,
after a new version of the Agreement is published, Contributor may elect to
Distribute the Program (including its Contributions) under the new version.

Except as expressly stated in Sections 2(a) and 2(b) above, Recipient receives no
rights or licenses to the intellectual property of any Contributor under this
Agreement, whether expressly, by implication, estoppel or otherwise. All rights
in the Program not expressly granted under this Agreement are reserved. Nothing
in this Agreement is intended to be enforceable by any entity that is not a
Contributor or Recipient. No third-party beneficiary rights are created under
this Agreement.


Exhibit A – Form of Secondary Licenses Notice
---------------------------------------------

“This Source Code may also be made available under the following Secondary
Licenses when the conditions for such availability set forth in the Eclipse
Public License, v. 2.0 are satisfied: {name license(s), version(s), and
exceptions or additional permissions here}.”

  Simply including a copy of this Agreement, including this Exhibit A is not
  sufficient to license the Source Code under Secondary Licenses.

  If it is not possible or desirable to put the notice in a particular file,
  then You may include the notice in a location (such as a LICENSE file in a
  relevant directory) where a recipient would be likely to look for such a
  notice.

  You may add additional accurate notices of copyright ownership.

---

Jdom License
(JDOM 1.0)

jdom License
============

Copyright (C) 2000-2004 Jason Hunter & Brett McLaughlin.
All rights reserved.

Redistribution and use in source and binary forms, with or without modification,
are permitted provided that the following conditions are met:

  1. Redistributions of source code must retain the above copyright notice, this
    list of conditions, and the following disclaimer.

  2. Redistributions in binary form must reproduce the above copyright notice,
    this list of conditions, and the disclaimer that follows these conditions in
    the documentation and/or other materials provided with the distribution.

  3. The name "JDOM" must not be used to endorse or promote products derived from
    this software without prior written permission. For written permission,
    please contact {request_AT_jdom_DOT_org}.

  4.  Products derived from this software may not be called "JDOM", nor may
    "JDOM" appear in their name, without prior written permission from the JDOM
    Project Management {request_AT_jdom_DOT_org}.

In addition, we request (but do not require) that you include in the end-user
documentation provided with the redistribution and/or in the software itself an
acknowledgement equivalent to the following:
      "This product includes software developed by the JDOM Project
(http://www.jdom.org/)."
Alternatively, the acknowledgment may be graphical using the logos available at
http://www.jdom.org/images/logos.

THIS SOFTWARE IS PROVIDED "AS IS" AND ANY EXPRESSED OR IMPLIED WARRANTIES,
INCLUDING, BUT NOT LIMITED TO, THE IMPLIED WARRANTIES OF MERCHANTABILITY AND
FITNESS FOR A PARTICULAR PURPOSE ARE DISCLAIMED. IN NO EVENT SHALL THE JDOM
AUTHORS OR THE PROJECT CONTRIBUTORS BE LIABLE FOR ANY DIRECT, INDIRECT,
INCIDENTAL, SPECIAL, EXEMPLARY, OR CONSEQUENTIAL DAMAGES (INCLUDING, BUT NOT
LIMITED TO, PROCUREMENT OF SUBSTITUTE GOODS OR SERVICES; LOSS OF USE, DATA, OR
PROFITS; OR BUSINESS INTERRUPTION) HOWEVER CAUSED AND ON ANY THEORY OF LIABILITY,
WHETHER IN CONTRACT, STRICT LIABILITY, OR TORT (INCLUDING NEGLIGENCE OR
OTHERWISE) ARISING IN ANY WAY OUT OF THE USE OF THIS SOFTWARE, EVEN IF ADVISED OF
THE POSSIBILITY OF SUCH DAMAGE.

---

JTidy License
(JTidy 4aug2000r7-dev)

Java HTML Tidy - JTidy HTML parser and pretty printer
=====================================================


Copyright (c) 1998-2000 World Wide Web Consortium (Massachusetts
----------------------------------------------------------------

Institute of Technology, Institut National de Recherche en
Informatique et en Automatique, Keio University). All Rights
Reserved.
Contributing Author(s):
Dave Raggett <dsr@w3.org>
Andy Quick <ac.quick@sympatico.ca> (translation to Java)
Gary L Peskin <garyp@firstech.com> (Java development)
Sami Lempinen <sami@lempinen.net> (release management)
The contributing author(s) would like to thank all those who
helped with testing, bug fixes, and patience. This wouldn't
have been possible without all of you.
COPYRIGHT NOTICE:

This software and documentation is provided "as is," and
the copyright holders and contributing author(s) make no
representations or warranties, express or implied, including
but not limited to, warranties of merchantability or fitness
for any particular purpose or that the use of the software or
documentation will not infringe any third party patents,
copyrights, trademarks or other rights.
The copyright holders and contributing author(s) will not be
liable for any direct, indirect, special or consequential damages
arising out of any use of the software or documentation, even if
advised of the possibility of such damage.
Permission is hereby granted to use, copy, modify, and distribute
this source code, or portions hereof, documentation and executables,
for any purpose, without fee, subject to the following restrictions:
1. The origin of this source code must not be misrepresented.
2. Altered versions must be plainly marked as such and must
not be misrepresented as being the original source.
3. This Copyright notice may not be removed or altered from any
source or altered source distribution.

The copyright holders and contributing author(s) specifically
permit, without fee, and encourage the use of this source code
as a component for supporting the Hypertext Markup Language in
commercial products. If you use this source code in a product,
acknowledgment is not required but would be appreciated.

---

MIT License
(JOpt Simple 5.0.3)

/*
 The MIT License

 Copyright (c) 2004-2015 Paul R. Holser, Jr.

Permission is hereby granted, free of charge, to any person obtaining
 a copy of this software and associated documentation files (the
 "Software"), to deal in the Software without restriction, including
 without limitation the rights to use, copy, modify, merge, publish,
 distribute, sublicense, and/or sell copies of the Software, and to
 permit persons to whom the Software is furnished to do so, subject to
 the following conditions:

 The above copyright notice and this permission notice shall be
 included in all copies or substantial portions of the Software.

 THE SOFTWARE IS PROVIDED "AS IS", WITHOUT WARRANTY OF ANY KIND,
 EXPRESS OR IMPLIED, INCLUDING BUT NOT LIMITED TO THE WARRANTIES OF
 MERCHANTABILITY, FITNESS FOR A PARTICULAR PURPOSE AND
 NONINFRINGEMENT. IN NO EVENT SHALL THE AUTHORS OR COPYRIGHT HOLDERS BE
 LIABLE FOR ANY CLAIM, DAMAGES OR OTHER LIABILITY, WHETHER IN AN ACTION
 OF CONTRACT, TORT OR OTHERWISE, ARISING FROM, OUT OF OR IN CONNECTION
 WITH THE SOFTWARE OR THE USE OR OTHER DEALINGS IN THE SOFTWARE

---

MIT License
(jQuery UI 1.12.1)

====

Permission is hereby granted, free of charge, to any person obtaining
a copy of this software and associated documentation files (the
"Software"), to deal in the Software without restriction, including
without limitation the rights to use, copy, modify, merge, publish,
distribute, sublicense, and/or sell copies of the Software, and to
permit persons to whom the Software is furnished to do so, subject to
the following conditions:

The above copyright notice and this permission notice shall be
included in all copies or substantial portions of the Software.

THE SOFTWARE IS PROVIDED "AS IS", WITHOUT WARRANTY OF ANY KIND,
EXPRESS OR IMPLIED, INCLUDING BUT NOT LIMITED TO THE WARRANTIES OF
MERCHANTABILITY, FITNESS FOR A PARTICULAR PURPOSE AND
NONINFRINGEMENT. IN NO EVENT SHALL THE AUTHORS OR COPYRIGHT HOLDERS BE
LIABLE FOR ANY CLAIM, DAMAGES OR OTHER LIABILITY, WHETHER IN AN ACTION
OF CONTRACT, TORT OR OTHERWISE, ARISING FROM, OUT OF OR IN CONNECTION
WITH THE SOFTWARE OR THE USE OR OTHER DEALINGS IN THE SOFTWARE

---

MIT License
(Json.NET 3.5.8)

Copyright (c) 2007 James Newton-King

Permission is hereby granted, free of charge, to any person obtaining a copy of this software and associated documentation files (the "Software"), to deal in the Software without restriction, including without limitation the rights to use, copy, modify, merge, publish, distribute, sublicense, and/or sell copies of the Software, and to permit persons to whom the Software is furnished to do so, subject to the following conditions:

The above copyright notice and this permission notice shall be included in all copies or substantial portions of the Software.

THE SOFTWARE IS PROVIDED "AS IS", WITHOUT WARRANTY OF ANY KIND, EXPRESS OR IMPLIED, INCLUDING BUT NOT LIMITED TO THE WARRANTIES OF MERCHANTABILITY, FITNESS FOR A PARTICULAR PURPOSE AND NONINFRINGEMENT. IN NO EVENT SHALL THE AUTHORS OR COPYRIGHT HOLDERS BE LIABLE FOR ANY CLAIM, DAMAGES OR OTHER LIABILITY, WHETHER IN AN ACTION OF CONTRACT, TORT OR OTHERWISE, ARISING FROM, OUT OF OR IN CONNECTION WITH THE SOFTWARE OR THE USE OR OTHER DEALINGS IN THE SOFTWARE

---

MIT License
(jQuery Unknown)

Copyright (c) 2007 John Resig, http://jquery.com/

Permission is hereby granted, free of charge, to any person obtaining
a copy of this software and associated documentation files (the
"Software"), to deal in the Software without restriction, including
without limitation the rights to use, copy, modify, merge, publish,
distribute, sublicense, and/or sell copies of the Software, and to
permit persons to whom the Software is furnished to do so, subject to
the following conditions:

The above copyright notice and this permission notice shall be
included in all copies or substantial portions of the Software.

THE SOFTWARE IS PROVIDED "AS IS", WITHOUT WARRANTY OF ANY KIND,
EXPRESS OR IMPLIED, INCLUDING BUT NOT LIMITED TO THE WARRANTIES OF
MERCHANTABILITY, FITNESS FOR A PARTICULAR PURPOSE AND
NONINFRINGEMENT. IN NO EVENT SHALL THE AUTHORS OR COPYRIGHT HOLDERS BE
LIABLE FOR ANY CLAIM, DAMAGES OR OTHER LIABILITY, WHETHER IN AN ACTION
OF CONTRACT, TORT OR OTHERWISE, ARISING FROM, OUT OF OR IN CONNECTION
WITH THE SOFTWARE OR THE USE OR OTHER DEALINGS IN THE SOFTWARE

---

MIT License
(Java-WebSocket v1.4.0)

Copyright (c) 2010-2019 Nathan Rajlich

Permission is hereby granted, free of charge, to any person
 obtaining a copy of this software and associated documentation
 files (the "Software"), to deal in the Software without
 restriction, including without limitation the rights to use,
 copy, modify, merge, publish, distribute, sublicense, and/or sell
 copies of the Software, and to permit persons to whom the
 Software is furnished to do so, subject to the following
 conditions:

 The above copyright notice and this permission notice shall be
 included in all copies or substantial portions of the Software.

 THE SOFTWARE IS PROVIDED "AS IS", WITHOUT WARRANTY OF ANY KIND,
 EXPRESS OR IMPLIED, INCLUDING BUT NOT LIMITED TO THE WARRANTIES
 OF MERCHANTABILITY, FITNESS FOR A PARTICULAR PURPOSE AND
 NONINFRINGEMENT. IN NO EVENT SHALL THE AUTHORS OR COPYRIGHT
 HOLDERS BE LIABLE FOR ANY CLAIM, DAMAGES OR OTHER LIABILITY,
 WHETHER IN AN ACTION OF CONTRACT, TORT OR OTHERWISE, ARISING
 FROM, OUT OF OR IN CONNECTION WITH THE SOFTWARE OR THE USE OR
 OTHER DEALINGS IN THE SOFTWARE

---

MIT License
(jQuery 3.4.1)

Copyright JS Foundation and other contributors, https://js.foundation/

Permission is hereby granted, free of charge, to any person obtaining
a copy of this software and associated documentation files (the
"Software"), to deal in the Software without restriction, including
without limitation the rights to use, copy, modify, merge, publish,
distribute, sublicense, and/or sell copies of the Software, and to
permit persons to whom the Software is furnished to do so, subject to
the following conditions:

The above copyright notice and this permission notice shall be
included in all copies or substantial portions of the Software.

THE SOFTWARE IS PROVIDED "AS IS", WITHOUT WARRANTY OF ANY KIND,
EXPRESS OR IMPLIED, INCLUDING BUT NOT LIMITED TO THE WARRANTIES OF
MERCHANTABILITY, FITNESS FOR A PARTICULAR PURPOSE AND
NONINFRINGEMENT. IN NO EVENT SHALL THE AUTHORS OR COPYRIGHT HOLDERS BE
LIABLE FOR ANY CLAIM, DAMAGES OR OTHER LIABILITY, WHETHER IN AN ACTION
OF CONTRACT, TORT OR OTHERWISE, ARISING FROM, OUT OF OR IN CONNECTION
WITH THE SOFTWARE OR THE USE OR OTHER DEALINGS IN THE SOFTWARE

---

MIT License
(Checker Qual 2.8.1, shared-tag-library 1.7.25, SLF4J API Module 1.7.24, SLF4J API Module 1.7.25)

The MIT License
===============

Copyright (c) <year> <copyright holders>

Permission is hereby granted, free of charge, to any person obtaining a copy of
this software and associated documentation files (the "Software"), to deal in the
Software without restriction, including without limitation the rights to use,
copy, modify, merge, publish, distribute, sublicense, and/or sell copies of the
Software, and to permit persons to whom the Software is furnished to do so,
subject to the following conditions:

The above copyright notice and this permission notice shall be included in all
copies or substantial portions of the Software.

THE SOFTWARE IS PROVIDED "AS IS", WITHOUT WARRANTY OF ANY KIND, EXPRESS OR
IMPLIED, INCLUDING BUT NOT LIMITED TO THE WARRANTIES OF MERCHANTABILITY, FITNESS
FOR A PARTICULAR PURPOSE AND NONINFRINGEMENT. IN NO EVENT SHALL THE AUTHORS OR
COPYRIGHT HOLDERS BE LIABLE FOR ANY CLAIM, DAMAGES OR OTHER LIABILITY, WHETHER IN
AN ACTION OF CONTRACT, TORT OR OTHERWISE, ARISING FROM, OUT OF OR IN CONNECTION
WITH THE SOFTWARE OR THE USE OR OTHER DEALINGS IN THE SOFTWARE.

---

Plexus Classworlds License
(classworlds 1.1)

Plexus Classworlds License
==========================

Copyright 2002 (C) The Codehaus. All Rights Reserved.

Redistribution and use of this software and associated documentation
("Software"), with or without modification, are permitted provided that the
following conditions are met:

  1. Redistributions of source code must retain copyright statements and notices.
    Redistributions must also contain a copy of this document.

  2. Redistributions in binary form must reproduce the above copyright notice,
    this list of conditions and the following disclaimer in the documentation
    and/or other materials provided with the distribution.

  3. The name "classworlds" must not be used to endorse or promote products
    derived from this Software without prior written permission of The Codehaus.
    For written permission, please contact bob@codehaus.org.

  4. Products derived from this Software may not be called "classworlds" nor may
    "classworlds" appear in their names without prior written permission of The
    Codehaus. "classworlds" is a registered trademark of The Codehaus.

  5.  Due credit should be given to The Codehaus.
    (http://classworlds.codehaus.org/).

THIS SOFTWARE IS PROVIDED BY THE CODEHAUS AND CONTRIBUTORS "AS IS" AND ANY
EXPRESSED OR IMPLIED WARRANTIES, INCLUDING, BUT NOT LIMITED TO, THE IMPLIED
WARRANTIES OF MERCHANTABILITY AND FITNESS FOR A PARTICULAR PURPOSE ARE
DISCLAIMED. IN NO EVENT SHALL THE CODEHAUS OR ITS CONTRIBUTORS BE LIABLE FOR ANY
DIRECT, INDIRECT, INCIDENTAL, SPECIAL, EXEMPLARY, OR CONSEQUENTIAL DAMAGES
(INCLUDING, BUT NOT LIMITED TO, PROCUREMENT OF SUBSTITUTE GOODS OR SERVICES; LOSS
OF USE, DATA, OR PROFITS; OR BUSINESS INTERRUPTION) HOWEVER CAUSED AND ON ANY
THEORY OF LIABILITY, WHETHER IN CONTRACT, STRICT LIABILITY, OR TORT (INCLUDING
NEGLIGENCE OR OTHERWISE) ARISING IN ANY WAY OUT OF THE USE OF THIS SOFTWARE, EVEN
IF ADVISED OF THE POSSIBILITY OF SUCH DAMAGE.

---

Public Domain
(XZ for Java 1.0)

Public domain code is not subject to any license.
--------------
avro : CDH-7.1.1.0
=======
Apache Avro
Copyright 2010-2019 The Apache Software Foundation

This product includes software developed at
The Apache Software Foundation (https://www.apache.org/).

NUnit license acknowledgement:

| Portions Copyright © 2002-2012 Charlie Poole or Copyright © 2002-2004 James
| W. Newkirk, Michael C. Two, Alexei A. Vorontsov or Copyright © 2000-2002
| Philip A. Craig 

Based upon the representations of upstream licensors, it is understood that
portions of the mapreduce API included in the Java implementation are licensed
from various contributors under one or more contributor license agreements to
Odiago, Inc. and were then contributed by Odiago to Apache Avro, which has now
made them available under the Apache 2.0 license. The original file header text
is:

| Licensed to Odiago, Inc. under one or more contributor license
| agreements.  See the NOTICE file distributed with this work for
| additional information regarding copyright ownership.  Odiago, Inc.
| licenses this file to you under the Apache License, Version 2.0
| (the "License"); you may not use this file except in compliance
| with the License.  You may obtain a copy of the License at
|
|     https://www.apache.org/licenses/LICENSE-2.0
|
| Unless required by applicable law or agreed to in writing, software
| distributed under the License is distributed on an "AS IS" BASIS,
| WITHOUT WARRANTIES OR CONDITIONS OF ANY KIND, either express or
| implied.  See the License for the specific language governing
| permissions and limitations under the License.

The Odiago NOTICE at the time of the contribution:

| This product includes software developed by Odiago, Inc.
| (https://www.wibidata.com).

Apache Ivy includes the following in its NOTICE file:

| Apache Ivy
| Copyright 2007-2010 The Apache Software Foundation
|
| This product includes software developed by
| The Apache Software Foundation (https://www.apache.org/).
|
| Portions of Ivy were originally developed by
| Jayasoft SARL (http://www.jayasoft.fr/)
| and are licensed to the Apache Software Foundation under the
| "Software Grant License Agreement"
|
| SSH and SFTP support is provided by the JCraft JSch package, 
| which is open source software, available under
| the terms of a BSD style license.  
| The original software and related information is available
| at http://www.jcraft.com/jsch/. 

Apache Log4Net includes the following in its NOTICE file:

| Apache log4net
| Copyright 2004-2015 The Apache Software Foundation
|
| This product includes software developed at
| The Apache Software Foundation (https://www.apache.org/).

csharp reflect serializers were contributed by Pitney Bowes Inc.

| Copyright 2019 Pitney Bowes Inc.
| Licensed under the Apache License, Version 2.0 (the "License"); you may not use this file except in compliance with the License. 
| You may obtain a copy of the License at https://www.apache.org/licenses/LICENSE-2.0.
| Unless required by applicable law or agreed to in writing, software distributed under the License is distributed on an "AS IS" BASIS, 
| WITHOUT WARRANTIES OR CONDITIONS OF ANY KIND, either express or implied.
| See the License for the specific language governing permissions and limitations under the License.
>>>>>>> 35ff8b99
<|MERGE_RESOLUTION|>--- conflicted
+++ resolved
@@ -1,2368 +1,3 @@
-<<<<<<< HEAD
-Apache Avro 1.8.2
-Copyright 2020 Apache Software Foundation. All Rights Reserved.
-
-
-
-Components: 
-
-Apache Ant 1.10.0 : Apache License 2.0
-Apache Ant 1.5 : Apache License 1.1
-Apache Avro 1.8.2 : Apache License 2.0
-Apache Avro 1.8.2.7.0.3.0-79 : Apache License 2.0
-Apache Avro 20170720-snapshot-21b36989 : Apache License 2.0
-Apache Avro release-1.8.1-rc0 : Apache License 2.0
-Apache Avro release-1.8.2-rc1 : Apache License 2.0
-Apache Avro Compiler 1.8.2 : Apache License 2.0
-Apache Avro Compiler 1.8.2.7.0.3.0-79 : Apache License 2.0
-Apache Avro IPC 1.8.2 : Apache License 2.0
-Apache Avro IPC 1.8.2.7.0.3.0-79 : Apache License 2.0
-Apache Avro Mapred API 1.8.2 : Apache License 2.0
-Apache Avro Mapred API 1.8.2.7.0.3.0-79 : Apache License 2.0
-Apache Avro Maven Plugin 1.8.2 : Apache License 2.0
-Apache Avro Maven Plugin 1.8.2.7.0.3.0-79 : Apache License 2.0
-Apache Avro Maven Service Archetype 1.8.2-cdh6.0.0-beta1 : Apache License 2.0
-Apache Avro Protobuf Compatibility 1.8.2 : Apache License 2.0
-Apache Avro Protobuf Compatibility 1.8.2.7.0.3.0-79 : Apache License 2.0
-Apache Avro Thrift Compatibility 1.8.2 : Apache License 2.0
-Apache Avro Thrift Compatibility 1.8.2-cdh6.0.0-beta1 : Apache License 2.0
-Apache Avro Tools 1.8.2 : Apache License 2.0
-Apache Avro Tools 1.8.2.7.0.3.0-79 : Apache License 2.0
-Apache Commons BeanUtils 1.9.4 : Apache License 2.0
-Apache Commons CLI 1.0 : Apache License 1.1
-Apache Commons CLI 1.2 : Apache License 2.0
-Apache Commons CLI 1.4 : Apache License 2.0
-Apache Commons Codec 1.9 : Apache License 2.0
-Apache Commons Collections 3.2.2 : Apache License 2.0
-Apache Commons Compress 1.4.1 : Apache License 2.0
-Apache Commons Configuration 2.1.1 : Apache License 2.0
-Apache Commons Lang 2.4 : Apache License 2.0
-Apache Commons Lang 2.6 : Apache License 2.0
-Apache Commons Lang 3.8 : Apache License 2.0
-Apache Commons Lang 3.8.1 : Apache License 2.0
-Apache Commons Logging 1.0.4 : Apache License 2.0
-Apache Commons Logging 1.1.2 : Apache License 2.0
-Apache Commons Logging 1.1.3 : Apache License 2.0
-Apache Commons Logging 1.2 : Apache License 2.0
-Apache Commons Math 3.1.1 : Apache License 2.0
-Apache Commons Net 3.6 : Apache License 2.0
-Apache Hadoop Annotations 3.2.1 : Apache License 2.0
-Apache Hadoop Auth 3.1.2 : Apache License 2.0
-Apache Hadoop HDFS Client 3.1.1.7.0.3.0-79 : Apache License 2.0
-Apache Hadoop Mini-Cluster 2.9.1 : Apache License 2.0
-Apache HttpClient 2.0.2 : Apache License 2.0
-Apache HttpClient 4.4.1 : Apache License 2.0
-Apache HttpClient 4.5.6 : Apache License 2.0
-Apache HttpComponents Core 4.0.1 : Apache License 2.0
-Apache HttpComponents Core 4.4.1 : Apache License 2.0
-Apache HttpComponents Core 4.4.10 : Apache License 2.0
-Apache Impala v0.6refresh : Apache License 2.0
-Apache Karaf :: HTTP :: Core 4.3.0.RC1 : Apache License 2.0
-Apache log4net 1.2.10 : Apache License 2.0
-Apache Lucene 2.9.0 : Apache License 2.0
-Apache Maven 2.0.11 : Apache License 2.0
-Apache Thrift 0.9.3 : Apache License 2.0
-Apache Velocity 1.7 : Apache License 2.0
-Apache XML Commons 1.0.b2 : Apache License 1.1
-ASM 5.0.4 : BSD 3-clause "New" or "Revised" License
-ASM based accessors helper used by json-smart 1.2 : Apache License 2.0
-avro 1.7.6 : Apache License 2.0
-avro (Ruby Gem) 1.8.2 : Apache License 2.0
-avro-js 1.8.2 : Apache License 2.0
-Castle Project 3.2.0 : Apache License 2.0
-Checker Qual 2.8.1 : MIT License
-classworlds 1.1 : Plexus Classworlds License
-com.machinepublishers:jbrowserdriver 1.1.1 : Apache License 2.0
-Commons IO 2.5 : Apache License 2.0
-Commons IO 2.6 : Apache License 2.0
-Curator Client 4.2.0 : Apache License 2.0
-Curator Framework 4.2.0 : Apache License 2.0
-Curator Recipes 4.2.0 : Apache License 2.0
-Data Mapper for Jackson 1.9.13-cloudera.1 : Apache License 2.0
-Default Plexus Container 1.0-alpha-9-stable-1 : Apache License 2.0
-Doxia Sitetools 1.0 : Apache License 2.0
-EasyMock 3.4 : Apache License 2.0
-FindBugs jsr305 3.0.0 : Apache License 2.0
-google-gson 2.2.4 : Apache License 2.0
-Guava: Google Core Libraries for Java 28.1-jre : Apache License 2.0
-hadoop-common 3.1.1.7.0.3.0-79 : Apache License 2.0
-hadoop-common 3.2.1-talend : Apache License 2.0
-hadoop-mapreduce-client-common 3.1.1.7.0.3.0-79 : Apache License 2.0
-hadoop-mapreduce-client-core 3.0.0-cdh6.3.3 : Apache License 2.0
-hadoop-mapreduce-client-core 3.1.1.7.0.3.0-79 : Apache License 2.0
-hadoop-yarn-client 3.1.1.7.0.3.0-79 : Apache License 2.0
-hadoop-yarn-common 3.1.1.7.0.3.0-79 : Apache License 2.0
-Hamcrest 1.3 : BSD 3-clause "New" or "Revised" License
-hawtio-app 2.0.0.fuse-sb2-760022-redhat-00001 : Apache License 2.0
-htrace-core 4.1.0-incubating : Apache License 2.0
-J2ObjC Annotations 1.3 : Apache License 2.0
-jackson-annotations 2.9.10.redhat-00002 : Apache License 2.0
-jackson-annotations 2.9.4 : Apache License 2.0
-jackson-core 1.9.13 : Apache License 2.0
-jackson-core 2.9.10 : Apache License 2.0
-jackson-databind 2.9.10.4 : Apache License 2.0
-Jackson-JAXRS-base 2.8.11 : Apache License 2.0
-Jackson-JAXRS-base 2.9.10 : Apache License 2.0
-jackson-jaxrs-json-provider 2.9.10 : Apache License 2.0
-jackson-module-jaxb-annotations 2.9.10 : Apache License 2.0
-Java Architecture for XML Binding 2.2.11 : Common Development and Distribution License 1.1
-Java Architecture for XML Binding 2.2.12-b140109.1041 : Common Development and Distribution License 1.1
-Java Servlet API 2.1 : Common Development and Distribution License 1.0
-Java Servlet API 3.1-b09 : Common Development and Distribution License 1.1
-Java Servlet API 3.1.0 : Common Development and Distribution License 1.1
-Java-WebSocket v1.4.0 : MIT License
-JavaBeans Activation Framework 1.2.0 : Common Development and Distribution License 1.0
-JavaBeans Activation Framework API jar 1.2.0 : Common Development and Distribution License 1.1
-JCIP Annotations under Apache License 1.0-1 : Apache License 2.0
-JCIP Annotations under Apache License 1.3.9-1 : Apache License 2.0
-JDOM 1.0 : Jdom License
-Jersey 1.19 : Common Development and Distribution License 1.1
-jersey-servlet 1.19 : Common Development and Distribution License 1.1
-Jetty :: Servlet Handling 9.3.20.v20170531 : Apache License 2.0
-Jetty :: Servlet Handling 9.4.26.v20200117 : (Apache License 2.0 AND Eclipse Public License 1.0)
-Jetty: Java based HTTP/1.x, HTTP/2, Servlet, WebSocket Server 9.3.20.v20170531 : Apache License 2.0
-Jetty: Java based HTTP/1.x, HTTP/2, Servlet, WebSocket Server 9.4.26 : (Apache License 2.0 OR Eclipse Public License 1.0)
-Joda Time 2.9.9 : Apache License 2.0
-JOpt Simple 5.0.3 : MIT License
-jQuery 3.4.1 : MIT License
-jQuery Unknown : MIT License
-jQuery UI 1.12.1 : MIT License
-json-smart-v1 2.3 : Apache License 2.0
-Json.NET 3.5.8 : MIT License
-jsr311-api 1.1.1 : Common Development and Distribution License 1.0
-jsr311-api 1.8 : Common Development and Distribution License 1.0
-JTidy 4aug2000r7-dev : JTidy License
-JUnit 4.12 : Common Public License 1.0
-Kerb Simple Kdc 1.1.1 : Apache License 2.0
-Kerby ASN1 Project 1.1.0 : Apache License 2.0
-Kerby ASN1 Project 1.1.1 : Apache License 2.0
-Kerby Config 1.1.1 : Apache License 2.0
-Kerby PKIX Project 1.1.0 : Apache License 2.0
-Kerby PKIX Project 1.1.1 : Apache License 2.0
-Kerby Util 1.1.0 : Apache License 2.0
-Kerby Util 1.1.1 : Apache License 2.0
-Kerby XDR Project 1.1.0 : Apache License 2.0
-Kerby XDR Project 1.1.1 : Apache License 2.0
-Kerby-kerb Admin 1.1.1 : Apache License 2.0
-Kerby-kerb Client 1.1.1 : Apache License 2.0
-Kerby-kerb Common 1.1.1 : Apache License 2.0
-Kerby-kerb core 1.1.1 : Apache License 2.0
-Kerby-kerb Crypto 1.1.1 : Apache License 2.0
-Kerby-kerb Identity 1.1.1 : Apache License 2.0
-Kerby-kerb Server 1.1.1 : Apache License 2.0
-Kerby-kerb Util 1.1.0 : Apache License 2.0
-Kerby-kerb Util 1.1.1 : Apache License 2.0
-leshan - server demo 1.0.0-RC2 : (Eclipse Distribution License - v 1.0 AND Eclipse Public License 2.0)
-libplexus-utils 1.5.6 : Apache License 2.0
-Maven Artifact 2.0.11 : Apache License 2.0
-Maven Artifact Manager 2.0.11 : Apache License 2.0
-Maven Error Diagnostics 2.0.11 : Apache License 2.0
-Maven Invoker 2.0.9 : Apache License 2.0
-Maven Local Settings Model 2.0.11 : Apache License 2.0
-Maven Model 2.0.11 : Apache License 2.0
-Maven Monitor 2.0.11 : Apache License 2.0
-Maven Plugin API 2.0.11 : Apache License 2.0
-Maven Plugin Descriptor Model 2.0.11 : Apache License 2.0
-Maven Plugin Parameter Documenter API 2.0.11 : Apache License 2.0
-Maven Plugin Registry Model 2.0.11 : Apache License 2.0
-Maven Plugin Testing Mechanism 1.3 : Apache License 2.0
-Maven Plugin Testing Tools 1.3 : Apache License 2.0
-Maven Profile Model 2.0.11 : Apache License 2.0
-Maven Project 2.0.11 : Apache License 2.0
-Maven Reporting API 2.0.11 : Apache License 2.0
-Maven Repository Metadata Model 2.0.11 : Apache License 2.0
-Maven Shared File Management API 1.2.1 : Apache License 2.0
-Maven Shared I/O API 1.1 : Apache License 2.0
-Maven Wagon API 1.0-beta-2 : Apache License 2.0
-Maven Wagon File Provider 1.0-beta-2 : Apache License 2.0
-Maven Wagon HTTP Shared Library 1.0-beta-2 : Apache License 2.0
-Maven Wagon Lightweight HTTP Provider 1.0-beta-2 : Apache License 2.0
-Maven Wagon SSH Common Library 1.0-beta-2 : Apache License 2.0
-Maven Wagon SSH External Provider 1.0-beta-2 : Apache License 2.0
-Maven Wagon SSH Provider 1.0-beta-2 : Apache License 2.0
-Maven Wagon WebDav Provider 1.0-beta-2 : Apache License 2.0
-Netty Project 3.10.6.Final : Apache License 2.0
-Nimbus-JOSE-JWT 7.9 : Apache License 2.0
-objenesis 2.2 : Apache License 2.0
-OkHttp 2.7.5 : Apache License 2.0
-OkIO 1.6.0 : Apache License 2.0
-org.tukaani.xz 0.3 : Apache License 2.0
-ParaNamer Core 2.8 : BSD 3-clause "New" or "Revised" License
-php-wikimedia-avro 1.7.7 : Apache License 2.0
-Plexus 2.2 : Apache License 2.0
-Plexus Default Interactivity Handler 1.0-alpha-4 : Apache License 2.0
-Plexus Interpolation API 1.1 : Apache License 2.0
-Plexus IO Components 2.0.4 : Apache License 2.0
-Protocol Buffer Java API 2.5.0 : BSD 3-clause "New" or "Revised" License
-pyanttasks 1.3 : Apache License 2.0
-re2j 1.1 : BSD 3-clause "New" or "Revised" License
-re2j 1.2 : BSD 3-clause "New" or "Revised" License
-shared-tag-library 1.7.25 : MIT License
-SLF4J API Module 1.7.24 : MIT License
-SLF4J API Module 1.7.25 : MIT License
-slide-webdavlib 2.1 : Apache License 2.0
-snappy-java 1.1.4 : Apache License 2.0
-snappy-java 1.1.7.1 : Apache License 2.0
-Stax2 API 3.1.4 : BSD 3-clause "New" or "Revised" License
-Token provider 1.1.0 : Apache License 2.0
-Token provider 1.1.1 : Apache License 2.0
-Trevni Java Avro 1.8.2 : Apache License 2.0
-Trevni Java Avro 1.8.2.7.0.3.0-79 : Apache License 2.0
-Trevni Java Core 1.8.2 : Apache License 2.0
-Trevni Java Core 1.8.2.7.0.3.0-79 : Apache License 2.0
-Woodstox 5.0.3 : Apache License 2.0
-XML Im-/Exporter 1.1 : BSD 3-clause "New" or "Revised" License
-XZ for Java 1.0 : Public Domain
-XZ for Java 1.6 : Apache License 2.0
-
-Licenses: 
-
-Apache License 1.1
-(Apache Ant 1.5, Apache Commons CLI 1.0, Apache XML Commons 1.0.b2)
-
-Apache Software License
-=======================
-
-
-Version 1.1
------------
-
-
-
-Copyright (c) 2000 The Apache Software Foundation. All rights reserved.
-
-Redistribution and use in source and binary forms, with or without modification,
-are permitted provided that the following conditions are met:
-
-1. Redistributions of source code must retain the above copyright notice, this
-list of conditions and the following disclaimer.
-
-2. Redistributions in binary form must reproduce the above copyright notice, this
-list of conditions and the following disclaimer in the documentation and/or other
-materials provided with the distribution.
-
-3. The end-user documentation included with the redistribution, if any, must
-include the following acknowledgment:
-
-      "This product includes software developed by the Apache Software Foundation
-      (http://www.apache.org/)."
-
-Alternately, this acknowledgment may appear in the software itself, if and
-wherever such third-party acknowledgments normally appear.
-
-4. The names "Apache" and "Apache Software Foundation" must not be used to
-endorse or promote products derived from this software without prior written
-permission. For written permission, please contact apache@apache.org.
-
-5. Products derived from this software may not be called "Apache", nor may
-"Apache" appear in their name, without prior written permission of the Apache
-Software Foundation.
-
-THIS SOFTWARE IS PROVIDED "AS IS" AND ANY EXPRESSED OR IMPLIED WARRANTIES,
-INCLUDING, BUT NOT LIMITED TO, THE IMPLIED WARRANTIES OF MERCHANTABILITY AND
-FITNESS FOR A PARTICULAR PURPOSE ARE DISCLAIMED. IN NO EVENT SHALL THE APACHE
-SOFTWARE FOUNDATION OR ITS CONTRIBUTORS BE LIABLE FOR ANY DIRECT, INDIRECT,
-INCIDENTAL, SPECIAL, EXEMPLARY, OR CONSEQUENTIAL DAMAGES (INCLUDING, BUT NOT
-LIMITED TO, PROCUREMENT OF SUBSTITUTE GOODS OR SERVICES; LOSS OF USE, DATA, OR
-PROFITS; OR BUSINESS INTERRUPTION) HOWEVER CAUSED AND ON ANY THEORY OF LIABILITY,
-WHETHER IN CONTRACT, STRICT LIABILITY, OR TORT (INCLUDING NEGLIGENCE OR
-OTHERWISE) ARISING IN ANY WAY OUT OF THE USE OF THIS SOFTWARE, EVEN IF ADVISED OF
-THE POSSIBILITY OF SUCH DAMAGE.
-
---------------------------------------------------------------------------------
-
-This software consists of voluntary contributions made by many individuals on
-behalf of the Apache Software Foundation. For more information on the Apache
-Software Foundation, please see <http://www.apache.org/>.
-
-Portions of this software are based upon public domain software originally
-written at the National Center for Supercomputing Applications, University of
-Illinois, Urbana-Champaign.
-
----
-
-Apache License 2.0
-(Apache Ant 1.10.0, Apache Avro 1.8.2, Apache Avro 1.8.2.7.0.3.0-79, Apache Avro 20170720-snapshot-21b36989, Apache Avro release-1.8.1-rc0, Apache Avro release-1.8.2-rc1, Apache Avro Compiler 1.8.2, Apache Avro Compiler 1.8.2.7.0.3.0-79, Apache Avro IPC 1.8.2, Apache Avro IPC 1.8.2.7.0.3.0-79, Apache Avro Mapred API 1.8.2, Apache Avro Mapred API 1.8.2.7.0.3.0-79, Apache Avro Maven Plugin 1.8.2, Apache Avro Maven Plugin 1.8.2.7.0.3.0-79, Apache Avro Maven Service Archetype 1.8.2-cdh6.0.0-beta1, Apache Avro Protobuf Compatibility 1.8.2, Apache Avro Protobuf Compatibility 1.8.2.7.0.3.0-79, Apache Avro Thrift Compatibility 1.8.2, Apache Avro Thrift Compatibility 1.8.2-cdh6.0.0-beta1, Apache Avro Tools 1.8.2, Apache Avro Tools 1.8.2.7.0.3.0-79, Apache Commons BeanUtils 1.9.4, Apache Commons CLI 1.2, Apache Commons CLI 1.4, Apache Commons Codec 1.9, Apache Commons Collections 3.2.2, Apache Commons Compress 1.4.1, Apache Commons Configuration 2.1.1, Apache Commons Lang 2.4, Apache Commons Lang 2.6, Apache Commons Lang 3.8, Apache Commons Lang 3.8.1, Apache Commons Logging 1.0.4, Apache Commons Logging 1.1.2, Apache Commons Logging 1.1.3, Apache Commons Logging 1.2, Apache Commons Math 3.1.1, Apache Commons Net 3.6, Apache Hadoop Annotations 3.2.1, Apache Hadoop Auth 3.1.2, Apache Hadoop HDFS Client 3.1.1.7.0.3.0-79, Apache Hadoop Mini-Cluster 2.9.1, Apache HttpClient 2.0.2, Apache HttpClient 4.4.1, Apache HttpClient 4.5.6, Apache HttpComponents Core 4.0.1, Apache HttpComponents Core 4.4.1, Apache HttpComponents Core 4.4.10, Apache Impala v0.6refresh, Apache Karaf :: HTTP :: Core 4.3.0.RC1, Apache log4net 1.2.10, Apache Lucene 2.9.0, Apache Maven 2.0.11, Apache Thrift 0.9.3, Apache Velocity 1.7, ASM based accessors helper used by json-smart 1.2, avro 1.7.6, avro (Ruby Gem) 1.8.2, avro-js 1.8.2, Castle Project 3.2.0, com.machinepublishers:jbrowserdriver 1.1.1, Commons IO 2.5, Commons IO 2.6, Curator Client 4.2.0, Curator Framework 4.2.0, Curator Recipes 4.2.0, Data Mapper for Jackson 1.9.13-cloudera.1, Default Plexus Container 1.0-alpha-9-stable-1, Doxia Sitetools 1.0, EasyMock 3.4, FindBugs jsr305 3.0.0, google-gson 2.2.4, Guava: Google Core Libraries for Java 28.1-jre, hadoop-common 3.1.1.7.0.3.0-79, hadoop-common 3.2.1-talend, hadoop-mapreduce-client-common 3.1.1.7.0.3.0-79, hadoop-mapreduce-client-core 3.0.0-cdh6.3.3, hadoop-mapreduce-client-core 3.1.1.7.0.3.0-79, hadoop-yarn-client 3.1.1.7.0.3.0-79, hadoop-yarn-common 3.1.1.7.0.3.0-79, hawtio-app 2.0.0.fuse-sb2-760022-redhat-00001, htrace-core 4.1.0-incubating, J2ObjC Annotations 1.3, jackson-annotations 2.9.10.redhat-00002, jackson-annotations 2.9.4, jackson-core 1.9.13, jackson-core 2.9.10, jackson-databind 2.9.10.4, Jackson-JAXRS-base 2.8.11, Jackson-JAXRS-base 2.9.10, jackson-jaxrs-json-provider 2.9.10, jackson-module-jaxb-annotations 2.9.10, JCIP Annotations under Apache License 1.0-1, JCIP Annotations under Apache License 1.3.9-1, Jetty :: Servlet Handling 9.3.20.v20170531, Jetty :: Servlet Handling 9.4.26.v20200117, Jetty: Java based HTTP/1.x, HTTP/2, Servlet, WebSocket Server 9.3.20.v20170531, Jetty: Java based HTTP/1.x, HTTP/2, Servlet, WebSocket Server 9.4.26, Joda Time 2.9.9, json-smart-v1 2.3, Kerb Simple Kdc 1.1.1, Kerby ASN1 Project 1.1.0, Kerby ASN1 Project 1.1.1, Kerby Config 1.1.1, Kerby PKIX Project 1.1.0, Kerby PKIX Project 1.1.1, Kerby Util 1.1.0, Kerby Util 1.1.1, Kerby XDR Project 1.1.0, Kerby XDR Project 1.1.1, Kerby-kerb Admin 1.1.1, Kerby-kerb Client 1.1.1, Kerby-kerb Common 1.1.1, Kerby-kerb core 1.1.1, Kerby-kerb Crypto 1.1.1, Kerby-kerb Identity 1.1.1, Kerby-kerb Server 1.1.1, Kerby-kerb Util 1.1.0, Kerby-kerb Util 1.1.1, libplexus-utils 1.5.6, Maven Artifact 2.0.11, Maven Artifact Manager 2.0.11, Maven Error Diagnostics 2.0.11, Maven Invoker 2.0.9, Maven Local Settings Model 2.0.11, Maven Model 2.0.11, Maven Monitor 2.0.11, Maven Plugin API 2.0.11, Maven Plugin Descriptor Model 2.0.11, Maven Plugin Parameter Documenter API 2.0.11, Maven Plugin Registry Model 2.0.11, Maven Plugin Testing Mechanism 1.3, Maven Plugin Testing Tools 1.3, Maven Profile Model 2.0.11, Maven Project 2.0.11, Maven Reporting API 2.0.11, Maven Repository Metadata Model 2.0.11, Maven Shared File Management API 1.2.1, Maven Shared I/O API 1.1, Maven Wagon API 1.0-beta-2, Maven Wagon File Provider 1.0-beta-2, Maven Wagon HTTP Shared Library 1.0-beta-2, Maven Wagon Lightweight HTTP Provider 1.0-beta-2, Maven Wagon SSH Common Library 1.0-beta-2, Maven Wagon SSH External Provider 1.0-beta-2, Maven Wagon SSH Provider 1.0-beta-2, Maven Wagon WebDav Provider 1.0-beta-2, Netty Project 3.10.6.Final, Nimbus-JOSE-JWT 7.9, objenesis 2.2, OkHttp 2.7.5, OkIO 1.6.0, org.tukaani.xz 0.3, php-wikimedia-avro 1.7.7, Plexus 2.2, Plexus Default Interactivity Handler 1.0-alpha-4, Plexus Interpolation API 1.1, Plexus IO Components 2.0.4, pyanttasks 1.3, slide-webdavlib 2.1, snappy-java 1.1.4, snappy-java 1.1.7.1, Token provider 1.1.0, Token provider 1.1.1, Trevni Java Avro 1.8.2, Trevni Java Avro 1.8.2.7.0.3.0-79, Trevni Java Core 1.8.2, Trevni Java Core 1.8.2.7.0.3.0-79, Woodstox 5.0.3, XZ for Java 1.6)
-
-Apache License
-Version 2.0, January 2004
-=========================
-
-
-http://www.apache.org/licenses/
-
-TERMS AND CONDITIONS FOR USE, REPRODUCTION, AND DISTRIBUTION
-
-1. Definitions.
-
-"License" shall mean the terms and conditions for use, reproduction, and
-distribution as defined by Sections 1 through 9 of this document.
-
-"Licensor" shall mean the copyright owner or entity authorized by the copyright
-owner that is granting the License.
-
-"Legal Entity" shall mean the union of the acting entity and all other entities
-that control, are controlled by, or are under common control with that entity.
-For the purposes of this definition, "control" means (i) the power, direct or
-indirect, to cause the direction or management of such entity, whether by
-contract or otherwise, or (ii) ownership of fifty percent (50%) or more of the
-outstanding shares, or (iii) beneficial ownership of such entity.
-
-"You" (or "Your") shall mean an individual or Legal Entity exercising permissions
-granted by this License.
-
-"Source" form shall mean the preferred form for making modifications, including
-but not limited to software source code, documentation source, and configuration
-files.
-
-"Object" form shall mean any form resulting from mechanical transformation or
-translation of a Source form, including but not limited to compiled object code,
-generated documentation, and conversions to other media types.
-
-"Work" shall mean the work of authorship, whether in Source or Object form, made
-available under the License, as indicated by a copyright notice that is included
-in or attached to the work (an example is provided in the Appendix below).
-
-"Derivative Works" shall mean any work, whether in Source or Object form, that is
-based on (or derived from) the Work and for which the editorial revisions,
-annotations, elaborations, or other modifications represent, as a whole, an
-original work of authorship. For the purposes of this License, Derivative Works
-shall not include works that remain separable from, or merely link (or bind by
-name) to the interfaces of, the Work and Derivative Works thereof.
-
-"Contribution" shall mean any work of authorship, including the original version
-of the Work and any modifications or additions to that Work or Derivative Works
-thereof, that is intentionally submitted to Licensor for inclusion in the Work by
-the copyright owner or by an individual or Legal Entity authorized to submit on
-behalf of the copyright owner. For the purposes of this definition, "submitted"
-means any form of electronic, verbal, or written communication sent to the
-Licensor or its representatives, including but not limited to communication on
-electronic mailing lists, source code control systems, and issue tracking systems
-that are managed by, or on behalf of, the Licensor for the purpose of discussing
-and improving the Work, but excluding communication that is conspicuously marked
-or otherwise designated in writing by the copyright owner as "Not a
-Contribution."
-
-"Contributor" shall mean Licensor and any individual or Legal Entity on behalf of
-whom a Contribution has been received by Licensor and subsequently incorporated
-within the Work.
-
-2. Grant of Copyright License. Subject to the terms and conditions of this
-License, each Contributor hereby grants to You a perpetual, worldwide,
-non-exclusive, no-charge, royalty-free, irrevocable copyright license to
-reproduce, prepare Derivative Works of, publicly display, publicly perform,
-sublicense, and distribute the Work and such Derivative Works in Source or Object
-form.
-
-3. Grant of Patent License. Subject to the terms and conditions of this License,
-each Contributor hereby grants to You a perpetual, worldwide, non-exclusive,
-no-charge, royalty-free, irrevocable (except as stated in this section) patent
-license to make, have made, use, offer to sell, sell, import, and otherwise
-transfer the Work, where such license applies only to those patent claims
-licensable by such Contributor that are necessarily infringed by their
-Contribution(s) alone or by combination of their Contribution(s) with the Work to
-which such Contribution(s) was submitted. If You institute patent litigation
-against any entity (including a cross-claim or counterclaim in a lawsuit)
-alleging that the Work or a Contribution incorporated within the Work constitutes
-direct or contributory patent infringement, then any patent licenses granted to
-You under this License for that Work shall terminate as of the date such
-litigation is filed.
-
-4. Redistribution. You may reproduce and distribute copies of the Work or
-Derivative Works thereof in any medium, with or without modifications, and in
-Source or Object form, provided that You meet the following conditions:
-
-  a. You must give any other recipients of the Work or Derivative Works a copy of
-    this License; and
-
-  b. You must cause any modified files to carry prominent notices stating that
-    You changed the files; and
-
-  c. You must retain, in the Source form of any Derivative Works that You
-    distribute, all copyright, patent, trademark, and attribution notices from
-    the Source form of the Work, excluding those notices that do not pertain to
-    any part of the Derivative Works; and
-
-  d. If the Work includes a "NOTICE" text file as part of its distribution, then
-    any Derivative Works that You distribute must include a readable copy of the
-    attribution notices contained within such NOTICE file, excluding those
-    notices that do not pertain to any part of the Derivative Works, in at least
-    one of the following places: within a NOTICE text file distributed as part of
-    the Derivative Works; within the Source form or documentation, if provided
-    along with the Derivative Works; or, within a display generated by the
-    Derivative Works, if and wherever such third-party notices normally appear.
-    The contents of the NOTICE file are for informational purposes only and do
-    not modify the License. You may add Your own attribution notices within
-    Derivative Works that You distribute, alongside or as an addendum to the
-    NOTICE text from the Work, provided that such additional attribution notices
-    cannot be construed as modifying the License.
-
-You may add Your own copyright statement to Your modifications and may provide
-additional or different license terms and conditions for use, reproduction, or
-distribution of Your modifications, or for any such Derivative Works as a whole,
-provided Your use, reproduction, and distribution of the Work otherwise complies
-with the conditions stated in this License.
-
-5. Submission of Contributions. Unless You explicitly state otherwise, any
-Contribution intentionally submitted for inclusion in the Work by You to the
-Licensor shall be under the terms and conditions of this License, without any
-additional terms or conditions. Notwithstanding the above, nothing herein shall
-supersede or modify the terms of any separate license agreement you may have
-executed with Licensor regarding such Contributions.
-
-6. Trademarks. This License does not grant permission to use the trade names,
-trademarks, service marks, or product names of the Licensor, except as required
-for reasonable and customary use in describing the origin of the Work and
-reproducing the content of the NOTICE file.
-
-7. Disclaimer of Warranty. Unless required by applicable law or agreed to in
-writing, Licensor provides the Work (and each Contributor provides its
-Contributions) on an "AS IS" BASIS, WITHOUT WARRANTIES OR CONDITIONS OF ANY KIND,
-either express or implied, including, without limitation, any warranties or
-conditions of TITLE, NON-INFRINGEMENT, MERCHANTABILITY, or FITNESS FOR A
-PARTICULAR PURPOSE. You are solely responsible for determining the
-appropriateness of using or redistributing the Work and assume any risks
-associated with Your exercise of permissions under this License.
-
-8. Limitation of Liability. In no event and under no legal theory, whether in
-tort (including negligence), contract, or otherwise, unless required by
-applicable law (such as deliberate and grossly negligent acts) or agreed to in
-writing, shall any Contributor be liable to You for damages, including any
-direct, indirect, special, incidental, or consequential damages of any character
-arising as a result of this License or out of the use or inability to use the
-Work (including but not limited to damages for loss of goodwill, work stoppage,
-computer failure or malfunction, or any and all other commercial damages or
-losses), even if such Contributor has been advised of the possibility of such
-damages.
-
-9. Accepting Warranty or Additional Liability. While redistributing the Work or
-Derivative Works thereof, You may choose to offer, and charge a fee for,
-acceptance of support, warranty, indemnity, or other liability obligations and/or
-rights consistent with this License. However, in accepting such obligations, You
-may act only on Your own behalf and on Your sole responsibility, not on behalf of
-any other Contributor, and only if You agree to indemnify, defend, and hold each
-Contributor harmless for any liability incurred by, or claims asserted against,
-such Contributor by reason of your accepting any such warranty or additional
-liability.
-
-END OF TERMS AND CONDITIONS
-
-APPENDIX: How to apply the Apache License to your work
-
-To apply the Apache License to your work, attach the following boilerplate
-notice, with the fields enclosed by brackets "[]" replaced with your own
-identifying information. (Don't include the brackets!) The text should be
-enclosed in the appropriate comment syntax for the file format. We also recommend
-that a file or class name and description of purpose be included on the same
-"printed page" as the copyright notice for easier identification within
-third-party archives.
-
-  Copyright [yyyy] [name of copyright owner] Licensed under the Apache License,
-  Version 2.0 (the "License"); you may not use this file except in compliance
-  with the License. You may obtain a copy of the License at
-  http://www.apache.org/licenses/LICENSE-2.0 Unless required by applicable law
-  or agreed to in writing, software distributed under the License is
-  distributed on an "AS IS" BASIS, WITHOUT WARRANTIES OR CONDITIONS OF ANY
-  KIND, either express or implied. See the License for the specific language
-  governing permissions and limitations under the License.
-
----
-
-BSD 3-clause "New" or "Revised" License
-(Hamcrest 1.3)
-
-BSD License
-
-
-
-Copyright (c) 2000-2006, www.hamcrest.org
-
-All rights reserved.
-
-Redistribution and use in source and binary forms, with or without
-modification, are permitted provided that the following conditions are met:
-
-Redistributions of source code must retain the above copyright notice, this list of
-conditions and the following disclaimer. Redistributions in binary form must reproduce
-the above copyright notice, this list of conditions and the following disclaimer in
-the documentation and/or other materials provided with the distribution.
-
-Neither the name of Hamcrest nor the names of its contributors may be used to endorse
-or promote products derived from this software without specific prior written
-permission.
-
-THIS SOFTWARE IS PROVIDED BY THE COPYRIGHT HOLDERS AND CONTRIBUTORS "AS IS" AND ANY
-EXPRESS OR IMPLIED WARRANTIES, INCLUDING, BUT NOT LIMITED TO, THE IMPLIED WARRANTIES
-OF MERCHANTABILITY AND FITNESS FOR A PARTICULAR PURPOSE ARE DISCLAIMED. IN NO EVENT
-SHALL THE COPYRIGHT OWNER OR CONTRIBUTORS BE LIABLE FOR ANY DIRECT, INDIRECT,
-INCIDENTAL, SPECIAL, EXEMPLARY, OR CONSEQUENTIAL DAMAGES (INCLUDING, BUT NOT LIMITED
-TO, PROCUREMENT OF SUBSTITUTE GOODS OR SERVICES; LOSS OF USE, DATA, OR PROFITS; OR
-BUSINESS INTERRUPTION) HOWEVER CAUSED AND ON ANY THEORY OF LIABILITY, WHETHER IN
-CONTRACT, STRICT LIABILITY, OR TORT (INCLUDING NEGLIGENCE OR OTHERWISE) ARISING IN ANY
-WAY OUT OF THE USE OF THIS SOFTWARE, EVEN IF ADVISED OF THE POSSIBILITY OF SUCH
-DAMAGE
-
----
-
-BSD 3-clause "New" or "Revised" License
-(ASM 5.0.4)
-
-Copyright (c) 2000-2011 INRIA, France Telecom
- All rights reserved.
-
-Redistribution and use in source and binary forms, with or without
- modification, are permitted provided that the following conditions
- are met:
- 1. Redistributions of source code must retain the above copyright
-    notice, this list of conditions and the following disclaimer.
- 2. Redistributions in binary form must reproduce the above copyright
-    notice, this list of conditions and the following disclaimer in the
-    documentation and/or other materials provided with the distribution.
- 3. Neither the name of the copyright holders nor the names of its
-    contributors may be used to endorse or promote products derived from
-    this software without specific prior written permission.
-
- THIS SOFTWARE IS PROVIDED BY THE COPYRIGHT HOLDERS AND CONTRIBUTORS "AS IS"
- AND ANY EXPRESS OR IMPLIED WARRANTIES, INCLUDING, BUT NOT LIMITED TO, THE
- IMPLIED WARRANTIES OF MERCHANTABILITY AND FITNESS FOR A PARTICULAR PURPOSE
- ARE DISCLAIMED. IN NO EVENT SHALL THE COPYRIGHT OWNER OR CONTRIBUTORS BE
- LIABLE FOR ANY DIRECT, INDIRECT, INCIDENTAL, SPECIAL, EXEMPLARY, OR
- CONSEQUENTIAL DAMAGES (INCLUDING, BUT NOT LIMITED TO, PROCUREMENT OF
- SUBSTITUTE GOODS OR SERVICES; LOSS OF USE, DATA, OR PROFITS; OR BUSINESS
- INTERRUPTION) HOWEVER CAUSED AND ON ANY THEORY OF LIABILITY, WHETHER IN
- CONTRACT, STRICT LIABILITY, OR TORT (INCLUDING NEGLIGENCE OR OTHERWISE)
- ARISING IN ANY WAY OUT OF THE USE OF THIS SOFTWARE, EVEN IF ADVISED OF
- THE POSSIBILITY OF SUCH DAMAGE
-
----
-
-BSD 3-clause "New" or "Revised" License
-(ParaNamer Core 2.8)
-
-Copyright (c) 2006 Paul Hammant & ThoughtWorks Inc
- All rights reserved.
-
-Redistribution and use in source and binary forms, with or without
- modification, are permitted provided that the following conditions
- are met:
- 1. Redistributions of source code must retain the above copyright
-    notice, this list of conditions and the following disclaimer.
- 2. Redistributions in binary form must reproduce the above copyright
-    notice, this list of conditions and the following disclaimer in the
-    documentation and/or other materials provided with the distribution.
- 3. Neither the name of the copyright holders nor the names of its
-    contributors may be used to endorse or promote products derived from
-    this software without specific prior written permission.
-
- THIS SOFTWARE IS PROVIDED BY THE COPYRIGHT HOLDERS AND CONTRIBUTORS "AS IS"
- AND ANY EXPRESS OR IMPLIED WARRANTIES, INCLUDING, BUT NOT LIMITED TO, THE
- IMPLIED WARRANTIES OF MERCHANTABILITY AND FITNESS FOR A PARTICULAR PURPOSE
- ARE DISCLAIMED. IN NO EVENT SHALL THE COPYRIGHT OWNER OR CONTRIBUTORS BE
- LIABLE FOR ANY DIRECT, INDIRECT, INCIDENTAL, SPECIAL, EXEMPLARY, OR
- CONSEQUENTIAL DAMAGES (INCLUDING, BUT NOT LIMITED TO, PROCUREMENT OF
- SUBSTITUTE GOODS OR SERVICES; LOSS OF USE, DATA, OR PROFITS; OR BUSINESS
- INTERRUPTION) HOWEVER CAUSED AND ON ANY THEORY OF LIABILITY, WHETHER IN
- CONTRACT, STRICT LIABILITY, OR TORT (INCLUDING NEGLIGENCE OR OTHERWISE)
- ARISING IN ANY WAY OUT OF THE USE OF THIS SOFTWARE, EVEN IF ADVISED OF
- THE POSSIBILITY OF SUCH DAMAGE
-
----
-
-BSD 3-clause "New" or "Revised" License
-(Protocol Buffer Java API 2.5.0, re2j 1.1, re2j 1.2, Stax2 API 3.1.4, XML Im-/Exporter 1.1)
-
-Copyright (c) <YEAR>, <OWNER>
-All rights reserved.
-
-Redistribution and use in source and binary forms, with or without modification,
-are permitted provided that the following conditions are met:
-
-  * Redistributions of source code must retain the above copyright notice, this
-    list of conditions and the following disclaimer.
-
-  * Redistributions in binary form must reproduce the above copyright notice,
-    this list of conditions and the following disclaimer in the documentation
-    and/or other materials provided with the distribution.
-
-  * Neither the name of the <ORGANIZATION> nor the names of its contributors may
-    be used to endorse or promote products derived from this software without
-    specific prior written permission.
-
-
-THIS SOFTWARE IS PROVIDED BY THE COPYRIGHT HOLDERS AND CONTRIBUTORS "AS IS" AND
-ANY EXPRESS OR IMPLIED WARRANTIES, INCLUDING, BUT NOT LIMITED TO, THE IMPLIED
-WARRANTIES OF MERCHANTABILITY AND FITNESS FOR A PARTICULAR PURPOSE ARE
-DISCLAIMED. IN NO EVENT SHALL THE COPYRIGHT OWNER OR CONTRIBUTORS BE LIABLE FOR
-ANY DIRECT, INDIRECT, INCIDENTAL, SPECIAL, EXEMPLARY, OR CONSEQUENTIAL DAMAGES
-(INCLUDING, BUT NOT LIMITED TO, PROCUREMENT OF SUBSTITUTE GOODS OR SERVICES; LOSS
-OF USE, DATA, OR PROFITS; OR BUSINESS INTERRUPTION) HOWEVER CAUSED AND ON ANY
-THEORY OF LIABILITY, WHETHER IN CONTRACT, STRICT LIABILITY, OR TORT (INCLUDING
-NEGLIGENCE OR OTHERWISE) ARISING IN ANY WAY OUT OF THE USE OF THIS SOFTWARE, EVEN
-IF ADVISED OF THE POSSIBILITY OF SUCH DAMAGE.
-
----
-
-Common Development and Distribution License 1.0
-(Java Servlet API 2.1, JavaBeans Activation Framework 1.2.0, jsr311-api 1.1.1, jsr311-api 1.8)
-
-COMMON DEVELOPMENT AND DISTRIBUTION LICENSE (CDDL) Version 1.0
-==============================================================
-
-  1.  Definitions.
-
-    1.1. "Contributor" means each individual or entity that creates or
-    contributes to the creation of Modifications.
-
-    1.2. "Contributor Version" means the combination of the Original Software,
-    prior Modifications used by a Contributor (if any), and the Modifications
-    made by that particular Contributor.
-
-    1.3. "Covered Software" means (a) the Original Software, or (b)
-    Modifications, or (c) the combination of files containing Original Software
-    with files containing Modifications, in each case including portions
-    thereof.
-
-    1.4. "Executable" means the Covered Software in any form other than Source
-    Code.
-
-    1.5. "Initial Developer" means the individual or entity that first makes
-    Original Software available under this License.
-
-    1.6. "Larger Work" means a work which combines Covered Software or portions
-    thereof with code not governed by the terms of this License.
-
-    1.7. "License" means this document.
-
-    1.8. "Licensable" means having the right to grant, to the maximum extent
-    possible, whether at the time of the initial grant or subsequently
-    acquired, any and all of the rights conveyed herein.
-
-    1.9. "Modifications" means the Source Code and Executable form of any of
-    the following:
-
-      A. Any file that results from an addition to, deletion from or
-      modification of the contents of a file containing Original Software or
-      previous Modifications;
-
-      B. Any new file that contains any part of the Original Software or
-      previous Modification; or
-
-      C. Any new file that is contributed or otherwise made available under
-      the terms of this License.
-
-    1.10. "Original Software" means the Source Code and Executable form of
-    computer software code that is originally released under this License.
-
-    1.11. "Patent Claims" means any patent claim(s), now owned or hereafter
-    acquired, including without limitation, method, process, and apparatus
-    claims, in any patent Licensable by grantor.
-
-    1.12. "Source Code" means (a) the common form of computer software code in
-    which modifications are made and (b) associated documentation included in
-    or with such code.
-
-    1.13. "You" (or "Your") means an individual or a legal entity exercising
-    rights under, and complying with all of the terms of, this License. For
-    legal entities, "You" includes any entity which controls, is controlled by,
-    or is under common control with You. For purposes of this definition,
-    "control" means (a) the power, direct or indirect, to cause the direction
-    or management of such entity, whether by contract or otherwise, or (b)
-    ownership of more than fifty percent (50%) of the outstanding shares or
-    beneficial ownership of such entity.
-
-  2.  License Grants.
-
-    2.1. The Initial Developer Grant.
-
-    Conditioned upon Your compliance with Section 3.1 below and subject to
-    third party intellectual property claims, the Initial Developer hereby
-    grants You a world-wide, royalty-free, non-exclusive license:
-
-      (a) under intellectual property rights (other than patent or trademark)
-      Licensable by Initial Developer, to use, reproduce, modify, display,
-      perform, sublicense and distribute the Original Software (or portions
-      thereof), with or without Modifications, and/or as part of a Larger
-      Work; and
-
-      (b) under Patent Claims infringed by the making, using or selling of
-      Original Software, to make, have made, use, practice, sell, and offer
-      for sale, and/or otherwise dispose of the Original Software (or
-      portions thereof).
-
-      (c) The licenses granted in Sections 2.1(a) and (b) are effective on
-      the date Initial Developer first distributes or otherwise makes the
-      Original Software available to a third party under the terms of this
-      License.
-
-      (d) Notwithstanding Section 2.1(b) above, no patent license is granted:
-      (1) for code that You delete from the Original Software, or (2) for
-      infringements caused by: (i) the modification of the Original Software,
-      or (ii) the combination of the Original Software with other software or
-      devices.
-
-    2.2. Contributor Grant.
-
-    Conditioned upon Your compliance with Section 3.1 below and subject to
-    third party intellectual property claims, each Contributor hereby grants
-    You a world-wide, royalty-free, non-exclusive license:
-
-      (a) under intellectual property rights (other than patent or trademark)
-      Licensable by Contributor to use, reproduce, modify, display, perform,
-      sublicense and distribute the Modifications created by such Contributor
-      (or portions thereof), either on an unmodified basis, with other
-      Modifications, as Covered Software and/or as part of a Larger Work; and
-
-      (b) under Patent Claims infringed by the making, using, or selling of
-      Modifications made by that Contributor either alone and/or in
-      combination with its Contributor Version (or portions of such
-      combination), to make, use, sell, offer for sale, have made, and/or
-      otherwise dispose of: (1) Modifications made by that Contributor (or
-      portions thereof); and (2) the combination of Modifications made by
-      that Contributor with its Contributor Version (or portions of such
-      combination).
-
-      (c) The licenses granted in Sections 2.2(a) and 2.2(b) are effective on
-      the date Contributor first distributes or otherwise makes the
-      Modifications available to a third party.
-
-      (d) Notwithstanding Section 2.2(b) above, no patent license is granted:
-      (1) for any code that Contributor has deleted from the Contributor
-      Version; (2) for infringements caused by: (i) third party modifications
-      of Contributor Version, or (ii) the combination of Modifications made
-      by that Contributor with other software (except as part of the
-      Contributor Version) or other devices; or (3) under Patent Claims
-      infringed by Covered Software in the absence of Modifications made by
-      that Contributor.
-
-  3. Distribution Obligations.
-
-    3.1. Availability of Source Code.
-
-    Any Covered Software that You distribute or otherwise make available in
-    Executable form must also be made available in Source Code form and that
-    Source Code form must be distributed only under the terms of this License.
-    You must include a copy of this License with every copy of the Source Code
-    form of the Covered Software You distribute or otherwise make available.
-    You must inform recipients of any such Covered Software in Executable form
-    as to how they can obtain such Covered Software in Source Code form in a
-    reasonable manner on or through a medium customarily used for software
-    exchange.
-
-    3.2. Modifications.
-
-    The Modifications that You create or to which You contribute are governed
-    by the terms of this License. You represent that You believe Your
-    Modifications are Your original creation(s) and/or You have sufficient
-    rights to grant the rights conveyed by this License.
-
-    3.3. Required Notices.
-
-    You must include a notice in each of Your Modifications that identifies You
-    as the Contributor of the Modification. You may not remove or alter any
-    copyright, patent or trademark notices contained within the Covered
-    Software, or any notices of licensing or any descriptive text giving
-    attribution to any Contributor or the Initial Developer.
-
-    3.4. Application of Additional Terms.
-
-    You may not offer or impose any terms on any Covered Software in Source
-    Code form that alters or restricts the applicable version of this License
-    or the recipients rights hereunder. You may choose to offer, and to charge
-    a fee for, warranty, support, indemnity or liability obligations to one or
-    more recipients of Covered Software. However, you may do so only on Your
-    own behalf, and not on behalf of the Initial Developer or any Contributor.
-    You must make it absolutely clear that any such warranty, support,
-    indemnity or liability obligation is offered by You alone, and You hereby
-    agree to indemnify the Initial Developer and every Contributor for any
-    liability incurred by the Initial Developer or such Contributor as a result
-    of warranty, support, indemnity or liability terms You offer.
-
-    3.5. Distribution of Executable Versions.
-
-    You may distribute the Executable form of the Covered Software under the
-    terms of this License or under the terms of a license of Your choice, which
-    may contain terms different from this License, provided that You are in
-    compliance with the terms of this License and that the license for the
-    Executable form does not attempt to limit or alter the recipient's rights
-    in the Source Code form from the rights set forth in this License. If You
-    distribute the Covered Software in Executable form under a different
-    license, You must make it absolutely clear that any terms which differ from
-    this License are offered by You alone, not by the Initial Developer or
-    Contributor. You hereby agree to indemnify the Initial Developer and every
-    Contributor for any liability incurred by the Initial Developer or such
-    Contributor as a result of any such terms You offer.
-
-    3.6. Larger Works.
-
-    You may create a Larger Work by combining Covered Software with other code
-    not governed by the terms of this License and distribute the Larger Work as
-    a single product. In such a case, You must make sure the requirements of
-    this License are fulfilled for the Covered Software.
-
-  4.  Versions of the License.
-
-    4.1. New Versions.
-
-    Sun Microsystems, Inc. is the initial license steward and may publish
-    revised and/or new versions of this License from time to time. Each version
-    will be given a distinguishing version number. Except as provided in
-    Section 4.3, no one other than the license steward has the right to modify
-    this License.
-
-    4.2. Effect of New Versions.
-
-    You may always continue to use, distribute or otherwise make the Covered
-    Software available under the terms of the version of the License under
-    which You originally received the Covered Software. If the Initial
-    Developer includes a notice in the Original Software prohibiting it from
-    being distributed or otherwise made available under any subsequent version
-    of the License, You must distribute and make the Covered Software available
-    under the terms of the version of the License under which You originally
-    received the Covered Software. Otherwise, You may also choose to use,
-    distribute or otherwise make the Covered Software available under the terms
-    of any subsequent version of the License published by the license steward.
-
-    4.3. Modified Versions.
-
-    When You are an Initial Developer and You want to create a new license for
-    Your Original Software, You may create and use a modified version of this
-    License if You: (a) rename the license and remove any references to the
-    name of the license steward (except to note that the license differs from
-    this License); and (b) otherwise make it clear that the license contains
-    terms which differ from this License.
-
-  5.  DISCLAIMER OF WARRANTY.
-
-  COVERED SOFTWARE IS PROVIDED UNDER THIS LICENSE ON AN "AS IS" BASIS, WITHOUT
-  WARRANTY OF ANY KIND, EITHER EXPRESSED OR IMPLIED, INCLUDING, WITHOUT
-  LIMITATION, WARRANTIES THAT THE COVERED SOFTWARE IS FREE OF DEFECTS,
-  MERCHANTABLE, FIT FOR A PARTICULAR PURPOSE OR NON-INFRINGING. THE ENTIRE RISK
-  AS TO THE QUALITY AND PERFORMANCE OF THE COVERED SOFTWARE IS WITH YOU. SHOULD
-  ANY COVERED SOFTWARE PROVE DEFECTIVE IN ANY RESPECT, YOU (NOT THE INITIAL
-  DEVELOPER OR ANY OTHER CONTRIBUTOR) ASSUME THE COST OF ANY NECESSARY SERVICING,
-  REPAIR OR CORRECTION. THIS DISCLAIMER OF WARRANTY CONSTITUTES AN ESSENTIAL PART
-  OF THIS LICENSE. NO USE OF ANY COVERED SOFTWARE IS AUTHORIZED HEREUNDER EXCEPT
-  UNDER THIS DISCLAIMER.
-
-  6.  TERMINATION.
-
-    6.1. This License and the rights granted hereunder will terminate
-    automatically if You fail to comply with terms herein and fail to cure such
-    breach within 30 days of becoming aware of the breach. Provisions which, by
-    their nature, must remain in effect beyond the termination of this License
-    shall survive.
-
-    6.2. If You assert a patent infringement claim (excluding declaratory
-    judgment actions) against Initial Developer or a Contributor (the Initial
-    Developer or Contributor against whom You assert such claim is referred to
-    as "Participant") alleging that the Participant Software (meaning the
-    Contributor Version where the Participant is a Contributor or the Original
-    Software where the Participant is the Initial Developer) directly or
-    indirectly infringes any patent, then any and all rights granted directly
-    or indirectly to You by such Participant, the Initial Developer (if the
-    Initial Developer is not the Participant) and all Contributors under
-    Sections 2.1 and/or 2.2 of this License shall, upon 60 days notice from
-    Participant terminate prospectively and automatically at the expiration of
-    such 60 day notice period, unless if within such 60 day period You withdraw
-    Your claim with respect to the Participant Software against such
-    Participant either unilaterally or pursuant to a written agreement with
-    Participant.
-
-    6.3. In the event of termination under Sections 6.1 or 6.2 above, all end
-    user licenses that have been validly granted by You or any distributor
-    hereunder prior to termination (excluding licenses granted to You by any
-    distributor) shall survive termination.
-
-  7.  LIMITATION OF LIABILITY.
-
-  UNDER NO CIRCUMSTANCES AND UNDER NO LEGAL THEORY, WHETHER TORT (INCLUDING
-  NEGLIGENCE), CONTRACT, OR OTHERWISE, SHALL YOU, THE INITIAL DEVELOPER, ANY
-  OTHER CONTRIBUTOR, OR ANY DISTRIBUTOR OF COVERED SOFTWARE, OR ANY SUPPLIER OF
-  ANY OF SUCH PARTIES, BE LIABLE TO ANY PERSON FOR ANY INDIRECT, SPECIAL,
-  INCIDENTAL, OR CONSEQUENTIAL DAMAGES OF ANY CHARACTER INCLUDING, WITHOUT
-  LIMITATION, DAMAGES FOR LOST PROFITS, LOSS OF GOODWILL, WORK STOPPAGE, COMPUTER
-  FAILURE OR MALFUNCTION, OR ANY AND ALL OTHER COMMERCIAL DAMAGES OR LOSSES, EVEN
-  IF SUCH PARTY SHALL HAVE BEEN INFORMED OF THE POSSIBILITY OF SUCH DAMAGES. THIS
-  LIMITATION OF LIABILITY SHALL NOT APPLY TO LIABILITY FOR DEATH OR PERSONAL
-  INJURY RESULTING FROM SUCH PARTY'S NEGLIGENCE TO THE EXTENT APPLICABLE LAW
-  PROHIBITS SUCH LIMITATION. SOME JURISDICTIONS DO NOT ALLOW THE EXCLUSION OR
-  LIMITATION OF INCIDENTAL OR CONSEQUENTIAL DAMAGES, SO THIS EXCLUSION AND
-  LIMITATION MAY NOT APPLY TO YOU.
-
-  8.  U.S. GOVERNMENT END USERS.
-
-  The Covered Software is a "commercial item," as that term is defined in 48
-  C.F.R. 2.101 (Oct. 1995), consisting of "commercial computer software" (as that
-  term is defined at 48 C.F.R. 252.227-7014(a)(1)) and "commercial computer
-  software documentation" as such terms are used in 48 C.F.R. 12.212 (Sept.
-  1995). Consistent with 48 C.F.R. 12.212 and 48 C.F.R. 227.7202-1 through
-  227.7202-4 (June 1995), all U.S. Government End Users acquire Covered Software
-  with only those rights set forth herein. This U.S. Government Rights clause is
-  in lieu of, and supersedes, any other FAR, DFAR, or other clause or provision
-  that addresses Government rights in computer software under this License.
-
-  9.  MISCELLANEOUS.
-
-  This License represents the complete agreement concerning subject matter
-  hereof. If any provision of this License is held to be unenforceable, such
-  provision shall be reformed only to the extent necessary to make it
-  enforceable. This License shall be governed by the law of the jurisdiction
-  specified in a notice contained within the Original Software (except to the
-  extent applicable law, if any, provides otherwise), excluding such
-  jurisdiction's conflict-of-law provisions. Any litigation relating to this
-  License shall be subject to the jurisdiction of the courts located in the
-  jurisdiction and venue specified in a notice contained within the Original
-  Software, with the losing party responsible for costs, including, without
-  limitation, court costs and reasonable attorneys' fees and expenses. The
-  application of the United Nations Convention on Contracts for the International
-  Sale of Goods is expressly excluded. Any law or regulation which provides that
-  the language of a contract shall be construed against the drafter shall not
-  apply to this License. You agree that You alone are responsible for compliance
-  with the United States export administration regulations (and the export
-  control laws and regulation of any other countries) when You use, distribute or
-  otherwise make available any Covered Software.
-
-  10.  RESPONSIBILITY FOR CLAIMS.
-
-  As between Initial Developer and the Contributors, each party is responsible
-  for claims and damages arising, directly or indirectly, out of its utilization
-  of rights under this License and You agree to work with Initial Developer and
-  Contributors to distribute such responsibility on an equitable basis. Nothing
-  herein is intended or shall be deemed to constitute any admission of liability.
-
----
-
-Common Development and Distribution License 1.1
-(Java Architecture for XML Binding 2.2.11, Java Architecture for XML Binding 2.2.12-b140109.1041, Java Servlet API 3.1-b09, Java Servlet API 3.1.0, JavaBeans Activation Framework API jar 1.2.0, Jersey 1.19, jersey-servlet 1.19)
-
-COMMON DEVELOPMENT AND DISTRIBUTION LICENSE (CDDL) Version 1.1
-==============================================================
-
-1. Definitions.
-
-  1.1. “Contributor” means each individual or entity that creates or contributes
-  to the creation of Modifications.
-
-  1.2. “Contributor Version” means the combination of the Original Software,
-  prior Modifications used by a Contributor (if any), and the Modifications made
-  by that particular Contributor.
-
-  1.3. “Covered Software” means (a) the Original Software, or (b) Modifications,
-  or (c) the combination of files containing Original Software with files
-  containing Modifications, in each case including portions thereof.
-
-  1.4. “Executable” means the Covered Software in any form other than Source
-  Code.
-
-  1.5. “Initial Developer” means the individual or entity that first makes
-  Original Software available under this License.
-
-  1.6. “Larger Work” means a work which combines Covered Software or portions
-  thereof with code not governed by the terms of this License.
-
-  1.7. “License” means this document.
-
-  1.8. “Licensable” means having the right to grant, to the maximum extent
-  possible, whether at the time of the initial grant or subsequently acquired,
-  any and all of the rights conveyed herein.
-
-  1.9. “Modifications” means the Source Code and Executable form of any of the
-  following:
-
-    A. Any file that results from an addition to, deletion from or modification
-    of the contents of a file containing Original Software or previous
-    Modifications;
-
-    B. Any new file that contains any part of the Original Software or previous
-    Modification; or
-
-    C. Any new file that is contributed or otherwise made available under the
-    terms of this License.
-
-
-  1.10. “Original Software” means the Source Code and Executable form of computer
-  software code that is originally released under this License.
-
-  1.11. “Patent Claims” means any patent claim(s), now owned or hereafter
-  acquired, including without limitation, method, process, and apparatus claims,
-  in any patent Licensable by grantor.
-
-  1.12. “Source Code” means (a) the common form of computer software code in
-  which modifications are made and (b) associated documentation included in or
-  with such code.
-
-  1.13. “You” (or “Your”) means an individual or a legal entity exercising rights
-  under, and complying with all of the terms of, this License. For legal
-  entities, “You” includes any entity which controls, is controlled by, or is
-  under common control with You. For purposes of this definition, “control” means
-  (a) the power, direct or indirect, to cause the direction or management of such
-  entity, whether by contract or otherwise, or (b) ownership of more than fifty
-  percent (50%) of the outstanding shares or beneficial ownership of such entity.
-
-2. License Grants.
-
-  2.1. The Initial Developer Grant.
-
-  Conditioned upon Your compliance with Section 3.1 below and subject to third
-  party intellectual property claims, the Initial Developer hereby grants You a
-  world-wide, royalty-free, non-exclusive license:
-
-    (a) under intellectual property rights (other than patent or trademark)
-    Licensable by Initial Developer, to use, reproduce, modify, display, perform,
-    sublicense and distribute the Original Software (or portions thereof), with
-    or without Modifications, and/or as part of a Larger Work; and
-
-    (b) under Patent Claims infringed by the making, using or selling of Original
-    Software, to make, have made, use, practice, sell, and offer for sale, and/or
-    otherwise dispose of the Original Software (or portions thereof).
-
-    (c) The licenses granted in Sections 2.1(a) and (b) are effective on the date
-    Initial Developer first distributes or otherwise makes the Original Software
-    available to a third party under the terms of this License.
-
-    (d) Notwithstanding Section 2.1(b) above, no patent license is granted: (1)
-    for code that You delete from the Original Software, or (2) for infringements
-    caused by: (i) the modification of the Original Software, or (ii) the
-    combination of the Original Software with other software or devices.
-
-
-  2.2. Contributor Grant.
-
-  Conditioned upon Your compliance with Section 3.1 below and subject to third
-  party intellectual property claims, each Contributor hereby grants You a
-  world-wide, royalty-free, non-exclusive license:
-
-    (a) under intellectual property rights (other than patent or trademark)
-    Licensable by Contributor to use, reproduce, modify, display, perform,
-    sublicense and distribute the Modifications created by such Contributor (or
-    portions thereof), either on an unmodified basis, with other Modifications,
-    as Covered Software and/or as part of a Larger Work; and
-
-    (b) under Patent Claims infringed by the making, using, or selling of
-    Modifications made by that Contributor either alone and/or in combination
-    with its Contributor Version (or portions of such combination), to make, use,
-    sell, offer for sale, have made, and/or otherwise dispose of: (1)
-    Modifications made by that Contributor (or portions thereof); and (2) the
-    combination of Modifications made by that Contributor with its Contributor
-    Version (or portions of such combination).
-
-    (c) The licenses granted in Sections 2.2(a) and 2.2(b) are effective on the
-    date Contributor first distributes or otherwise makes the Modifications
-    available to a third party.
-
-    (d) Notwithstanding Section 2.2(b) above, no patent license is granted:
-
-      (1) for any code that Contributor has deleted from the Contributor Version;
-
-      (2) for infringements caused by: (i) third party modifications of
-      Contributor Version, or (ii) the combination of Modifications made by that
-      Contributor with other software (except as part of the Contributor Version)
-      or other devices; or
-
-      (3) under Patent Claims infringed by Covered Software in the absence of
-      Modifications made by that Contributor.
-
-
-  3. Distribution Obligations.
-
-    3.1. Availability of Source Code.
-
-    Any Covered Software that You distribute or otherwise make available in
-    Executable form must also be made available in Source Code form and that
-    Source Code form must be distributed only under the terms of this License.
-    You must include a copy of this License with every copy of the Source Code
-    form of the Covered Software You distribute or otherwise make available. You
-    must inform recipients of any such Covered Software in Executable form as to
-    how they can obtain such Covered Software in Source Code form in a reasonable
-    manner on or through a medium customarily used for software exchange.
-
-    3.2. Modifications.
-
-    The Modifications that You create or to which You contribute are governed by
-    the terms of this License. You represent that You believe Your Modifications
-    are Your original creation(s) and/or You have sufficient rights to grant the
-    rights conveyed by this License.
-
-    3.3. Required Notices.
-
-    You must include a notice in each of Your Modifications that identifies You
-    as the Contributor of the Modification. You may not remove or alter any
-    copyright, patent or trademark notices contained within the Covered Software,
-    or any notices of licensing or any descriptive text giving attribution to any
-    Contributor or the Initial Developer.
-
-    3.4. Application of Additional Terms.
-
-    You may not offer or impose any terms on any Covered Software in Source Code
-    form that alters or restricts the applicable version of this License or the
-    recipients' rights hereunder. You may choose to offer, and to charge a fee
-    for, warranty, support, indemnity or liability obligations to one or more
-    recipients of Covered Software. However, you may do so only on Your own
-    behalf, and not on behalf of the Initial Developer or any Contributor. You
-    must make it absolutely clear that any such warranty, support, indemnity or
-    liability obligation is offered by You alone, and You hereby agree to
-    indemnify the Initial Developer and every Contributor for any liability
-    incurred by the Initial Developer or such Contributor as a result of
-    warranty, support, indemnity or liability terms You offer.
-
-    3.5. Distribution of Executable Versions.
-
-    You may distribute the Executable form of the Covered Software under the
-    terms of this License or under the terms of a license of Your choice, which
-    may contain terms different from this License, provided that You are in
-    compliance with the terms of this License and that the license for the
-    Executable form does not attempt to limit or alter the recipient's rights in
-    the Source Code form from the rights set forth in this License. If You
-    distribute the Covered Software in Executable form under a different license,
-    You must make it absolutely clear that any terms which differ from this
-    License are offered by You alone, not by the Initial Developer or
-    Contributor. You hereby agree to indemnify the Initial Developer and every
-    Contributor for any liability incurred by the Initial Developer or such
-    Contributor as a result of any such terms You offer.
-
-    3.6. Larger Works.
-
-    You may create a Larger Work by combining Covered Software with other code
-    not governed by the terms of this License and distribute the Larger Work as a
-    single product. In such a case, You must make sure the requirements of this
-    License are fulfilled for the Covered Software.
-
-
-  4. Versions of the License.
-
-    4.1. New Versions.
-
-    Oracle is the initial license steward and may publish revised and/or new
-    versions of this License from time to time. Each version will be given a
-    distinguishing version number. Except as provided in Section 4.3, no one
-    other than the license steward has the right to modify this License.
-
-    4.2. Effect of New Versions.
-
-    You may always continue to use, distribute or otherwise make the Covered
-    Software available under the terms of the version of the License under which
-    You originally received the Covered Software. If the Initial Developer
-    includes a notice in the Original Software prohibiting it from being
-    distributed or otherwise made available under any subsequent version of the
-    License, You must distribute and make the Covered Software available under
-    the terms of the version of the License under which You originally received
-    the Covered Software. Otherwise, You may also choose to use, distribute or
-    otherwise make the Covered Software available under the terms of any
-    subsequent version of the License published by the license steward.
-
-    4.3. Modified Versions.
-
-    When You are an Initial Developer and You want to create a new license for
-    Your Original Software, You may create and use a modified version of this
-    License if You: (a) rename the license and remove any references to the name
-    of the license steward (except to note that the license differs from this
-    License); and (b) otherwise make it clear that the license contains terms
-    which differ from this License.
-
-
-  5. DISCLAIMER OF WARRANTY.
-
-  COVERED SOFTWARE IS PROVIDED UNDER THIS LICENSE ON AN “AS IS” BASIS, WITHOUT
-  WARRANTY OF ANY KIND, EITHER EXPRESSED OR IMPLIED, INCLUDING, WITHOUT
-  LIMITATION, WARRANTIES THAT THE COVERED SOFTWARE IS FREE OF DEFECTS,
-  MERCHANTABLE, FIT FOR A PARTICULAR PURPOSE OR NON-INFRINGING. THE ENTIRE RISK
-  AS TO THE QUALITY AND PERFORMANCE OF THE COVERED SOFTWARE IS WITH YOU. SHOULD
-  ANY COVERED SOFTWARE PROVE DEFECTIVE IN ANY RESPECT, YOU (NOT THE INITIAL
-  DEVELOPER OR ANY OTHER CONTRIBUTOR) ASSUME THE COST OF ANY NECESSARY SERVICING,
-  REPAIR OR CORRECTION. THIS DISCLAIMER OF WARRANTY CONSTITUTES AN ESSENTIAL PART
-  OF THIS LICENSE. NO USE OF ANY COVERED SOFTWARE IS AUTHORIZED HEREUNDER EXCEPT
-  UNDER THIS DISCLAIMER.
-
-
-
-  6. TERMINATION.
-
-    6.1. This License and the rights granted hereunder will terminate
-    automatically if You fail to comply with terms herein and fail to cure such
-    breach within 30 days of becoming aware of the breach. Provisions which, by
-    their nature, must remain in effect beyond the termination of this License
-    shall survive.
-
-    6.2. If You assert a patent infringement claim (excluding declaratory
-    judgment actions) against Initial Developer or a Contributor (the Initial
-    Developer or Contributor against whom You assert such claim is referred to as
-    “Participant”) alleging that the Participant Software (meaning the
-    Contributor Version where the Participant is a Contributor or the Original
-    Software where the Participant is the Initial Developer) directly or
-    indirectly infringes any patent, then any and all rights granted directly or
-    indirectly to You by such Participant, the Initial Developer (if the Initial
-    Developer is not the Participant) and all Contributors under Sections 2.1
-    and/or 2.2 of this License shall, upon 60 days notice from Participant
-    terminate prospectively and automatically at the expiration of such 60 day
-    notice period, unless if within such 60 day period You withdraw Your claim
-    with respect to the Participant Software against such Participant either
-    unilaterally or pursuant to a written agreement with Participant.
-
-    6.3. If You assert a patent infringement claim against Participant alleging
-    that the Participant Software directly or indirectly infringes any patent
-    where such claim is resolved (such as by license or settlement) prior to the
-    initiation of patent infringement litigation, then the reasonable value of
-    the licenses granted by such Participant under Sections 2.1 or 2.2 shall be
-    taken into account in determining the amount or value of any payment or
-    license.
-
-    6.4. In the event of termination under Sections 6.1 or 6.2 above, all end
-    user licenses that have been validly granted by You or any distributor
-    hereunder prior to termination (excluding licenses granted to You by any
-    distributor) shall survive termination.
-
-
-  7. LIMITATION OF LIABILITY.
-
-  UNDER NO CIRCUMSTANCES AND UNDER NO LEGAL THEORY, WHETHER TORT (INCLUDING
-  NEGLIGENCE), CONTRACT, OR OTHERWISE, SHALL YOU, THE INITIAL DEVELOPER, ANY
-  OTHER CONTRIBUTOR, OR ANY DISTRIBUTOR OF COVERED SOFTWARE, OR ANY SUPPLIER OF
-  ANY OF SUCH PARTIES, BE LIABLE TO ANY PERSON FOR ANY INDIRECT, SPECIAL,
-  INCIDENTAL, OR CONSEQUENTIAL DAMAGES OF ANY CHARACTER INCLUDING, WITHOUT
-  LIMITATION, DAMAGES FOR LOSS OF GOODWILL, WORK STOPPAGE, COMPUTER FAILURE OR
-  MALFUNCTION, OR ANY AND ALL OTHER COMMERCIAL DAMAGES OR LOSSES, EVEN IF SUCH
-  PARTY SHALL HAVE BEEN INFORMED OF THE POSSIBILITY OF SUCH DAMAGES. THIS
-  LIMITATION OF LIABILITY SHALL NOT APPLY TO LIABILITY FOR DEATH OR PERSONAL
-  INJURY RESULTING FROM SUCH PARTY'S NEGLIGENCE TO THE EXTENT APPLICABLE LAW
-  PROHIBITS SUCH LIMITATION. SOME JURISDICTIONS DO NOT ALLOW THE EXCLUSION OR
-  LIMITATION OF INCIDENTAL OR CONSEQUENTIAL DAMAGES, SO THIS EXCLUSION AND
-  LIMITATION MAY NOT APPLY TO YOU.
-
-
-
-  8. U.S. GOVERNMENT END USERS.
-
-  The Covered Software is a “commercial item,” as that term is defined in 48
-  C.F.R. 2.101 (Oct. 1995), consisting of “commercial computer software” (as that
-  term is defined at 48 C.F.R. § 252.227-7014(a)(1)) and “commercial computer
-  software documentation” as such terms are used in 48 C.F.R. 12.212 (Sept.
-  1995). Consistent with 48 C.F.R. 12.212 and 48 C.F.R. 227.7202-1 through
-  227.7202-4 (June 1995), all U.S. Government End Users acquire Covered Software
-  with only those rights set forth herein. This U.S. Government Rights clause is
-  in lieu of, and supersedes, any other FAR, DFAR, or other clause or provision
-  that addresses Government rights in computer software under this License.
-
-
-
-  9. MISCELLANEOUS.
-
-  This License represents the complete agreement concerning subject matter
-  hereof. If any provision of this License is held to be unenforceable, such
-  provision shall be reformed only to the extent necessary to make it
-  enforceable. This License shall be governed by the law of the jurisdiction
-  specified in a notice contained within the Original Software (except to the
-  extent applicable law, if any, provides otherwise), excluding such
-  jurisdiction's conflict-of-law provisions. Any litigation relating to this
-  License shall be subject to the jurisdiction of the courts located in the
-  jurisdiction and venue specified in a notice contained within the Original
-  Software, with the losing party responsible for costs, including, without
-  limitation, court costs and reasonable attorneys' fees and expenses. The
-  application of the United Nations Convention on Contracts for the International
-  Sale of Goods is expressly excluded. Any law or regulation which provides that
-  the language of a contract shall be construed against the drafter shall not
-  apply to this License. You agree that You alone are responsible for compliance
-  with the United States export administration regulations (and the export
-  control laws and regulation of any other countries) when You use, distribute or
-  otherwise make available any Covered Software.
-
-
-
-  10. RESPONSIBILITY FOR CLAIMS.
-
-  As between Initial Developer and the Contributors, each party is responsible
-  for claims and damages arising, directly or indirectly, out of its utilization
-  of rights under this License and You agree to work with Initial Developer and
-  Contributors to distribute such responsibility on an equitable basis. Nothing
-  herein is intended or shall be deemed to constitute any admission of liability.
-
-
-
-  ------------------------------------------------------------------------------
-
-  NOTICE PURSUANT TO SECTION 9 OF THE COMMON DEVELOPMENT AND DISTRIBUTION LICENSE
-  (CDDL)
-
-  The code released under the CDDL shall be governed by the laws of the State of
-  California (excluding conflict-of-law provisions). Any litigation relating to
-  this License shall be subject to the jurisdiction of the Federal Courts of the
-  Northern District of California and the state courts of the State of
-  California, with venue lying in Santa Clara County, California.
-
----
-
-Common Public License 1.0
-(JUnit 4.12)
-
-Common Public License Version 1.0
-=================================
-
-THE ACCOMPANYING PROGRAM IS PROVIDED UNDER THE TERMS OF THIS COMMON PUBLIC
-LICENSE ("AGREEMENT"). ANY USE, REPRODUCTION OR DISTRIBUTION OF THE PROGRAM
-CONSTITUTES RECIPIENT'S ACCEPTANCE OF THIS AGREEMENT.
-
-1. DEFINITIONS
-
-"Contribution" means:
-
-      a) in the case of the initial Contributor, the initial code and
-      documentation distributed under this Agreement, and
-
-      b) in the case of each subsequent Contributor:
-
-      i) changes to the Program, and
-
-      ii) additions to the Program;
-
-      where such changes and/or additions to the Program originate from and are
-      distributed by that particular Contributor. A Contribution 'originates'
-      from a Contributor if it was added to the Program by such Contributor
-      itself or anyone acting on such Contributor's behalf. Contributions do not
-      include additions to the Program which: (i) are separate modules of
-      software distributed in conjunction with the Program under their own
-      license agreement, and (ii) are not derivative works of the Program.
-
-"Contributor" means any person or entity that distributes the Program.
-
-"Licensed Patents " mean patent claims licensable by a Contributor which are
-necessarily infringed by the use or sale of its Contribution alone or when
-combined with the Program.
-
-"Program" means the Contributions distributed in accordance with this Agreement.
-
-"Recipient" means anyone who receives the Program under this Agreement, including
-all Contributors.
-
-2. GRANT OF RIGHTS
-
-      a) Subject to the terms of this Agreement, each Contributor hereby grants
-      Recipient a non-exclusive, worldwide, royalty-free copyright license to
-      reproduce, prepare derivative works of, publicly display, publicly perform,
-      distribute and sublicense the Contribution of such Contributor, if any, and
-      such derivative works, in source code and object code form.
-
-      b) Subject to the terms of this Agreement, each Contributor hereby grants
-      Recipient a non-exclusive, worldwide, royalty-free patent license under
-      Licensed Patents to make, use, sell, offer to sell, import and otherwise
-      transfer the Contribution of such Contributor, if any, in source code and
-      object code form. This patent license shall apply to the combination of the
-      Contribution and the Program if, at the time the Contribution is added by
-      the Contributor, such addition of the Contribution causes such combination
-      to be covered by the Licensed Patents. The patent license shall not apply
-      to any other combinations which include the Contribution. No hardware per
-      se is licensed hereunder.
-
-      c) Recipient understands that although each Contributor grants the licenses
-      to its Contributions set forth herein, no assurances are provided by any
-      Contributor that the Program does not infringe the patent or other
-      intellectual property rights of any other entity. Each Contributor
-      disclaims any liability to Recipient for claims brought by any other entity
-      based on infringement of intellectual property rights or otherwise. As a
-      condition to exercising the rights and licenses granted hereunder, each
-      Recipient hereby assumes sole responsibility to secure any other
-      intellectual property rights needed, if any. For example, if a third party
-      patent license is required to allow Recipient to distribute the Program, it
-      is Recipient's responsibility to acquire that license before distributing
-      the Program.
-
-      d) Each Contributor represents that to its knowledge it has sufficient
-      copyright rights in its Contribution, if any, to grant the copyright
-      license set forth in this Agreement.
-
-3. REQUIREMENTS
-
-A Contributor may choose to distribute the Program in object code form under its
-own license agreement, provided that:
-
-      a) it complies with the terms and conditions of this Agreement; and
-
-      b) its license agreement:
-
-      i) effectively disclaims on behalf of all Contributors all warranties and
-      conditions, express and implied, including warranties or conditions of
-      title and non-infringement, and implied warranties or conditions of
-      merchantability and fitness for a particular purpose;
-
-      ii) effectively excludes on behalf of all Contributors all liability for
-      damages, including direct, indirect, special, incidental and consequential
-      damages, such as lost profits;
-
-      iii) states that any provisions which differ from this Agreement are
-      offered by that Contributor alone and not by any other party; and
-
-      iv) states that source code for the Program is available from such
-      Contributor, and informs licensees how to obtain it in a reasonable manner
-      on or through a medium customarily used for software exchange.
-
-When the Program is made available in source code form:
-
-      a) it must be made available under this Agreement
-
-; and 
-
-      b) a copy of this Agreement must be included with each copy of the Program.
-
-Contributors may not remove or alter any copyright notices contained within the
-Program.
-
-Each Contributor must identify itself as the originator of its Contribution, if
-any, in a manner that reasonably allows subsequent Recipients to identify the
-originator of the Contribution.
-
-4. COMMERCIAL DISTRIBUTION
-
-Commercial distributors of software may accept certain responsibilities with
-respect to end users, business partners and the like. While this license is
-intended to facilitate the commercial use of the Program, the Contributor who
-includes the Program in a commercial product offering should do so in a manner
-which does not create potential liability for other Contributors. Therefore, if a
-Contributor includes the Program in a commercial product offering, such
-Contributor ("Commercial Contributor") hereby agrees to defend and indemnify
-every other Contributor ("Indemnified Contributor") against any losses, damages
-and costs (collectively "Losses") arising from claims, lawsuits and other legal
-actions brought by a third party against the Indemnified Contributor to the
-extent caused by the acts or omissions of such Commercial Contributor in
-connection with its distribution of the Program in a commercial product offering.
-The obligations in this section do not apply to any claims or Losses relating to
-any actual or alleged intellectual property infringement. In order to qualify, an
-Indemnified Contributor must: a) promptly notify the Commercial Contributor in
-writing of such claim, and b) allow the Commercial Contributor to control, and
-cooperate with the Commercial Contributor in, the defense and any related
-settlement negotiations. The Indemnified Contributor may participate in any such
-claim at its own expense.
-
-For example, a Contributor might include the Program in a commercial product
-offering, Product X. That Contributor is then a Commercial Contributor. If that
-Commercial Contributor then makes performance claims, or offers warranties
-related to Product X, those performance claims and warranties are such Commercial
-Contributor's responsibility alone. Under this section, the Commercial
-Contributor would have to defend claims against the other Contributors related to
-those performance claims and warranties, and if a court requires any other
-Contributor to pay any damages as a result, the Commercial Contributor must pay
-those damages.
-
-5. NO WARRANTY
-
-EXCEPT AS EXPRESSLY SET FORTH IN THIS AGREEMENT, THE PROGRAM IS PROVIDED ON AN
-"AS IS" BASIS, WITHOUT WARRANTIES OR CONDITIONS OF ANY KIND, EITHER EXPRESS OR
-IMPLIED INCLUDING, WITHOUT LIMITATION, ANY WARRANTIES OR CONDITIONS OF TITLE,
-NON-INFRINGEMENT, MERCHANTABILITY OR FITNESS FOR A PARTICULAR PURPOSE. Each
-Recipient is solely responsible for determining the appropriateness of using and
-distributing the Program and assumes all risks associated with its exercise of
-rights under this Agreement, including but not limited to the risks and costs of
-program errors, compliance with applicable laws, damage to or loss of data,
-programs or equipment, and unavailability or interruption of operations.
-
-6. DISCLAIMER OF LIABILITY
-
-EXCEPT AS EXPRESSLY SET FORTH IN THIS AGREEMENT, NEITHER RECIPIENT NOR ANY
-CONTRIBUTORS SHALL HAVE ANY LIABILITY FOR ANY DIRECT, INDIRECT, INCIDENTAL,
-SPECIAL, EXEMPLARY, OR CONSEQUENTIAL DAMAGES (INCLUDING WITHOUT LIMITATION LOST
-PROFITS), HOWEVER CAUSED AND ON ANY THEORY OF LIABILITY, WHETHER IN CONTRACT,
-STRICT LIABILITY, OR TORT (INCLUDING NEGLIGENCE OR OTHERWISE) ARISING IN ANY WAY
-OUT OF THE USE OR DISTRIBUTION OF THE PROGRAM OR THE EXERCISE OF ANY RIGHTS
-GRANTED HEREUNDER, EVEN IF ADVISED OF THE POSSIBILITY OF SUCH DAMAGES.
-
-7. GENERAL
-
-If any provision of this Agreement is invalid or unenforceable under applicable
-law, it shall not affect the validity or enforceability of the remainder of the
-terms of this Agreement, and without further action by the parties hereto, such
-provision shall be reformed to the minimum extent necessary to make such
-provision valid and enforceable.
-
-If Recipient institutes patent litigation against a Contributor with respect to a
-patent applicable to software (including a cross-claim or counterclaim in a
-lawsuit), then any patent licenses granted by that Contributor to such Recipient
-under this Agreement shall terminate as of the date such litigation is filed. In
-addition, if Recipient institutes patent litigation against any entity (including
-a cross-claim or counterclaim in a lawsuit) alleging that the Program itself
-(excluding combinations of the Program with other software or hardware) infringes
-such Recipient's patent(s), then such Recipient's rights granted under Section
-2(b) shall terminate as of the date such litigation is filed.
-
-All Recipient's rights under this Agreement shall terminate if it fails to comply
-with any of the material terms or conditions of this Agreement and does not cure
-such failure in a reasonable period of time after becoming aware of such
-noncompliance. If all Recipient's rights under this Agreement terminate,
-Recipient agrees to cease use and distribution of the Program as soon as
-reasonably practicable. However, Recipient's obligations under this Agreement and
-any licenses granted by Recipient relating to the Program shall continue and
-survive.
-
-Everyone is permitted to copy and distribute copies of this Agreement, but in
-order to avoid inconsistency the Agreement is copyrighted and may only be
-modified in the following manner. The Agreement Steward reserves the right to
-publish new versions (including revisions) of this Agreement from time to time.
-No one other than the Agreement Steward has the right to modify this Agreement.
-IBM is the initial Agreement Steward. IBM may assign the responsibility to serve
-as the Agreement Steward to a suitable separate entity. Each new version of the
-Agreement will be given a distinguishing version number. The Program (including
-Contributions) may always be distributed subject to the version of the Agreement
-under which it was received. In addition, after a new version of the Agreement is
-published, Contributor may elect to distribute the Program (including its
-Contributions) under the new version. Except as expressly stated in Sections 2(a)
-and 2(b) above, Recipient receives no rights or licenses to the intellectual
-property of any Contributor under this Agreement, whether expressly, by
-implication, estoppel or otherwise. All rights in the Program not expressly
-granted under this Agreement are reserved.
-
-This Agreement is governed by the laws of the State of New York and the
-intellectual property laws of the United States of America. No party to this
-Agreement will bring a legal action under this Agreement more than one year after
-the cause of action arose. Each party waives its rights to a jury trial in any
-resulting litigation.
-
----
-
-Eclipse Distribution License - v 1.0
-(leshan - server demo 1.0.0-RC2)
-
-Eclipse Distribution License - v 1.0
-====================================
-
-Copyright (c) 2007, Eclipse Foundation, Inc. and its licensors.
-
-All rights reserved.
-
-Redistribution and use in source and binary forms, with or without modification,
-are permitted provided that the following conditions are met:
-
-  * Redistributions of source code must retain the above copyright notice, this
-    list of conditions and the following disclaimer.
-
-  * Redistributions in binary form must reproduce the above copyright notice,
-    this list of conditions and the following disclaimer in the documentation
-    and/or other materials provided with the distribution.
-
-  * Neither the name of the Eclipse Foundation, Inc. nor the names of its
-    contributors may be used to endorse or promote products derived from this
-    software without specific prior written permission.
-
-THIS SOFTWARE IS PROVIDED BY THE COPYRIGHT HOLDERS AND CONTRIBUTORS "AS IS" AND
-ANY EXPRESS OR IMPLIED WARRANTIES, INCLUDING, BUT NOT LIMITED TO, THE IMPLIED
-WARRANTIES OF MERCHANTABILITY AND FITNESS FOR A PARTICULAR PURPOSE ARE
-DISCLAIMED. IN NO EVENT SHALL THE COPYRIGHT OWNER OR CONTRIBUTORS BE LIABLE FOR
-ANY DIRECT, INDIRECT, INCIDENTAL, SPECIAL, EXEMPLARY, OR CONSEQUENTIAL DAMAGES
-(INCLUDING, BUT NOT LIMITED TO, PROCUREMENT OF SUBSTITUTE GOODS OR SERVICES; LOSS
-OF USE, DATA, OR PROFITS; OR BUSINESS INTERRUPTION) HOWEVER CAUSED AND ON ANY
-THEORY OF LIABILITY, WHETHER IN CONTRACT, STRICT LIABILITY, OR TORT (INCLUDING
-NEGLIGENCE OR OTHERWISE) ARISING IN ANY WAY OUT OF THE USE OF THIS SOFTWARE, EVEN
-IF ADVISED OF THE POSSIBILITY OF SUCH DAMAGE.
-
----
-
-Eclipse Public License 1.0
-(Jetty :: Servlet Handling 9.4.26.v20200117, Jetty: Java based HTTP/1.x, HTTP/2, Servlet, WebSocket Server 9.4.26)
-
-Eclipse Public License - v 1.0
-==============================
-
-THE ACCOMPANYING PROGRAM IS PROVIDED UNDER THE TERMS OF THIS ECLIPSE PUBLIC
-LICENSE ("AGREEMENT"). ANY USE, REPRODUCTION OR DISTRIBUTION OF THE PROGRAM
-CONSTITUTES RECIPIENT'S ACCEPTANCE OF THIS AGREEMENT.
-
-1. DEFINITIONS
-
-"Contribution" means:
-
-a) in the case of the initial Contributor, the initial code and documentation
-distributed under this Agreement, and
-b) in the case of each subsequent Contributor:
-
-i) changes to the Program, and
-
-ii) additions to the Program;
-
-where such changes and/or additions to the Program originate from and are
-distributed by that particular Contributor. A Contribution 'originates' from a
-Contributor if it was added to the Program by such Contributor itself or anyone
-acting on such Contributor's behalf. Contributions do not include additions to
-the Program which: (i) are separate modules of software distributed in
-conjunction with the Program under their own license agreement, and (ii) are not
-derivative works of the Program.
-
-"Contributor" means any person or entity that distributes the Program.
-
-"Licensed Patents " mean patent claims licensable by a Contributor which are
-necessarily infringed by the use or sale of its Contribution alone or when
-combined with the Program.
-
-"Program" means the Contributions distributed in accordance with this Agreement.
-
-"Recipient" means anyone who receives the Program under this Agreement, including
-all Contributors.
-
-2. GRANT OF RIGHTS
-
-a) Subject to the terms of this Agreement, each Contributor hereby grants
-Recipient a non-exclusive, worldwide, royalty-free copyright license to reproduce,
-prepare derivative works of, publicly display, publicly perform, distribute and
-sublicense the Contribution of such Contributor, if any, and such derivative
-works, in source code and object code form.
-
-b) Subject to the terms of this Agreement, each Contributor hereby grants
-Recipient a non-exclusive, worldwide, royalty-free patent license under Licensed
-Patents to make, use, sell, offer to sell, import and otherwise transfer the
-Contribution of such Contributor, if any, in source code and object code form.
-This patent license shall apply to the combination of the Contribution and the
-Program if, at the time the Contribution is added by the Contributor, such
-addition of the Contribution causes such combination to be covered by the
-Licensed Patents. The patent license shall not apply to any other combinations
-which include the Contribution. No hardware per se is licensed hereunder.
-
-c) Recipient understands that although each Contributor grants the licenses to
-its Contributions set forth herein, no assurances are provided by any Contributor
-that the Program does not infringe the patent or other intellectual property
-rights of any other entity. Each Contributor disclaims any liability to Recipient
-for claims brought by any other entity based on infringement of intellectual
-property rights or otherwise. As a condition to exercising the rights and
-licenses granted hereunder, each Recipient hereby assumes sole responsibility to
-secure any other intellectual property rights needed, if any. For example, if a
-third party patent license is required to allow Recipient to distribute the
-Program, it is Recipient's responsibility to acquire that license before
-distributing the Program.
-
-d) Each Contributor represents that to its knowledge it has sufficient copyright
-rights in its Contribution, if any, to grant the copyright license set forth in
-this Agreement.
-
-3. REQUIREMENTS
-
-A Contributor may choose to distribute the Program in object code form under its
-own license agreement, provided that:
-
-a) it complies with the terms and conditions of this Agreement; and
-
-b) its license agreement:
-
-i) effectively disclaims on behalf of all Contributors all warranties and
-conditions, express and implied, including warranties or conditions of title and
-non-infringement, and implied warranties or conditions of merchantability and
-fitness for a particular purpose;
-
-ii) effectively excludes on behalf of all Contributors all liability for damages,
-including direct, indirect, special, incidental and consequential damages, such
-as lost profits;
-
-iii) states that any provisions which differ from this Agreement are offered by
-that Contributor alone and not by any other party; and
-
-iv) states that source code for the Program is available from such Contributor,
-and informs licensees how to obtain it in a reasonable manner on or through a
-medium customarily used for software exchange.
-
-When the Program is made available in source code form:
-
-a) it must be made available under this Agreement; and
-
-b) a copy of this Agreement must be included with each copy of the Program.
-
-Contributors may not remove or alter any copyright notices contained within the
-Program.
-
-Each Contributor must identify itself as the originator of its Contribution, if
-any, in a manner that reasonably allows subsequent Recipients to identify the
-originator of the Contribution.
-
-4. COMMERCIAL DISTRIBUTION
-
-Commercial distributors of software may accept certain responsibilities with
-respect to end users, business partners and the like. While this license is
-intended to facilitate the commercial use of the Program, the Contributor who
-includes the Program in a commercial product offering should do so in a manner
-which does not create potential liability for other Contributors. Therefore, if a
-Contributor includes the Program in a commercial product offering, such
-Contributor ("Commercial Contributor") hereby agrees to defend and indemnify
-every other Contributor ("Indemnified Contributor") against any losses, damages
-and costs (collectively "Losses") arising from claims, lawsuits and other legal
-actions brought by a third party against the Indemnified Contributor to the
-extent caused by the acts or omissions of such Commercial Contributor in
-connection with its distribution of the Program in a commercial product offering.
-The obligations in this section do not apply to any claims or Losses relating to
-any actual or alleged intellectual property infringement. In order to qualify, an
-Indemnified Contributor must: a) promptly notify the Commercial Contributor in
-writing of such claim, and b) allow the Commercial Contributor to control, and
-cooperate with the Commercial Contributor in, the defense and any related
-settlement negotiations. The Indemnified Contributor may participate in any such
-claim at its own expense.
-
-For example, a Contributor might include the Program in a commercial product
-offering, Product X. That Contributor is then a Commercial Contributor. If that
-Commercial Contributor then makes performance claims, or offers warranties
-related to Product X, those performance claims and warranties are such Commercial
-Contributor's responsibility alone. Under this section, the Commercial
-Contributor would have to defend claims against the other Contributors related to
-those performance claims and warranties, and if a court requires any other
-Contributor to pay any damages as a result, the Commercial Contributor must pay
-those damages.
-
-5. NO WARRANTY
-
-EXCEPT AS EXPRESSLY SET FORTH IN THIS AGREEMENT, THE PROGRAM IS PROVIDED ON AN
-"AS IS" BASIS, WITHOUT WARRANTIES OR CONDITIONS OF ANY KIND, EITHER EXPRESS OR
-IMPLIED INCLUDING, WITHOUT LIMITATION, ANY WARRANTIES OR CONDITIONS OF TITLE,
-NON-INFRINGEMENT, MERCHANTABILITY OR FITNESS FOR A PARTICULAR PURPOSE. Each
-Recipient is solely responsible for determining the appropriateness of using and
-distributing the Program and assumes all risks associated with its exercise of
-rights under this Agreement , including but not limited to the risks and costs of
-program errors, compliance with applicable laws, damage to or loss of data,
-programs or equipment, and unavailability or interruption of operations.
-
-6. DISCLAIMER OF LIABILITY
-
-EXCEPT AS EXPRESSLY SET FORTH IN THIS AGREEMENT, NEITHER RECIPIENT NOR ANY
-CONTRIBUTORS SHALL HAVE ANY LIABILITY FOR ANY DIRECT, INDIRECT, INCIDENTAL,
-SPECIAL, EXEMPLARY, OR CONSEQUENTIAL DAMAGES (INCLUDING WITHOUT LIMITATION LOST
-PROFITS), HOWEVER CAUSED AND ON ANY THEORY OF LIABILITY, WHETHER IN CONTRACT,
-STRICT LIABILITY, OR TORT (INCLUDING NEGLIGENCE OR OTHERWISE) ARISING IN ANY WAY
-OUT OF THE USE OR DISTRIBUTION OF THE PROGRAM OR THE EXERCISE OF ANY RIGHTS
-GRANTED HEREUNDER, EVEN IF ADVISED OF THE POSSIBILITY OF SUCH DAMAGES.
-
-7. GENERAL
-
-If any provision of this Agreement is invalid or unenforceable under applicable
-law, it shall not affect the validity or enforceability of the remainder of the
-terms of this Agreement, and without further action by the parties hereto, such
-provision shall be reformed to the minimum extent necessary to make such
-provision valid and enforceable.
-
-If Recipient institutes patent litigation against any entity (including a
-cross-claim or counterclaim in a lawsuit) alleging that the Program itself
-(excluding combinations of the Program with other software or hardware) infringes
-such Recipient's patent(s), then such Recipient's rights granted under Section
-2(b) shall terminate as of the date such litigation is filed.
-
-All Recipient's rights under this Agreement shall terminate if it fails to comply
-with any of the material terms or conditions of this Agreement and does not cure
-such failure in a reasonable period of time after becoming aware of such
-noncompliance. If all Recipient's rights under this Agreement terminate,
-Recipient agrees to cease use and distribution of the Program as soon as
-reasonably practicable. However, Recipient's obligations under this Agreement and
-any licenses granted by Recipient relating to the Program shall continue and
-survive.
-
-Everyone is permitted to copy and distribute copies of this Agreement, but in
-order to avoid inconsistency the Agreement is copyrighted and may only be
-modified in the following manner. The Agreement Steward reserves the right to
-publish new versions (including revisions) of this Agreement from time to time.
-No one other than the Agreement Steward has the right to modify this Agreement.
-The Eclipse Foundation is the initial Agreement Steward. The Eclipse Foundation
-may assign the responsibility to serve as the Agreement Steward to a suitable
-separate entity. Each new version of the Agreement will be given a distinguishing
-version number. The Program (including Contributions) may always be distributed
-subject to the version of the Agreement under which it was received. In addition,
-after a new version of the Agreement is published, Contributor may elect to
-distribute the Program (including its Contributions) under the new version.
-Except as expressly stated in Sections 2(a) and 2(b) above, Recipient receives no
-rights or licenses to the intellectual property of any Contributor under this
-Agreement, whether expressly, by implication, estoppel or otherwise. All rights
-in the Program not expressly granted under this Agreement are reserved.
-
-This Agreement is governed by the laws of the State of New York and the
-intellectual property laws of the United States of America. No party to this
-Agreement will bring a legal action under this Agreement more than one year after
-the cause of action arose. Each party waives its rights to a jury trial in any
-resulting litigation.
-
----
-
-Eclipse Public License 2.0
-(leshan - server demo 1.0.0-RC2)
-
-Eclipse Public License - v 2.0
-==============================
-
-THE ACCOMPANYING PROGRAM IS PROVIDED UNDER THE TERMS OF THIS ECLIPSE PUBLIC
-LICENSE (“AGREEMENT”). ANY USE, REPRODUCTION OR DISTRIBUTION OF THE PROGRAM
-CONSTITUTES RECIPIENT'S ACCEPTANCE OF THIS AGREEMENT.
-
-
-1. DEFINITIONS
---------------
-
-“Contribution” means:
-
-  a) in the case of the initial Contributor, the initial content Distributed
-  under this Agreement, and
-  b) in the case of each subsequent Contributor:
-
-    i) changes to the Program, and
-    ii) additions to the Program;
-
-  where such changes and/or additions to the Program originate from and are
-  Distributed by that particular Contributor. A Contribution “originates” from a
-  Contributor if it was added to the Program by such Contributor itself or anyone
-  acting on such Contributor's behalf. Contributions do not include changes or
-  additions to the Program that are not Modified Works.
-
-“Contributor” means any person or entity that Distributes the Program.
-
-“Licensed Patents” mean patent claims licensable by a Contributor which are
-necessarily infringed by the use or sale of its Contribution alone or when
-combined with the Program.
-
-“Program” means the Contributions Distributed in accordance with this Agreement.
-
-“Recipient” means anyone who receives the Program under this Agreement or any
-Secondary License (as applicable), including Contributors.
-
-“Derivative Works” shall mean any work, whether in Source Code or other form,
-that is based on (or derived from) the Program and for which the editorial
-revisions, annotations, elaborations, or other modifications represent, as a
-whole, an original work of authorship.
-
-“Modified Works” shall mean any work in Source Code or other form that results
-from an addition to, deletion from, or modification of the contents of the
-Program, including, for purposes of clarity any new file in Source Code form that
-contains any contents of the Program. Modified Works shall not include works that
-contain only declarations, interfaces, types, classes, structures, or files of
-the Program solely in each case in order to link to, bind by name, or subclass
-the Program or Modified Works thereof.
-
-“Distribute” means the acts of a) distributing or b) making available in any
-manner that enables the transfer of a copy.
-
-“Source Code” means the form of a Program preferred for making modifications,
-including but not limited to software source code, documentation source, and
-configuration files.
-
-“Secondary License” means either the GNU General Public License, Version 2.0, or
-any later versions of that license, including any exceptions or additional
-permissions as identified by the initial Contributor.
-
-
-2. GRANT OF RIGHTS
-------------------
-
-  a) Subject to the terms of this Agreement, each Contributor hereby grants
-  Recipient a non-exclusive, worldwide, royalty-free copyright license to
-  reproduce, prepare Derivative Works of, publicly display, publicly perform,
-  Distribute and sublicense the Contribution of such Contributor, if any, and
-  such Derivative Works.
-  b) Subject to the terms of this Agreement, each Contributor hereby grants
-  Recipient a non-exclusive, worldwide, royalty-free patent license under
-  Licensed Patents to make, use, sell, offer to sell, import and otherwise
-  transfer the Contribution of such Contributor, if any, in Source Code or other
-  form. This patent license shall apply to the combination of the Contribution
-  and the Program if, at the time the Contribution is added by the Contributor,
-  such addition of the Contribution causes such combination to be covered by the
-  Licensed Patents. The patent license shall not apply to any other combinations
-  which include the Contribution. No hardware per se is licensed hereunder.
-  c) Recipient understands that although each Contributor grants the licenses to
-  its Contributions set forth herein, no assurances are provided by any
-  Contributor that the Program does not infringe the patent or other intellectual
-  property rights of any other entity. Each Contributor disclaims any liability
-  to Recipient for claims brought by any other entity based on infringement of
-  intellectual property rights or otherwise. As a condition to exercising the
-  rights and licenses granted hereunder, each Recipient hereby assumes sole
-  responsibility to secure any other intellectual property rights needed, if any.
-  For example, if a third party patent license is required to allow Recipient to
-  Distribute the Program, it is Recipient's responsibility to acquire that
-  license before distributing the Program.
-  d) Each Contributor represents that to its knowledge it has sufficient
-  copyright rights in its Contribution, if any, to grant the copyright license
-  set forth in this Agreement.
-  e) Notwithstanding the terms of any Secondary License, no Contributor makes
-  additional grants to any Recipient (other than those set forth in this
-  Agreement) as a result of such Recipient's receipt of the Program under the
-  terms of a Secondary License (if permitted under the terms of Section 3).
-
-
-3. REQUIREMENTS
----------------
-
-3.1 If a Contributor Distributes the Program in any form, then:
-
-  a) the Program must also be made available as Source Code, in accordance with
-  section 3.2, and the Contributor must accompany the Program with a statement
-  that the Source Code for the Program is available under this Agreement, and
-  informs Recipients how to obtain it in a reasonable manner on or through a
-  medium customarily used for software exchange; and
-  b) the Contributor may Distribute the Program under a license different than
-  this Agreement, provided that such license:
-
-    i) effectively disclaims on behalf of all other Contributors all warranties
-    and conditions, express and implied, including warranties or conditions of
-    title and non-infringement, and implied warranties or conditions of
-    merchantability and fitness for a particular purpose;
-    ii) effectively excludes on behalf of all other Contributors all liability
-    for damages, including direct, indirect, special, incidental and
-    consequential damages, such as lost profits;
-    iii) does not attempt to limit or alter the recipients' rights in the Source
-    Code under section 3.2; and
-    iv) requires any subsequent distribution of the Program by any party to be
-    under a license that satisfies the requirements of this section 3.
-
-3.2 When the Program is Distributed as Source Code:
-
-  a) it must be made available under this Agreement, or if the Program
-
-    (i) is combined with other material in a separate file or files made
-    available under a Secondary License, and
-    (ii) the initial Contributor attached to the Source Code the notice described
-    in Exhibit A of this Agreement, then the Program may be made available under
-    the terms of such Secondary Licenses, and
-
-  b) a copy of this Agreement must be included with each copy of the Program.
-
-3.3 Contributors may not remove or alter any copyright, patent, trademark,
-attribution notices, disclaimers of warranty, or limitations of liability
-(‘notices’) contained within the Program from any copy of the Program which they
-Distribute, provided that Contributors may add their own appropriate notices.
-
-
-4. COMMERCIAL DISTRIBUTION
---------------------------
-
-Commercial distributors of software may accept certain responsibilities with
-respect to end users, business partners and the like. While this license is
-intended to facilitate the commercial use of the Program, the Contributor who
-includes the Program in a commercial product offering should do so in a manner
-which does not create potential liability for other Contributors. Therefore, if a
-Contributor includes the Program in a commercial product offering, such
-Contributor (“Commercial Contributor”) hereby agrees to defend and indemnify
-every other Contributor (“Indemnified Contributor”) against any losses, damages
-and costs (collectively “Losses”) arising from claims, lawsuits and other legal
-actions brought by a third party against the Indemnified Contributor to the
-extent caused by the acts or omissions of such Commercial Contributor in
-connection with its distribution of the Program in a commercial product offering.
-The obligations in this section do not apply to any claims or Losses relating to
-any actual or alleged intellectual property infringement. In order to qualify, an
-Indemnified Contributor must: a) promptly notify the Commercial Contributor in
-writing of such claim, and b) allow the Commercial Contributor to control, and
-cooperate with the Commercial Contributor in, the defense and any related
-settlement negotiations. The Indemnified Contributor may participate in any such
-claim at its own expense.
-
-For example, a Contributor might include the Program in a commercial product
-offering, Product X. That Contributor is then a Commercial Contributor. If that
-Commercial Contributor then makes performance claims, or offers warranties
-related to Product X, those performance claims and warranties are such Commercial
-Contributor's responsibility alone. Under this section, the Commercial
-Contributor would have to defend claims against the other Contributors related to
-those performance claims and warranties, and if a court requires any other
-Contributor to pay any damages as a result, the Commercial Contributor must pay
-those damages.
-
-
-5. NO WARRANTY
---------------
-
-EXCEPT AS EXPRESSLY SET FORTH IN THIS AGREEMENT, AND TO THE EXTENT PERMITTED BY
-APPLICABLE LAW, THE PROGRAM IS PROVIDED ON AN “AS IS” BASIS, WITHOUT WARRANTIES
-OR CONDITIONS OF ANY KIND, EITHER EXPRESS OR IMPLIED INCLUDING, WITHOUT
-LIMITATION, ANY WARRANTIES OR CONDITIONS OF TITLE, NON-INFRINGEMENT,
-MERCHANTABILITY OR FITNESS FOR A PARTICULAR PURPOSE. Each Recipient is solely
-responsible for determining the appropriateness of using and distributing the
-Program and assumes all risks associated with its exercise of rights under this
-Agreement, including but not limited to the risks and costs of program errors,
-compliance with applicable laws, damage to or loss of data, programs or
-equipment, and unavailability or interruption of operations.
-
-
-6. DISCLAIMER OF LIABILITY
---------------------------
-
-EXCEPT AS EXPRESSLY SET FORTH IN THIS AGREEMENT, AND TO THE EXTENT PERMITTED BY
-APPLICABLE LAW, NEITHER RECIPIENT NOR ANY CONTRIBUTORS SHALL HAVE ANY LIABILITY
-FOR ANY DIRECT, INDIRECT, INCIDENTAL, SPECIAL, EXEMPLARY, OR CONSEQUENTIAL
-DAMAGES (INCLUDING WITHOUT LIMITATION LOST PROFITS), HOWEVER CAUSED AND ON ANY
-THEORY OF LIABILITY, WHETHER IN CONTRACT, STRICT LIABILITY, OR TORT (INCLUDING
-NEGLIGENCE OR OTHERWISE) ARISING IN ANY WAY OUT OF THE USE OR DISTRIBUTION OF THE
-PROGRAM OR THE EXERCISE OF ANY RIGHTS GRANTED HEREUNDER, EVEN IF ADVISED OF THE
-POSSIBILITY OF SUCH DAMAGES.
-
-
-7. GENERAL
-----------
-
-If any provision of this Agreement is invalid or unenforceable under applicable
-law, it shall not affect the validity or enforceability of the remainder of the
-terms of this Agreement, and without further action by the parties hereto, such
-provision shall be reformed to the minimum extent necessary to make such
-provision valid and enforceable.
-
-If Recipient institutes patent litigation against any entity (including a
-cross-claim or counterclaim in a lawsuit) alleging that the Program itself
-(excluding combinations of the Program with other software or hardware) infringes
-such Recipient's patent(s), then such Recipient's rights granted under Section
-2(b) shall terminate as of the date such litigation is filed.
-
-All Recipient's rights under this Agreement shall terminate if it fails to comply
-with any of the material terms or conditions of this Agreement and does not cure
-such failure in a reasonable period of time after becoming aware of such
-noncompliance. If all Recipient's rights under this Agreement terminate,
-Recipient agrees to cease use and distribution of the Program as soon as
-reasonably practicable. However, Recipient's obligations under this Agreement and
-any licenses granted by Recipient relating to the Program shall continue and
-survive.
-
-Everyone is permitted to copy and distribute copies of this Agreement, but in
-order to avoid inconsistency the Agreement is copyrighted and may only be
-modified in the following manner. The Agreement Steward reserves the right to
-publish new versions (including revisions) of this Agreement from time to time.
-No one other than the Agreement Steward has the right to modify this Agreement.
-The Eclipse Foundation is the initial Agreement Steward. The Eclipse Foundation
-may assign the responsibility to serve as the Agreement Steward to a suitable
-separate entity. Each new version of the Agreement will be given a distinguishing
-version number. The Program (including Contributions) may always be Distributed
-subject to the version of the Agreement under which it was received. In addition,
-after a new version of the Agreement is published, Contributor may elect to
-Distribute the Program (including its Contributions) under the new version.
-
-Except as expressly stated in Sections 2(a) and 2(b) above, Recipient receives no
-rights or licenses to the intellectual property of any Contributor under this
-Agreement, whether expressly, by implication, estoppel or otherwise. All rights
-in the Program not expressly granted under this Agreement are reserved. Nothing
-in this Agreement is intended to be enforceable by any entity that is not a
-Contributor or Recipient. No third-party beneficiary rights are created under
-this Agreement.
-
-
-Exhibit A – Form of Secondary Licenses Notice
----------------------------------------------
-
-“This Source Code may also be made available under the following Secondary
-Licenses when the conditions for such availability set forth in the Eclipse
-Public License, v. 2.0 are satisfied: {name license(s), version(s), and
-exceptions or additional permissions here}.”
-
-  Simply including a copy of this Agreement, including this Exhibit A is not
-  sufficient to license the Source Code under Secondary Licenses.
-
-  If it is not possible or desirable to put the notice in a particular file,
-  then You may include the notice in a location (such as a LICENSE file in a
-  relevant directory) where a recipient would be likely to look for such a
-  notice.
-
-  You may add additional accurate notices of copyright ownership.
-
----
-
-Jdom License
-(JDOM 1.0)
-
-jdom License
-============
-
-Copyright (C) 2000-2004 Jason Hunter & Brett McLaughlin.
-All rights reserved.
-
-Redistribution and use in source and binary forms, with or without modification,
-are permitted provided that the following conditions are met:
-
-  1. Redistributions of source code must retain the above copyright notice, this
-    list of conditions, and the following disclaimer.
-
-  2. Redistributions in binary form must reproduce the above copyright notice,
-    this list of conditions, and the disclaimer that follows these conditions in
-    the documentation and/or other materials provided with the distribution.
-
-  3. The name "JDOM" must not be used to endorse or promote products derived from
-    this software without prior written permission. For written permission,
-    please contact {request_AT_jdom_DOT_org}.
-
-  4.  Products derived from this software may not be called "JDOM", nor may
-    "JDOM" appear in their name, without prior written permission from the JDOM
-    Project Management {request_AT_jdom_DOT_org}.
-
-In addition, we request (but do not require) that you include in the end-user
-documentation provided with the redistribution and/or in the software itself an
-acknowledgement equivalent to the following:
-      "This product includes software developed by the JDOM Project
-(http://www.jdom.org/)."
-Alternatively, the acknowledgment may be graphical using the logos available at
-http://www.jdom.org/images/logos.
-
-THIS SOFTWARE IS PROVIDED "AS IS" AND ANY EXPRESSED OR IMPLIED WARRANTIES,
-INCLUDING, BUT NOT LIMITED TO, THE IMPLIED WARRANTIES OF MERCHANTABILITY AND
-FITNESS FOR A PARTICULAR PURPOSE ARE DISCLAIMED. IN NO EVENT SHALL THE JDOM
-AUTHORS OR THE PROJECT CONTRIBUTORS BE LIABLE FOR ANY DIRECT, INDIRECT,
-INCIDENTAL, SPECIAL, EXEMPLARY, OR CONSEQUENTIAL DAMAGES (INCLUDING, BUT NOT
-LIMITED TO, PROCUREMENT OF SUBSTITUTE GOODS OR SERVICES; LOSS OF USE, DATA, OR
-PROFITS; OR BUSINESS INTERRUPTION) HOWEVER CAUSED AND ON ANY THEORY OF LIABILITY,
-WHETHER IN CONTRACT, STRICT LIABILITY, OR TORT (INCLUDING NEGLIGENCE OR
-OTHERWISE) ARISING IN ANY WAY OUT OF THE USE OF THIS SOFTWARE, EVEN IF ADVISED OF
-THE POSSIBILITY OF SUCH DAMAGE.
-
----
-
-JTidy License
-(JTidy 4aug2000r7-dev)
-
-Java HTML Tidy - JTidy HTML parser and pretty printer
-=====================================================
-
-
-Copyright (c) 1998-2000 World Wide Web Consortium (Massachusetts
-----------------------------------------------------------------
-
-Institute of Technology, Institut National de Recherche en
-Informatique et en Automatique, Keio University). All Rights
-Reserved.
-Contributing Author(s):
-Dave Raggett <dsr@w3.org>
-Andy Quick <ac.quick@sympatico.ca> (translation to Java)
-Gary L Peskin <garyp@firstech.com> (Java development)
-Sami Lempinen <sami@lempinen.net> (release management)
-The contributing author(s) would like to thank all those who
-helped with testing, bug fixes, and patience. This wouldn't
-have been possible without all of you.
-COPYRIGHT NOTICE:
-
-This software and documentation is provided "as is," and
-the copyright holders and contributing author(s) make no
-representations or warranties, express or implied, including
-but not limited to, warranties of merchantability or fitness
-for any particular purpose or that the use of the software or
-documentation will not infringe any third party patents,
-copyrights, trademarks or other rights.
-The copyright holders and contributing author(s) will not be
-liable for any direct, indirect, special or consequential damages
-arising out of any use of the software or documentation, even if
-advised of the possibility of such damage.
-Permission is hereby granted to use, copy, modify, and distribute
-this source code, or portions hereof, documentation and executables,
-for any purpose, without fee, subject to the following restrictions:
-1. The origin of this source code must not be misrepresented.
-2. Altered versions must be plainly marked as such and must
-not be misrepresented as being the original source.
-3. This Copyright notice may not be removed or altered from any
-source or altered source distribution.
-
-The copyright holders and contributing author(s) specifically
-permit, without fee, and encourage the use of this source code
-as a component for supporting the Hypertext Markup Language in
-commercial products. If you use this source code in a product,
-acknowledgment is not required but would be appreciated.
-
----
-
-MIT License
-(JOpt Simple 5.0.3)
-
-/*
- The MIT License
-
- Copyright (c) 2004-2015 Paul R. Holser, Jr.
-
-Permission is hereby granted, free of charge, to any person obtaining
- a copy of this software and associated documentation files (the
- "Software"), to deal in the Software without restriction, including
- without limitation the rights to use, copy, modify, merge, publish,
- distribute, sublicense, and/or sell copies of the Software, and to
- permit persons to whom the Software is furnished to do so, subject to
- the following conditions:
-
- The above copyright notice and this permission notice shall be
- included in all copies or substantial portions of the Software.
-
- THE SOFTWARE IS PROVIDED "AS IS", WITHOUT WARRANTY OF ANY KIND,
- EXPRESS OR IMPLIED, INCLUDING BUT NOT LIMITED TO THE WARRANTIES OF
- MERCHANTABILITY, FITNESS FOR A PARTICULAR PURPOSE AND
- NONINFRINGEMENT. IN NO EVENT SHALL THE AUTHORS OR COPYRIGHT HOLDERS BE
- LIABLE FOR ANY CLAIM, DAMAGES OR OTHER LIABILITY, WHETHER IN AN ACTION
- OF CONTRACT, TORT OR OTHERWISE, ARISING FROM, OUT OF OR IN CONNECTION
- WITH THE SOFTWARE OR THE USE OR OTHER DEALINGS IN THE SOFTWARE
-
----
-
-MIT License
-(jQuery UI 1.12.1)
-
-====
-
-Permission is hereby granted, free of charge, to any person obtaining
-a copy of this software and associated documentation files (the
-"Software"), to deal in the Software without restriction, including
-without limitation the rights to use, copy, modify, merge, publish,
-distribute, sublicense, and/or sell copies of the Software, and to
-permit persons to whom the Software is furnished to do so, subject to
-the following conditions:
-
-The above copyright notice and this permission notice shall be
-included in all copies or substantial portions of the Software.
-
-THE SOFTWARE IS PROVIDED "AS IS", WITHOUT WARRANTY OF ANY KIND,
-EXPRESS OR IMPLIED, INCLUDING BUT NOT LIMITED TO THE WARRANTIES OF
-MERCHANTABILITY, FITNESS FOR A PARTICULAR PURPOSE AND
-NONINFRINGEMENT. IN NO EVENT SHALL THE AUTHORS OR COPYRIGHT HOLDERS BE
-LIABLE FOR ANY CLAIM, DAMAGES OR OTHER LIABILITY, WHETHER IN AN ACTION
-OF CONTRACT, TORT OR OTHERWISE, ARISING FROM, OUT OF OR IN CONNECTION
-WITH THE SOFTWARE OR THE USE OR OTHER DEALINGS IN THE SOFTWARE
-
----
-
-MIT License
-(Json.NET 3.5.8)
-
-Copyright (c) 2007 James Newton-King
-
-Permission is hereby granted, free of charge, to any person obtaining a copy of this software and associated documentation files (the "Software"), to deal in the Software without restriction, including without limitation the rights to use, copy, modify, merge, publish, distribute, sublicense, and/or sell copies of the Software, and to permit persons to whom the Software is furnished to do so, subject to the following conditions:
-
-The above copyright notice and this permission notice shall be included in all copies or substantial portions of the Software.
-
-THE SOFTWARE IS PROVIDED "AS IS", WITHOUT WARRANTY OF ANY KIND, EXPRESS OR IMPLIED, INCLUDING BUT NOT LIMITED TO THE WARRANTIES OF MERCHANTABILITY, FITNESS FOR A PARTICULAR PURPOSE AND NONINFRINGEMENT. IN NO EVENT SHALL THE AUTHORS OR COPYRIGHT HOLDERS BE LIABLE FOR ANY CLAIM, DAMAGES OR OTHER LIABILITY, WHETHER IN AN ACTION OF CONTRACT, TORT OR OTHERWISE, ARISING FROM, OUT OF OR IN CONNECTION WITH THE SOFTWARE OR THE USE OR OTHER DEALINGS IN THE SOFTWARE
-
----
-
-MIT License
-(jQuery Unknown)
-
-Copyright (c) 2007 John Resig, http://jquery.com/
-
-Permission is hereby granted, free of charge, to any person obtaining
-a copy of this software and associated documentation files (the
-"Software"), to deal in the Software without restriction, including
-without limitation the rights to use, copy, modify, merge, publish,
-distribute, sublicense, and/or sell copies of the Software, and to
-permit persons to whom the Software is furnished to do so, subject to
-the following conditions:
-
-The above copyright notice and this permission notice shall be
-included in all copies or substantial portions of the Software.
-
-THE SOFTWARE IS PROVIDED "AS IS", WITHOUT WARRANTY OF ANY KIND,
-EXPRESS OR IMPLIED, INCLUDING BUT NOT LIMITED TO THE WARRANTIES OF
-MERCHANTABILITY, FITNESS FOR A PARTICULAR PURPOSE AND
-NONINFRINGEMENT. IN NO EVENT SHALL THE AUTHORS OR COPYRIGHT HOLDERS BE
-LIABLE FOR ANY CLAIM, DAMAGES OR OTHER LIABILITY, WHETHER IN AN ACTION
-OF CONTRACT, TORT OR OTHERWISE, ARISING FROM, OUT OF OR IN CONNECTION
-WITH THE SOFTWARE OR THE USE OR OTHER DEALINGS IN THE SOFTWARE
-
----
-
-MIT License
-(Java-WebSocket v1.4.0)
-
-Copyright (c) 2010-2019 Nathan Rajlich
-
-Permission is hereby granted, free of charge, to any person
- obtaining a copy of this software and associated documentation
- files (the "Software"), to deal in the Software without
- restriction, including without limitation the rights to use,
- copy, modify, merge, publish, distribute, sublicense, and/or sell
- copies of the Software, and to permit persons to whom the
- Software is furnished to do so, subject to the following
- conditions:
-
- The above copyright notice and this permission notice shall be
- included in all copies or substantial portions of the Software.
-
- THE SOFTWARE IS PROVIDED "AS IS", WITHOUT WARRANTY OF ANY KIND,
- EXPRESS OR IMPLIED, INCLUDING BUT NOT LIMITED TO THE WARRANTIES
- OF MERCHANTABILITY, FITNESS FOR A PARTICULAR PURPOSE AND
- NONINFRINGEMENT. IN NO EVENT SHALL THE AUTHORS OR COPYRIGHT
- HOLDERS BE LIABLE FOR ANY CLAIM, DAMAGES OR OTHER LIABILITY,
- WHETHER IN AN ACTION OF CONTRACT, TORT OR OTHERWISE, ARISING
- FROM, OUT OF OR IN CONNECTION WITH THE SOFTWARE OR THE USE OR
- OTHER DEALINGS IN THE SOFTWARE
-
----
-
-MIT License
-(jQuery 3.4.1)
-
-Copyright JS Foundation and other contributors, https://js.foundation/
-
-Permission is hereby granted, free of charge, to any person obtaining
-a copy of this software and associated documentation files (the
-"Software"), to deal in the Software without restriction, including
-without limitation the rights to use, copy, modify, merge, publish,
-distribute, sublicense, and/or sell copies of the Software, and to
-permit persons to whom the Software is furnished to do so, subject to
-the following conditions:
-
-The above copyright notice and this permission notice shall be
-included in all copies or substantial portions of the Software.
-
-THE SOFTWARE IS PROVIDED "AS IS", WITHOUT WARRANTY OF ANY KIND,
-EXPRESS OR IMPLIED, INCLUDING BUT NOT LIMITED TO THE WARRANTIES OF
-MERCHANTABILITY, FITNESS FOR A PARTICULAR PURPOSE AND
-NONINFRINGEMENT. IN NO EVENT SHALL THE AUTHORS OR COPYRIGHT HOLDERS BE
-LIABLE FOR ANY CLAIM, DAMAGES OR OTHER LIABILITY, WHETHER IN AN ACTION
-OF CONTRACT, TORT OR OTHERWISE, ARISING FROM, OUT OF OR IN CONNECTION
-WITH THE SOFTWARE OR THE USE OR OTHER DEALINGS IN THE SOFTWARE
-
----
-
-MIT License
-(Checker Qual 2.8.1, shared-tag-library 1.7.25, SLF4J API Module 1.7.24, SLF4J API Module 1.7.25)
-
-The MIT License
-===============
-
-Copyright (c) <year> <copyright holders>
-
-Permission is hereby granted, free of charge, to any person obtaining a copy of
-this software and associated documentation files (the "Software"), to deal in the
-Software without restriction, including without limitation the rights to use,
-copy, modify, merge, publish, distribute, sublicense, and/or sell copies of the
-Software, and to permit persons to whom the Software is furnished to do so,
-subject to the following conditions:
-
-The above copyright notice and this permission notice shall be included in all
-copies or substantial portions of the Software.
-
-THE SOFTWARE IS PROVIDED "AS IS", WITHOUT WARRANTY OF ANY KIND, EXPRESS OR
-IMPLIED, INCLUDING BUT NOT LIMITED TO THE WARRANTIES OF MERCHANTABILITY, FITNESS
-FOR A PARTICULAR PURPOSE AND NONINFRINGEMENT. IN NO EVENT SHALL THE AUTHORS OR
-COPYRIGHT HOLDERS BE LIABLE FOR ANY CLAIM, DAMAGES OR OTHER LIABILITY, WHETHER IN
-AN ACTION OF CONTRACT, TORT OR OTHERWISE, ARISING FROM, OUT OF OR IN CONNECTION
-WITH THE SOFTWARE OR THE USE OR OTHER DEALINGS IN THE SOFTWARE.
-
----
-
-Plexus Classworlds License
-(classworlds 1.1)
-
-Plexus Classworlds License
-==========================
-
-Copyright 2002 (C) The Codehaus. All Rights Reserved.
-
-Redistribution and use of this software and associated documentation
-("Software"), with or without modification, are permitted provided that the
-following conditions are met:
-
-  1. Redistributions of source code must retain copyright statements and notices.
-    Redistributions must also contain a copy of this document.
-
-  2. Redistributions in binary form must reproduce the above copyright notice,
-    this list of conditions and the following disclaimer in the documentation
-    and/or other materials provided with the distribution.
-
-  3. The name "classworlds" must not be used to endorse or promote products
-    derived from this Software without prior written permission of The Codehaus.
-    For written permission, please contact bob@codehaus.org.
-
-  4. Products derived from this Software may not be called "classworlds" nor may
-    "classworlds" appear in their names without prior written permission of The
-    Codehaus. "classworlds" is a registered trademark of The Codehaus.
-
-  5.  Due credit should be given to The Codehaus.
-    (http://classworlds.codehaus.org/).
-
-THIS SOFTWARE IS PROVIDED BY THE CODEHAUS AND CONTRIBUTORS "AS IS" AND ANY
-EXPRESSED OR IMPLIED WARRANTIES, INCLUDING, BUT NOT LIMITED TO, THE IMPLIED
-WARRANTIES OF MERCHANTABILITY AND FITNESS FOR A PARTICULAR PURPOSE ARE
-DISCLAIMED. IN NO EVENT SHALL THE CODEHAUS OR ITS CONTRIBUTORS BE LIABLE FOR ANY
-DIRECT, INDIRECT, INCIDENTAL, SPECIAL, EXEMPLARY, OR CONSEQUENTIAL DAMAGES
-(INCLUDING, BUT NOT LIMITED TO, PROCUREMENT OF SUBSTITUTE GOODS OR SERVICES; LOSS
-OF USE, DATA, OR PROFITS; OR BUSINESS INTERRUPTION) HOWEVER CAUSED AND ON ANY
-THEORY OF LIABILITY, WHETHER IN CONTRACT, STRICT LIABILITY, OR TORT (INCLUDING
-NEGLIGENCE OR OTHERWISE) ARISING IN ANY WAY OUT OF THE USE OF THIS SOFTWARE, EVEN
-IF ADVISED OF THE POSSIBILITY OF SUCH DAMAGE.
-
----
-
-Public Domain
-(XZ for Java 1.0)
-
-Public domain code is not subject to any license.
---------------
-avro : CDH-7.1.1.0
-=======
 Apache Avro
 Copyright 2010-2019 The Apache Software Foundation
 
@@ -2437,4 +72,3 @@
 | Unless required by applicable law or agreed to in writing, software distributed under the License is distributed on an "AS IS" BASIS, 
 | WITHOUT WARRANTIES OR CONDITIONS OF ANY KIND, either express or implied.
 | See the License for the specific language governing permissions and limitations under the License.
->>>>>>> 35ff8b99
