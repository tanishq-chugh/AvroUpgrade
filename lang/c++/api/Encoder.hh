/*
 * Licensed to the Apache Software Foundation (ASF) under one
 * or more contributor license agreements.  See the NOTICE file
 * distributed with this work for additional information
 * regarding copyright ownership.  The ASF licenses this file
 * to you under the Apache License, Version 2.0 (the
 * "License"); you may not use this file except in compliance
 * with the License.  You may obtain a copy of the License at
 *
 *     https://www.apache.org/licenses/LICENSE-2.0
 *
 * Unless required by applicable law or agreed to in writing, software
 * distributed under the License is distributed on an "AS IS" BASIS,
 * WITHOUT WARRANTIES OR CONDITIONS OF ANY KIND, either express or implied.
 * See the License for the specific language governing permissions and
 * limitations under the License.
 */

#ifndef avro_Encoder_hh__
#define avro_Encoder_hh__

#include "Config.hh"
#include <cstdint>
#include <memory>
#include <string>
#include <vector>

#include "Stream.hh"
#include "ValidSchema.hh"

/// \file
///
/// Low level support for encoding avro values.
/// This class has two types of functions.  One type of functions support
/// the writing of leaf values (for example, encodeLong and
/// encodeString).  These functions have analogs in Decoder.
///
/// The other type of functions support the writing of maps and arrays.
/// These functions are arrayStart, startItem, and arrayEnd
/// (and similar functions for maps).
/// Some implementations of Encoder handle the
/// buffering required to break large maps and arrays into blocks,
/// which is necessary for applications that want to do streaming.

namespace avro {

/**
 * The abstract base class for all Avro encoders. The implementations
 * differ in the method of encoding (binary versus JSON) or in capabilities
 * such as ability to verify the order of invocation of different functions.
 */
class AVRO_DECL Encoder {
public:
    virtual ~Encoder() = default;
    /// All future encodings will go to os, which should be valid until
    /// it is reset with another call to init() or the encoder is
    /// destructed.
    virtual void init(OutputStream &os) = 0;

    /// Flushes any data in internal buffers.
    virtual void flush() = 0;

    /// Returns the number of bytes produced so far.
    /// For a meaningful value, do a flush() before invoking this function.
    virtual int64_t byteCount() const = 0;

    /// Encodes a null to the current stream.
    virtual void encodeNull() = 0;

    /// Encodes a bool to the current stream
    virtual void encodeBool(bool b) = 0;

    /// Encodes a 32-bit int to the current stream.
    virtual void encodeInt(int32_t i) = 0;

    /// Encodes a 64-bit signed int to the current stream.
    virtual void encodeLong(int64_t l) = 0;

    /// Encodes a single-precision floating point number to the current stream.
    virtual void encodeFloat(float f) = 0;

    /// Encodes a double-precision floating point number to the current stream.
    virtual void encodeDouble(double d) = 0;

    /// Encodes a UTF-8 string to the current stream.
    virtual void encodeString(const std::string &s) = 0;

    /**
     * Encodes arbitrary binary data into the current stream as Avro "bytes"
     * data type.
     * \param bytes Where the data is
     * \param len Number of bytes at \p bytes.
     */
    virtual void encodeBytes(const uint8_t *bytes, size_t len) = 0;

    /**
     * Encodes arbitrary binary data into the current stream as Avro "bytes"
     * data type.
     * \param bytes The data.
     */
    void encodeBytes(const std::vector<uint8_t> &bytes) {
        uint8_t b = 0;
        encodeBytes(bytes.empty() ? &b : bytes.data(), bytes.size());
    }

    /// Encodes fixed length binary to the current stream.
    virtual void encodeFixed(const uint8_t *bytes, size_t len) = 0;

    /**
     * Encodes an Avro data type Fixed.
     * \param bytes The fixed, the length of which is taken as the size
     * of fixed.
     */
    void encodeFixed(const std::vector<uint8_t> &bytes) {
        encodeFixed(bytes.data(), bytes.size());
    }

    /// Encodes enum to the current stream.
    virtual void encodeEnum(size_t e) = 0;

    /// Indicates that an array of items is being encoded.
    virtual void arrayStart() = 0;

    /// Indicates that the current array of items have ended.
    virtual void arrayEnd() = 0;

    /// Indicates that a map of items is being encoded.
    virtual void mapStart() = 0;

    /// Indicates that the current map of items have ended.
    virtual void mapEnd() = 0;

    /// Indicates that count number of items are to follow in the current array
    /// or map.
    virtual void setItemCount(size_t count) = 0;

    /// Marks a beginning of an item in the current array or map.
    virtual void startItem() = 0;

    /// Encodes a branch of a union. The actual value is to follow.
    virtual void encodeUnionIndex(size_t e) = 0;
};

/**
 * Shared pointer to Encoder.
 */
using EncoderPtr = std::shared_ptr<Encoder>;

/**
 *  Returns an encoder that can encode binary Avro standard.
 */
AVRO_DECL EncoderPtr binaryEncoder();

/**
 *  Returns an encoder that validates sequence of calls to an underlying
 *  Encoder against the given schema.
 */
AVRO_DECL EncoderPtr validatingEncoder(const ValidSchema &schema,
                                       const EncoderPtr &base);

/**
 *  Returns an encoder that encodes Avro standard for JSON.
 */
AVRO_DECL EncoderPtr jsonEncoder(const ValidSchema &schema);

/**
<<<<<<< HEAD
 *  Returns an encoder that encodes Avro standard for JSON.
=======
 *  Returns an encoder that encodes Avro standard for pretty printed JSON.
>>>>>>> 35ff8b99
 */
AVRO_DECL EncoderPtr jsonPrettyEncoder(const ValidSchema &schema);

<<<<<<< HEAD
/**
 *  Returns an encoder that encodes Avro standard for pretty printed JSON.
 */
AVRO_DECL EncoderPtr jsonPrettyEncoder(const ValidSchema& schema);

}   // namespace avro
=======
} // namespace avro
>>>>>>> 35ff8b99

#endif<|MERGE_RESOLUTION|>--- conflicted
+++ resolved
@@ -164,23 +164,10 @@
 AVRO_DECL EncoderPtr jsonEncoder(const ValidSchema &schema);
 
 /**
-<<<<<<< HEAD
- *  Returns an encoder that encodes Avro standard for JSON.
-=======
  *  Returns an encoder that encodes Avro standard for pretty printed JSON.
->>>>>>> 35ff8b99
  */
 AVRO_DECL EncoderPtr jsonPrettyEncoder(const ValidSchema &schema);
 
-<<<<<<< HEAD
-/**
- *  Returns an encoder that encodes Avro standard for pretty printed JSON.
- */
-AVRO_DECL EncoderPtr jsonPrettyEncoder(const ValidSchema& schema);
-
-}   // namespace avro
-=======
 } // namespace avro
->>>>>>> 35ff8b99
 
 #endif