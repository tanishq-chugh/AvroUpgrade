--- conflicted
+++ resolved
@@ -161,18 +161,10 @@
     }
 }
 
-<<<<<<< HEAD
-static vector<uint8_t> toBin(const std::string& s)
-{
-    vector<uint8_t> result(s.size());
-    if (s.size() > 0) {
-        std::copy(s.c_str(), s.c_str() + s.size(), &result[0]);
-=======
 static vector<uint8_t> toBin(const string &s) {
     vector<uint8_t> result(s.size());
     if (!s.empty()) {
         std::copy(s.c_str(), s.c_str() + s.size(), result.data());
->>>>>>> 11454b9d
     }
     return result;
 }
