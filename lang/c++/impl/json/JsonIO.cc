--- conflicted
+++ resolved
@@ -422,10 +422,5 @@
     return tk;
 }
 
-<<<<<<< HEAD
-}
-}
-=======
 } // namespace json
-} // namespace avro
->>>>>>> 11454b9d
+} // namespace avro