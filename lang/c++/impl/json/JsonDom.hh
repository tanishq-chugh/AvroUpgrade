--- conflicted
+++ resolved
@@ -171,13 +171,9 @@
 
 AVRO_DECL Entity readEntity(JsonParser &p);
 
-<<<<<<< HEAD
-void writeEntity(JsonGenerator<JsonNullFormatter>& g, const Entity& n);
-=======
 AVRO_DECL Entity loadEntity(InputStream &in);
 AVRO_DECL Entity loadEntity(const char *text);
 AVRO_DECL Entity loadEntity(const uint8_t *text, size_t len);
->>>>>>> 11454b9d
 
 void writeEntity(JsonGenerator<JsonNullFormatter> &g, const Entity &n);
 
