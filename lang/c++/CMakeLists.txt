--- conflicted
+++ resolved
@@ -43,15 +43,10 @@
 endif (EXISTS ${CMAKE_CURRENT_SOURCE_DIR}/VERSION.txt)
 
 string(REPLACE "\n" "" AVRO_VERSION  ${AVRO_VERSION})
-<<<<<<< HEAD
-set (AVRO_VERSION_MAJOR ${AVRO_VERSION})
-set (AVRO_VERSION_MINOR "0")
-=======
 string(REPLACE "." ";" AVRO_VERSION  ${AVRO_VERSION})
 list(GET AVRO_VERSION 0 AVRO_VERSION_MAJOR)
 list(GET AVRO_VERSION 1 AVRO_VERSION_MINOR)
 list(GET AVRO_VERSION 2 AVRO_VERSION_PATCH)
->>>>>>> 35ff8b99
 
 project (Avro-cpp)
 set(CMAKE_MODULE_PATH ${CMAKE_MODULE_PATH} ${CMAKE_SOURCE_DIR})
@@ -69,14 +64,6 @@
 endif()
 
 if (CMAKE_COMPILER_IS_GNUCXX)
-<<<<<<< HEAD
-    set(CMAKE_CXX_FLAGS "-Wall")
-    set(CMAKE_CXX_FLAGS_DEBUG "-fstack-protector-all -D_GLIBCXX_DEBUG")
-    # Unset _GLIBCXX_DEBUG for avrogencpp.cc because using Boost Program Options
-    # leads to linking errors when compiling with _GLIBCXX_DEBUG as described on
-    # http://stackoverflow.com/questions/19729036/
-    set_source_files_properties(impl/avrogencpp.cc PROPERTIES COMPILE_FLAGS "-U_GLIBCXX_DEBUG")
-=======
     set(CMAKE_CXX_FLAGS "${CMAKE_CXX_FLAGS} -Wall -pedantic -Werror")
 if (AVRO_ADD_PROTECTOR_FLAGS)
     set(CMAKE_CXX_FLAGS_DEBUG "${CMAKE_CXX_FLAGS_DEBUG} -fstack-protector-all -D_GLIBCXX_DEBUG")
@@ -85,7 +72,6 @@
     # https://stackoverflow.com/questions/19729036/
     set_source_files_properties(impl/avrogencpp.cc PROPERTIES COMPILE_FLAGS "-U_GLIBCXX_DEBUG")
 endif ()
->>>>>>> 35ff8b99
 endif ()
 
 
@@ -202,12 +188,9 @@
 unittest (JsonTests)
 unittest (AvrogencppTests)
 unittest (CompilerTests)
-<<<<<<< HEAD
-=======
 unittest (AvrogencppTestReservedWords)
 
 add_dependencies (AvrogencppTestReservedWords cpp_reserved_words_hh)
->>>>>>> 35ff8b99
 
 add_dependencies (AvrogencppTests bigrecord_hh bigrecord_r_hh bigrecord2_hh
     tweet_hh
