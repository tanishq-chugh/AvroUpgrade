--- conflicted
+++ resolved
@@ -54,14 +54,8 @@
     cout << is.rdbuf() << endl;
 }
 
-<<<<<<< HEAD
-void TestReserve()
-{
-    BOOST_TEST_MESSAGE( "TestReserve");
-=======
 void TestReserve() {
     BOOST_TEST_MESSAGE("TestReserve");
->>>>>>> 35ff8b99
     {
         OutputBuffer ob;
         BOOST_CHECK_EQUAL(ob.size(), 0U);
@@ -105,16 +99,9 @@
     buf.writeTo(data.c_str(), data.size());
 }
 
-<<<<<<< HEAD
-void TestGrow()
-{
-    BOOST_TEST_MESSAGE( "TestGrow");
-    { 
-=======
 void TestGrow() {
     BOOST_TEST_MESSAGE("TestGrow");
     {
->>>>>>> 35ff8b99
         OutputBuffer ob;
 
         // add exactly one block
@@ -151,14 +138,8 @@
     }
 }
 
-<<<<<<< HEAD
-void TestDiscard()
-{
-    BOOST_TEST_MESSAGE( "TestDiscard");
-=======
 void TestDiscard() {
     BOOST_TEST_MESSAGE("TestDiscard");
->>>>>>> 35ff8b99
     {
         OutputBuffer ob;
         size_t dataSize = kDefaultBlockSize * 2 + kDefaultBlockSize / 2;
@@ -261,14 +242,8 @@
     }
 }
 
-<<<<<<< HEAD
-void TestConvertToInput()
-{
-    BOOST_TEST_MESSAGE( "TestConvertToInput");
-=======
 void TestConvertToInput() {
     BOOST_TEST_MESSAGE("TestConvertToInput");
->>>>>>> 35ff8b99
     {
         OutputBuffer ob;
         size_t dataSize = kDefaultBlockSize * 2 + kDefaultBlockSize / 2;
@@ -286,14 +261,8 @@
     }
 }
 
-<<<<<<< HEAD
-void TestExtractToInput()
-{
-    BOOST_TEST_MESSAGE( "TestExtractToInput");
-=======
 void TestExtractToInput() {
     BOOST_TEST_MESSAGE("TestExtractToInput");
->>>>>>> 35ff8b99
     {
         OutputBuffer ob;
         size_t dataSize = kDefaultBlockSize * 2 + kDefaultBlockSize / 2;
@@ -389,14 +358,8 @@
     }
 }
 
-<<<<<<< HEAD
-void TestAppend()
-{
-    BOOST_TEST_MESSAGE( "TestAppend");
-=======
 void TestAppend() {
     BOOST_TEST_MESSAGE("TestAppend");
->>>>>>> 35ff8b99
     {
         OutputBuffer ob;
         size_t dataSize = kDefaultBlockSize + kDefaultBlockSize / 2;
@@ -423,14 +386,8 @@
     }
 }
 
-<<<<<<< HEAD
-void TestBufferStream()
-{
-    BOOST_TEST_MESSAGE( "TestBufferStream");
-=======
 void TestBufferStream() {
     BOOST_TEST_MESSAGE("TestBufferStream");
->>>>>>> 35ff8b99
 
     {
         // write enough bytes to a buffer, to create at least 3 blocks
@@ -478,14 +435,8 @@
     BOOST_CHECK_EQUAL(is.eof(), true);
 }
 
-<<<<<<< HEAD
-void TestBufferStreamEof()
-{
-    BOOST_TEST_MESSAGE( "TestBufferStreamEof");
-=======
 void TestBufferStreamEof() {
     BOOST_TEST_MESSAGE("TestBufferStreamEof");
->>>>>>> 35ff8b99
 
     TestEof<int32_t>();
 
@@ -496,14 +447,8 @@
     TestEof<double>();
 }
 
-<<<<<<< HEAD
-void TestSeekAndTell()
-{
-    BOOST_TEST_MESSAGE( "TestSeekAndTell");
-=======
 void TestSeekAndTell() {
     BOOST_TEST_MESSAGE("TestSeekAndTell");
->>>>>>> 35ff8b99
 
     {
         std::string junk = makeString(kDefaultBlockSize / 2);
@@ -532,14 +477,8 @@
     }
 }
 
-<<<<<<< HEAD
-void TestReadSome()
-{
-    BOOST_TEST_MESSAGE( "TestReadSome");
-=======
 void TestReadSome() {
     BOOST_TEST_MESSAGE("TestReadSome");
->>>>>>> 35ff8b99
     {
         std::string junk = makeString(kDefaultBlockSize / 2);
 
@@ -567,14 +506,8 @@
     }
 }
 
-<<<<<<< HEAD
-void TestSeek()
-{
-    BOOST_TEST_MESSAGE( "TestSeek");
-=======
 void TestSeek() {
     BOOST_TEST_MESSAGE("TestSeek");
->>>>>>> 35ff8b99
     {
         const std::string str = "SampleMessage";
 
@@ -632,14 +565,8 @@
     }
 }
 
-<<<<<<< HEAD
-void TestIterator() 
-{
-    BOOST_TEST_MESSAGE( "TestIterator");
-=======
 void TestIterator() {
     BOOST_TEST_MESSAGE("TestIterator");
->>>>>>> 35ff8b99
     {
         OutputBuffer ob(2 * kMaxBlockSize + 10);
         BOOST_CHECK_EQUAL(ob.numChunks(), 3);
@@ -716,11 +643,7 @@
 
 void TestAsioBuffer() {
     using boost::asio::ip::tcp;
-<<<<<<< HEAD
-    BOOST_TEST_MESSAGE( "TestAsioBuffer");
-=======
     BOOST_TEST_MESSAGE("TestAsioBuffer");
->>>>>>> 35ff8b99
     {
         boost::barrier b(2);
 
@@ -788,14 +711,8 @@
 }
 #endif // HAVE_BOOST_ASIO
 
-<<<<<<< HEAD
-void TestSplit()
-{
-    BOOST_TEST_MESSAGE( "TestSplit");
-=======
 void TestSplit() {
     BOOST_TEST_MESSAGE("TestSplit");
->>>>>>> 35ff8b99
     {
         const std::string str = "This message is to be split";
 
@@ -820,14 +737,8 @@
     }
 }
 
-<<<<<<< HEAD
-void TestSplitOnBorder()
-{
-    BOOST_TEST_MESSAGE( "TestSplitOnBorder");
-=======
 void TestSplitOnBorder() {
     BOOST_TEST_MESSAGE("TestSplitOnBorder");
->>>>>>> 35ff8b99
     {
 
         const std::string part1 = "This message";
@@ -864,14 +775,8 @@
     }
 }
 
-<<<<<<< HEAD
-void TestSplitTwice() 
-{
-    BOOST_TEST_MESSAGE( "TestSplitTwice");
-=======
 void TestSplitTwice() {
     BOOST_TEST_MESSAGE("TestSplitTwice");
->>>>>>> 35ff8b99
     {
         const std::string msg1 = makeString(30);
 
@@ -899,14 +804,8 @@
     }
 }
 
-<<<<<<< HEAD
-void TestCopy() 
-{
-    BOOST_TEST_MESSAGE( "TestCopy");
-=======
 void TestCopy() {
     BOOST_TEST_MESSAGE("TestCopy");
->>>>>>> 35ff8b99
 
     const std::string msg = makeString(30);
     // Test1, small data, small buffer
@@ -1057,14 +956,8 @@
 }
 
 // this is reproducing a sequence of steps that caused a crash
-<<<<<<< HEAD
-void TestBug()  
-{
-    BOOST_TEST_MESSAGE( "TestBug");
-=======
 void TestBug() {
     BOOST_TEST_MESSAGE("TestBug");
->>>>>>> 35ff8b99
     {
         OutputBuffer rxBuf;
         OutputBuffer buf;
@@ -1100,14 +993,8 @@
     BOOST_CHECK(safeToDelete);
 }
 
-<<<<<<< HEAD
-void TestForeign ()  
-{
-    BOOST_TEST_MESSAGE( "TestForeign");
-=======
 void TestForeign() {
     BOOST_TEST_MESSAGE("TestForeign");
->>>>>>> 35ff8b99
     {
         std::string hello = "hello ";
         std::string there = "there ";
@@ -1132,14 +1019,8 @@
     safeToDelete = false;
 }
 
-<<<<<<< HEAD
-void TestForeignDiscard ()  
-{
-    BOOST_TEST_MESSAGE( "TestForeign");
-=======
 void TestForeignDiscard() {
     BOOST_TEST_MESSAGE("TestForeign");
->>>>>>> 35ff8b99
     {
         std::string hello = "hello ";
         std::string again = "again ";
@@ -1176,14 +1057,8 @@
     }
 }
 
-<<<<<<< HEAD
-void TestPrinter()
-{
-    BOOST_TEST_MESSAGE( "TestPrinter");
-=======
 void TestPrinter() {
     BOOST_TEST_MESSAGE("TestPrinter");
->>>>>>> 35ff8b99
     {
         OutputBuffer ob;
         addDataToBuffer(ob, 128);
