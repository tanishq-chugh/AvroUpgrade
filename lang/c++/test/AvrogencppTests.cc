--- conflicted
+++ resolved
@@ -110,11 +110,7 @@
     BOOST_CHECK_EQUAL(r1.anotherint, r2.anotherint);
     BOOST_CHECK_EQUAL(r1.bytes.size(), r2.bytes.size());
     BOOST_CHECK_EQUAL_COLLECTIONS(r1.bytes.begin(), r1.bytes.end(),
-<<<<<<< HEAD
-        r2.bytes.begin(), r2.bytes.end());
-=======
                                   r2.bytes.begin(), r2.bytes.end());
->>>>>>> 11454b9d
     /**
      * Usually, comparing two different enums is not reliable. But here it fine because we
      * know the generated code and are merely checking if Avro did the right job.
