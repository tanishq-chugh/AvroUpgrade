--- conflicted
+++ resolved
@@ -49,12 +49,6 @@
       throws IOException {
 
     Schema schema = Schema.create(Schema.Type.BYTES);
-<<<<<<< HEAD
-
-    final byte[] keyValueSeparator =
-      job.get("mapreduce.output.textoutputformat.separator", "\t").getBytes(UTF8);
-=======
->>>>>>> 11454b9d
 
     final byte[] keyValueSeparator = job.get("mapreduce.output.textoutputformat.separator", "\t")
         .getBytes(StandardCharsets.UTF_8);
@@ -73,20 +67,12 @@
     private final DataFileWriter<ByteBuffer> writer;
     private final byte[] keyValueSeparator;
 
-<<<<<<< HEAD
-    public AvroTextRecordWriter(DataFileWriter<ByteBuffer> writer,
-        byte[] keyValueSeparator) {
-=======
     public AvroTextRecordWriter(DataFileWriter<ByteBuffer> writer, byte[] keyValueSeparator) {
->>>>>>> 11454b9d
       this.writer = writer;
       this.keyValueSeparator = keyValueSeparator;
     }
 
-<<<<<<< HEAD
-=======
     @Override
->>>>>>> 11454b9d
     public void write(K key, V value) throws IOException {
       boolean nullKey = key == null || key instanceof NullWritable;
       boolean nullValue = value == null || value instanceof NullWritable;
@@ -101,10 +87,7 @@
       }
     }
 
-<<<<<<< HEAD
-=======
     @Override
->>>>>>> 11454b9d
     public void close(Reporter reporter) throws IOException {
       writer.close();
     }
@@ -118,12 +101,7 @@
       }
     }
 
-<<<<<<< HEAD
-    private ByteBuffer toByteBuffer(Object key, byte[] sep, Object value)
-        throws IOException {
-=======
     private ByteBuffer toByteBuffer(Object key, byte[] sep, Object value) throws IOException {
->>>>>>> 11454b9d
       byte[] keyBytes, valBytes;
       int keyLength, valLength;
       if (key instanceof Text) {
