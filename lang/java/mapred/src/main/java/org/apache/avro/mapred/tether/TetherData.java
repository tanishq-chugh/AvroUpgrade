/*
 * Licensed to the Apache Software Foundation (ASF) under one
 * or more contributor license agreements.  See the NOTICE file
 * distributed with this work for additional information
 * regarding copyright ownership.  The ASF licenses this file
 * to you under the Apache License, Version 2.0 (the
 * "License"); you may not use this file except in compliance
 * with the License.  You may obtain a copy of the License at
 *
 *     https://www.apache.org/licenses/LICENSE-2.0
 *
 * Unless required by applicable law or agreed to in writing, software
 * distributed under the License is distributed on an "AS IS" BASIS,
 * WITHOUT WARRANTIES OR CONDITIONS OF ANY KIND, either express or implied.
 * See the License for the specific language governing permissions and
 * limitations under the License.
 */

package org.apache.avro.mapred.tether;

import java.nio.ByteBuffer;

/** A wrapper for a ByteBuffer containing binary-encoded data. */
class TetherData {
  private int count = 1; // only used for task input
  private ByteBuffer buffer;

  public TetherData() {
  }

  public TetherData(ByteBuffer buffer) {
    this.buffer = buffer;
  }

  /** Return the count of records in the buffer. Used for task input only. */
  public int count() {
    return count;
  }

  /** Set the count of records in the buffer. Used for task input only. */
  public void count(int count) {
    this.count = count;
  }

<<<<<<< HEAD
  /** Set the count of records in the buffer.  Used for task input only. */
  public void count(int count) { this.count = count; }

=======
>>>>>>> 11454b9d
  /** Return the buffer. */
  public ByteBuffer buffer() {
    return buffer;
  }

  /** Set the buffer. */
  public void buffer(ByteBuffer buffer) {
    this.buffer = buffer;
  }
}<|MERGE_RESOLUTION|>--- conflicted
+++ resolved
@@ -42,12 +42,6 @@
     this.count = count;
   }
 
-<<<<<<< HEAD
-  /** Set the count of records in the buffer.  Used for task input only. */
-  public void count(int count) { this.count = count; }
-
-=======
->>>>>>> 11454b9d
   /** Return the buffer. */
   public ByteBuffer buffer() {
     return buffer;
