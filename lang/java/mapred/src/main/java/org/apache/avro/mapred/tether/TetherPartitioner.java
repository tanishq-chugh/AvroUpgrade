/*
 * Licensed to the Apache Software Foundation (ASF) under one
 * or more contributor license agreements.  See the NOTICE file
 * distributed with this work for additional information
 * regarding copyright ownership.  The ASF licenses this file
 * to you under the Apache License, Version 2.0 (the
 * "License"); you may not use this file except in compliance
 * with the License.  You may obtain a copy of the License at
 *
 *     https://www.apache.org/licenses/LICENSE-2.0
 *
 * Unless required by applicable law or agreed to in writing, software
 * distributed under the License is distributed on an "AS IS" BASIS,
 * WITHOUT WARRANTIES OR CONDITIONS OF ANY KIND, either express or implied.
 * See the License for the specific language governing permissions and
 * limitations under the License.
 */

package org.apache.avro.mapred.tether;

import java.nio.ByteBuffer;

import org.apache.hadoop.io.NullWritable;
import org.apache.hadoop.mapred.JobConf;
import org.apache.hadoop.mapred.Partitioner;

import org.apache.avro.Schema;
import org.apache.avro.io.BinaryData;
import org.apache.avro.mapred.AvroJob;

class TetherPartitioner implements Partitioner<TetherData, NullWritable> {

<<<<<<< HEAD
  private static final ThreadLocal<Integer> CACHE = new ThreadLocal<Integer>();
=======
  private static final ThreadLocal<Integer> CACHE = new ThreadLocal<>();
>>>>>>> 11454b9d

  private Schema schema;

  @Override
  public void configure(JobConf job) {
    schema = AvroJob.getMapOutputSchema(job);
  }

  static void setNextPartition(int newValue) {
    CACHE.set(newValue);
  }

  @Override
  public int getPartition(TetherData key, NullWritable value, int numPartitions) {
    Integer result = CACHE.get();
    if (result != null) // return cached value
      return result;

    ByteBuffer b = key.buffer();
    int p = b.position();
    int hashCode = BinaryData.hashCode(b.array(), p, b.limit() - p, schema);
    if (hashCode < 0)
      hashCode = -hashCode;
    return hashCode % numPartitions;
  }

}<|MERGE_RESOLUTION|>--- conflicted
+++ resolved
@@ -30,11 +30,7 @@
 
 class TetherPartitioner implements Partitioner<TetherData, NullWritable> {
 
-<<<<<<< HEAD
-  private static final ThreadLocal<Integer> CACHE = new ThreadLocal<Integer>();
-=======
   private static final ThreadLocal<Integer> CACHE = new ThreadLocal<>();
->>>>>>> 11454b9d
 
   private Schema schema;
 
