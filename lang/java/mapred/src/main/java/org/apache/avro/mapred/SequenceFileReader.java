--- conflicted
+++ resolved
@@ -159,12 +159,8 @@
     ready = false;
   }
 
-<<<<<<< HEAD
-  @Override public boolean pastSync(long position) throws IOException {
-=======
   @Override
   public boolean pastSync(long position) throws IOException {
->>>>>>> 11454b9d
     return reader.getPosition() >= position && reader.syncSeen();
   }
 
@@ -187,13 +183,9 @@
 
   private static class WritableData extends ReflectData {
     private static final WritableData INSTANCE = new WritableData();
-<<<<<<< HEAD
-    protected WritableData() {}
-=======
 
     protected WritableData() {
     }
->>>>>>> 11454b9d
 
     /** Return the singleton instance. */
     public static WritableData get() {
@@ -213,12 +205,7 @@
     T convert(Writable o);
   }
 
-<<<<<<< HEAD
-  private static final Map<Type,Converter> WRITABLE_CONVERTERS =
-    new HashMap<Type,Converter>();
-=======
   private static final Map<Type, Converter> WRITABLE_CONVERTERS = new HashMap<>();
->>>>>>> 11454b9d
   static {
     WRITABLE_CONVERTERS.put(NullWritable.class, (Converter<Void>) o -> null);
     WRITABLE_CONVERTERS.put(BooleanWritable.class, (Converter<Boolean>) o -> ((BooleanWritable) o).get());
