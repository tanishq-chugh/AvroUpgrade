--- conflicted
+++ resolved
@@ -72,16 +72,9 @@
    *                         to.
    * @throws IOException If the record writer cannot be opened.
    */
-<<<<<<< HEAD
-  public AvroKeyRecordWriter(Schema writerSchema, GenericData dataModel,
-      CodecFactory compressionCodec, OutputStream outputStream) throws IOException {
-    this(writerSchema, dataModel, compressionCodec, outputStream,
-        DataFileConstants.DEFAULT_SYNC_INTERVAL);
-=======
   public AvroKeyRecordWriter(Schema writerSchema, GenericData dataModel, CodecFactory compressionCodec,
       OutputStream outputStream) throws IOException {
     this(writerSchema, dataModel, compressionCodec, outputStream, DataFileConstants.DEFAULT_SYNC_INTERVAL);
->>>>>>> 11454b9d
   }
 
   /** {@inheritDoc} */
