--- conflicted
+++ resolved
@@ -37,21 +37,12 @@
     return ReflectionUtils.newInstance(conf.getClass(AvroJob.COMBINER, AvroReducer.class, AvroReducer.class), conf);
   }
 
-<<<<<<< HEAD
-  private class PairCollector extends AvroCollector<Pair<K,V>> {
-    private final AvroKey<K> keyWrapper = new AvroKey<K>(null);
-    private final AvroValue<V> valueWrapper = new AvroValue<V>(null);
-    private OutputCollector<AvroKey<K>,AvroValue<V>> collector;
-
-    public PairCollector(OutputCollector<AvroKey<K>,AvroValue<V>> collector) {
-=======
   private class PairCollector extends AvroCollector<Pair<K, V>> {
     private final AvroKey<K> keyWrapper = new AvroKey<>(null);
     private final AvroValue<V> valueWrapper = new AvroValue<>(null);
     private OutputCollector<AvroKey<K>, AvroValue<V>> collector;
 
     public PairCollector(OutputCollector<AvroKey<K>, AvroValue<V>> collector) {
->>>>>>> 11454b9d
       this.collector = collector;
     }
 
