/*
 * Licensed to the Apache Software Foundation (ASF) under one
 * or more contributor license agreements.  See the NOTICE file
 * distributed with this work for additional information
 * regarding copyright ownership.  The ASF licenses this file
 * to you under the Apache License, Version 2.0 (the
 * "License"); you may not use this file except in compliance
 * with the License.  You may obtain a copy of the License at
 *
 *     https://www.apache.org/licenses/LICENSE-2.0
 *
 * Unless required by applicable law or agreed to in writing, software
 * distributed under the License is distributed on an "AS IS" BASIS,
 * WITHOUT WARRANTIES OR CONDITIONS OF ANY KIND, either express or
 * implied.  See the License for the specific language governing
 * permissions and limitations under the License.
 */

package org.apache.avro.mapreduce;

import java.io.IOException;
import java.io.OutputStream;

import org.apache.avro.Schema;
import org.apache.avro.file.CodecFactory;
import org.apache.avro.file.DataFileConstants;
import org.apache.avro.file.DataFileWriter;
import org.apache.avro.generic.GenericData;
import org.apache.avro.generic.GenericRecord;
import org.apache.avro.hadoop.io.AvroDatumConverter;
import org.apache.avro.hadoop.io.AvroKeyValue;
import org.apache.hadoop.mapreduce.RecordWriter;
import org.apache.hadoop.mapreduce.TaskAttemptContext;

/**
 * Writes key/value pairs to an Avro container file.
 *
 * <p>
 * Each entry in the Avro container file will be a generic record with two
 * fields, named 'key' and 'value'. The input types may be basic Writable
 * objects like Text or IntWritable, or they may be AvroWrapper subclasses
 * (AvroKey or AvroValue). Writable objects will be converted to their
 * corresponding Avro types when written to the generic record key/value pair.
 * </p>
 *
 * @param <K> The type of key to write.
 * @param <V> The type of value to write.
 */
public class AvroKeyValueRecordWriter<K, V> extends RecordWriter<K, V> implements Syncable {
  /** A writer for the Avro container file. */
  private final DataFileWriter<GenericRecord> mAvroFileWriter;

  /**
   * The writer schema for the generic record entries of the Avro container file.
   */
  private final Schema mKeyValuePairSchema;

  /** A reusable Avro generic record for writing key/value pairs to the file. */
  private final AvroKeyValue<Object, Object> mOutputRecord;

  /** A helper object that converts the input key to an Avro datum. */
  private final AvroDatumConverter<K, ?> mKeyConverter;

  /** A helper object that converts the input value to an Avro datum. */
  private final AvroDatumConverter<V, ?> mValueConverter;

  /**
   * Constructor.
   *
   * @param keyConverter     A key to Avro datum converter.
   * @param valueConverter   A value to Avro datum converter.
   * @param dataModel        The data model for key and value.
   * @param compressionCodec A compression codec factory for the Avro container
   *                         file.
   * @param outputStream     The output stream to write the Avro container file
   *                         to.
   * @param syncInterval     The sync interval for the Avro container file.
   * @throws IOException If the record writer cannot be opened.
   */
  public AvroKeyValueRecordWriter(AvroDatumConverter<K, ?> keyConverter, AvroDatumConverter<V, ?> valueConverter,
      GenericData dataModel, CodecFactory compressionCodec, OutputStream outputStream, int syncInterval)
      throws IOException {
    // Create the generic record schema for the key/value pair.
    mKeyValuePairSchema = AvroKeyValue.getSchema(keyConverter.getWriterSchema(), valueConverter.getWriterSchema());

    // Create an Avro container file and a writer to it.
    mAvroFileWriter = new DataFileWriter<GenericRecord>(dataModel.createDatumWriter(mKeyValuePairSchema));
    mAvroFileWriter.setCodec(compressionCodec);
    mAvroFileWriter.setSyncInterval(syncInterval);
    mAvroFileWriter.create(mKeyValuePairSchema, outputStream);

    // Keep a reference to the converters.
    mKeyConverter = keyConverter;
    mValueConverter = valueConverter;

    // Create a reusable output record.
    mOutputRecord = new AvroKeyValue<>(new GenericData.Record(mKeyValuePairSchema));
  }

  /**
   * Constructor.
   *
   * @param keyConverter     A key to Avro datum converter.
   * @param valueConverter   A value to Avro datum converter.
   * @param dataModel        The data model for key and value.
   * @param compressionCodec A compression codec factory for the Avro container
   *                         file.
   * @param outputStream     The output stream to write the Avro container file
   *                         to.
   * @throws IOException If the record writer cannot be opened.
   */
<<<<<<< HEAD
  public AvroKeyValueRecordWriter(AvroDatumConverter<K, ?> keyConverter,
      AvroDatumConverter<V, ?> valueConverter, GenericData dataModel,
      CodecFactory compressionCodec, OutputStream outputStream) throws IOException {
=======
  public AvroKeyValueRecordWriter(AvroDatumConverter<K, ?> keyConverter, AvroDatumConverter<V, ?> valueConverter,
      GenericData dataModel, CodecFactory compressionCodec, OutputStream outputStream) throws IOException {
>>>>>>> 11454b9d
    this(keyConverter, valueConverter, dataModel, compressionCodec, outputStream,
        DataFileConstants.DEFAULT_SYNC_INTERVAL);
  }

  /**
   * Gets the writer schema for the key/value pair generic record.
   *
   * @return The writer schema used for entries of the Avro container file.
   */
  public Schema getWriterSchema() {
    return mKeyValuePairSchema;
  }

  /** {@inheritDoc} */
  @Override
  public void write(K key, V value) throws IOException {
    mOutputRecord.setKey(mKeyConverter.convert(key));
    mOutputRecord.setValue(mValueConverter.convert(value));
    mAvroFileWriter.append(mOutputRecord.get());
  }

  /** {@inheritDoc} */
  @Override
  public void close(TaskAttemptContext context) throws IOException {
    mAvroFileWriter.close();
  }

  /** {@inheritDoc} */
  @Override
  public long sync() throws IOException {
    return mAvroFileWriter.sync();
  }
}<|MERGE_RESOLUTION|>--- conflicted
+++ resolved
@@ -109,14 +109,8 @@
    *                         to.
    * @throws IOException If the record writer cannot be opened.
    */
-<<<<<<< HEAD
-  public AvroKeyValueRecordWriter(AvroDatumConverter<K, ?> keyConverter,
-      AvroDatumConverter<V, ?> valueConverter, GenericData dataModel,
-      CodecFactory compressionCodec, OutputStream outputStream) throws IOException {
-=======
   public AvroKeyValueRecordWriter(AvroDatumConverter<K, ?> keyConverter, AvroDatumConverter<V, ?> valueConverter,
       GenericData dataModel, CodecFactory compressionCodec, OutputStream outputStream) throws IOException {
->>>>>>> 11454b9d
     this(keyConverter, valueConverter, dataModel, compressionCodec, outputStream,
         DataFileConstants.DEFAULT_SYNC_INTERVAL);
   }
