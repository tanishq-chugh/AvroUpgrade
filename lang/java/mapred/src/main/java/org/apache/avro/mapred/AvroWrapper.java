--- conflicted
+++ resolved
@@ -38,16 +38,11 @@
   }
 
   /** Set the wrapped datum. */
-<<<<<<< HEAD
-  public void datum(T datum) { this.datum = datum; }
-
-=======
   public void datum(T datum) {
     this.datum = datum;
   }
 
   @Override
->>>>>>> 11454b9d
   public int hashCode() {
     return (datum == null) ? 0 : datum.hashCode();
   }
