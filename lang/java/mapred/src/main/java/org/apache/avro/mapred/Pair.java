/*
 * Licensed to the Apache Software Foundation (ASF) under one
 * or more contributor license agreements.  See the NOTICE file
 * distributed with this work for additional information
 * regarding copyright ownership.  The ASF licenses this file
 * to you under the Apache License, Version 2.0 (the
 * "License"); you may not use this file except in compliance
 * with the License.  You may obtain a copy of the License at
 *
 *     https://www.apache.org/licenses/LICENSE-2.0
 *
 * Unless required by applicable law or agreed to in writing, software
 * distributed under the License is distributed on an "AS IS" BASIS,
 * WITHOUT WARRANTIES OR CONDITIONS OF ANY KIND, either express or implied.
 * See the License for the specific language governing permissions and
 * limitations under the License.
 */

package org.apache.avro.mapred;

import java.util.List;
import java.util.Arrays;
import java.util.Map;
import java.util.WeakHashMap;
import java.nio.ByteBuffer;

import org.apache.avro.Schema;
import org.apache.avro.AvroRuntimeException;
import org.apache.avro.Schema.Type;
import org.apache.avro.Schema.Field;
import org.apache.avro.generic.GenericData;
import org.apache.avro.generic.GenericContainer;
import org.apache.avro.generic.IndexedRecord;
import org.apache.avro.specific.SpecificData.SchemaConstructable;
import org.apache.avro.reflect.ReflectData;

/** A key/value pair. */
public class Pair<K, V> implements IndexedRecord, Comparable<Pair>, SchemaConstructable {

  private static final String PAIR = Pair.class.getName();
  private static final String KEY = "key";
  private static final String VALUE = "value";

  private Schema schema;
  private K key;
  private V value;

  public Pair(Schema schema) {
    checkIsPairSchema(schema);
    this.schema = schema;
  }

  public Pair(K key, Schema keySchema, V value, Schema valueSchema) {
    this.schema = getPairSchema(keySchema, valueSchema);
    this.key = key;
    this.value = value;
  }

  private static void checkIsPairSchema(Schema schema) {
    if (!PAIR.equals(schema.getFullName()))
      throw new IllegalArgumentException("Not a Pair schema: " + schema);
  }

  /** Return a pair's key schema. */
  public static Schema getKeySchema(Schema pair) {
    checkIsPairSchema(pair);
    return pair.getField(KEY).schema();
  }

  /** Return a pair's value schema. */
  public static Schema getValueSchema(Schema pair) {
    checkIsPairSchema(pair);
    return pair.getField(VALUE).schema();
  }

<<<<<<< HEAD
  private static final Map<Schema,Map<Schema,Schema>> SCHEMA_CACHE =
    new WeakHashMap<Schema,Map<Schema,Schema>>();
=======
  private static final Map<Schema, Map<Schema, Schema>> SCHEMA_CACHE = new WeakHashMap<>();
>>>>>>> 11454b9d

  /** Get a pair schema. */
  public static Schema getPairSchema(Schema key, Schema value) {
    Map<Schema, Schema> valueSchemas;
    synchronized (SCHEMA_CACHE) {
      valueSchemas = SCHEMA_CACHE.computeIfAbsent(key, k -> new WeakHashMap<>());
      Schema result;
      result = valueSchemas.get(value);
      if (result == null) {
        result = makePairSchema(key, value);
        valueSchemas.put(value, result);
      }
      return result;
    }
  }

  private static Schema makePairSchema(Schema key, Schema value) {
    Schema pair = Schema.createRecord(PAIR, null, null, false);
    List<Field> fields = Arrays.asList(new Field(KEY, key, "", null),
        new Field(VALUE, value, "", null, Field.Order.IGNORE));
    pair.setFields(fields);
    return pair;
  }

  @Override
  public Schema getSchema() {
    return schema;
  }

  /** Get the key. */
  public K key() {
    return key;
  }

  /** Set the key. */
  public void key(K key) {
    this.key = key;
  }

  /** Get the value. */
  public V value() {
    return value;
  }

  /** Set the value. */
  public void value(V value) {
    this.value = value;
  }

  /** Set both the key and value. */
  public void set(K key, V value) {
    this.key = key;
    this.value = value;
  }

  @Override
  public boolean equals(Object o) {
    if (o == this)
      return true; // identical object
    if (!(o instanceof Pair))
      return false; // not a pair
    Pair that = (Pair) o;
    if (!this.schema.equals(that.schema))
      return false; // not the same schema
    return this.compareTo(that) == 0;
  }

  @Override
  public int hashCode() {
    return GenericData.get().hashCode(this, schema);
  }

  @Override
  public int compareTo(Pair that) {
    return GenericData.get().compare(this, that, schema);
  }

  @Override
  public String toString() {
    return GenericData.get().toString(this);
  }

  @Override
  public Object get(int i) {
    switch (i) {
<<<<<<< HEAD
    case 0: return key;
    case 1: return value;
    default: throw new org.apache.avro.AvroRuntimeException("Bad index: "+i);
=======
    case 0:
      return key;
    case 1:
      return value;
    default:
      throw new org.apache.avro.AvroRuntimeException("Bad index: " + i);
>>>>>>> 11454b9d
    }
  }

  @Override
  @SuppressWarnings("unchecked")
  public void put(int i, Object o) {
    switch (i) {
<<<<<<< HEAD
    case 0: this.key = (K)o;    break;
    case 1: this.value = (V)o;  break;
    default: throw new org.apache.avro.AvroRuntimeException("Bad index: "+i);
=======
    case 0:
      this.key = (K) o;
      break;
    case 1:
      this.value = (V) o;
      break;
    default:
      throw new org.apache.avro.AvroRuntimeException("Bad index: " + i);
>>>>>>> 11454b9d
    }
  }

  private static final Schema STRING_SCHEMA = Schema.create(Type.STRING);
  private static final Schema BYTES_SCHEMA = Schema.create(Type.BYTES);
  private static final Schema INT_SCHEMA = Schema.create(Type.INT);
  private static final Schema LONG_SCHEMA = Schema.create(Type.LONG);
  private static final Schema FLOAT_SCHEMA = Schema.create(Type.FLOAT);
  private static final Schema DOUBLE_SCHEMA = Schema.create(Type.DOUBLE);
  private static final Schema NULL_SCHEMA = Schema.create(Type.NULL);

  @SuppressWarnings("unchecked")
  public Pair(Object key, Object value) {
    this((K) key, getSchema(key), (V) value, getSchema(value));
  }

  @SuppressWarnings("unchecked")
  public Pair(Object key, GenericContainer value) {
    this((K) key, getSchema(key), (V) value, value.getSchema());
  }

  @SuppressWarnings("unchecked")
  public Pair(Object key, CharSequence value) {
    this((K) key, getSchema(key), (V) value, STRING_SCHEMA);
  }

  @SuppressWarnings("unchecked")
  public Pair(Object key, ByteBuffer value) {
    this((K) key, getSchema(key), (V) value, BYTES_SCHEMA);
  }

  @SuppressWarnings("unchecked")
  public Pair(Object key, Integer value) {
    this((K) key, getSchema(key), (V) value, INT_SCHEMA);
  }

  @SuppressWarnings("unchecked")
  public Pair(Object key, Long value) {
    this((K) key, getSchema(key), (V) value, LONG_SCHEMA);
  }

  @SuppressWarnings("unchecked")
  public Pair(Object key, Float value) {
    this((K) key, getSchema(key), (V) value, FLOAT_SCHEMA);
  }

  @SuppressWarnings("unchecked")
  public Pair(Object key, Double value) {
    this((K) key, getSchema(key), (V) value, DOUBLE_SCHEMA);
  }

  @SuppressWarnings("unchecked")
  public Pair(Object key, Void value) {
    this((K) key, getSchema(key), (V) value, NULL_SCHEMA);
  }

  @SuppressWarnings("unchecked")
  public Pair(GenericContainer key, Object value) {
    this((K) key, key.getSchema(), (V) value, getSchema(value));
  }

  @SuppressWarnings("unchecked")
  public Pair(GenericContainer key, GenericContainer value) {
    this((K) key, key.getSchema(), (V) value, value.getSchema());
  }

  @SuppressWarnings("unchecked")
  public Pair(GenericContainer key, CharSequence value) {
    this((K) key, key.getSchema(), (V) value, STRING_SCHEMA);
  }

  @SuppressWarnings("unchecked")
  public Pair(GenericContainer key, ByteBuffer value) {
    this((K) key, key.getSchema(), (V) value, BYTES_SCHEMA);
  }

  @SuppressWarnings("unchecked")
  public Pair(GenericContainer key, Integer value) {
    this((K) key, key.getSchema(), (V) value, INT_SCHEMA);
  }

  @SuppressWarnings("unchecked")
  public Pair(GenericContainer key, Long value) {
    this((K) key, key.getSchema(), (V) value, LONG_SCHEMA);
  }

  @SuppressWarnings("unchecked")
  public Pair(GenericContainer key, Float value) {
    this((K) key, key.getSchema(), (V) value, FLOAT_SCHEMA);
  }

  @SuppressWarnings("unchecked")
  public Pair(GenericContainer key, Double value) {
    this((K) key, key.getSchema(), (V) value, DOUBLE_SCHEMA);
  }

  @SuppressWarnings("unchecked")
  public Pair(GenericContainer key, Void value) {
    this((K) key, key.getSchema(), (V) value, NULL_SCHEMA);
  }

  @SuppressWarnings("unchecked")
  public Pair(CharSequence key, Object value) {
    this((K) key, STRING_SCHEMA, (V) value, getSchema(value));
  }

  @SuppressWarnings("unchecked")
  public Pair(CharSequence key, GenericContainer value) {
    this((K) key, STRING_SCHEMA, (V) value, value.getSchema());
  }

  @SuppressWarnings("unchecked")
  public Pair(CharSequence key, CharSequence value) {
    this((K) key, STRING_SCHEMA, (V) value, STRING_SCHEMA);
  }

  @SuppressWarnings("unchecked")
  public Pair(CharSequence key, ByteBuffer value) {
    this((K) key, STRING_SCHEMA, (V) value, BYTES_SCHEMA);
  }

  @SuppressWarnings("unchecked")
  public Pair(CharSequence key, Integer value) {
    this((K) key, STRING_SCHEMA, (V) value, INT_SCHEMA);
  }

  @SuppressWarnings("unchecked")
  public Pair(CharSequence key, Long value) {
    this((K) key, STRING_SCHEMA, (V) value, LONG_SCHEMA);
  }

  @SuppressWarnings("unchecked")
  public Pair(CharSequence key, Float value) {
    this((K) key, STRING_SCHEMA, (V) value, FLOAT_SCHEMA);
  }

  @SuppressWarnings("unchecked")
  public Pair(CharSequence key, Double value) {
    this((K) key, STRING_SCHEMA, (V) value, DOUBLE_SCHEMA);
  }

  @SuppressWarnings("unchecked")
  public Pair(CharSequence key, Void value) {
    this((K) key, STRING_SCHEMA, (V) value, NULL_SCHEMA);
  }

  @SuppressWarnings("unchecked")
  public Pair(ByteBuffer key, Object value) {
    this((K) key, BYTES_SCHEMA, (V) value, getSchema(value));
  }

  @SuppressWarnings("unchecked")
  public Pair(ByteBuffer key, GenericContainer value) {
    this((K) key, BYTES_SCHEMA, (V) value, value.getSchema());
  }

  @SuppressWarnings("unchecked")
  public Pair(ByteBuffer key, CharSequence value) {
    this((K) key, BYTES_SCHEMA, (V) value, STRING_SCHEMA);
  }

  @SuppressWarnings("unchecked")
  public Pair(ByteBuffer key, ByteBuffer value) {
    this((K) key, BYTES_SCHEMA, (V) value, BYTES_SCHEMA);
  }

  @SuppressWarnings("unchecked")
  public Pair(ByteBuffer key, Integer value) {
    this((K) key, BYTES_SCHEMA, (V) value, INT_SCHEMA);
  }

  @SuppressWarnings("unchecked")
  public Pair(ByteBuffer key, Long value) {
    this((K) key, BYTES_SCHEMA, (V) value, LONG_SCHEMA);
  }

  @SuppressWarnings("unchecked")
  public Pair(ByteBuffer key, Float value) {
    this((K) key, BYTES_SCHEMA, (V) value, FLOAT_SCHEMA);
  }

  @SuppressWarnings("unchecked")
  public Pair(ByteBuffer key, Double value) {
    this((K) key, BYTES_SCHEMA, (V) value, DOUBLE_SCHEMA);
  }

  @SuppressWarnings("unchecked")
  public Pair(ByteBuffer key, Void value) {
    this((K) key, BYTES_SCHEMA, (V) value, NULL_SCHEMA);
  }

  @SuppressWarnings("unchecked")
  public Pair(Integer key, Object value) {
    this((K) key, INT_SCHEMA, (V) value, getSchema(value));
  }

  @SuppressWarnings("unchecked")
  public Pair(Integer key, GenericContainer value) {
    this((K) key, INT_SCHEMA, (V) value, value.getSchema());
  }

  @SuppressWarnings("unchecked")
  public Pair(Integer key, CharSequence value) {
    this((K) key, INT_SCHEMA, (V) value, STRING_SCHEMA);
  }

  @SuppressWarnings("unchecked")
  public Pair(Integer key, ByteBuffer value) {
    this((K) key, INT_SCHEMA, (V) value, BYTES_SCHEMA);
  }

  @SuppressWarnings("unchecked")
  public Pair(Integer key, Integer value) {
    this((K) key, INT_SCHEMA, (V) value, INT_SCHEMA);
  }

  @SuppressWarnings("unchecked")
  public Pair(Integer key, Long value) {
    this((K) key, INT_SCHEMA, (V) value, LONG_SCHEMA);
  }

  @SuppressWarnings("unchecked")
  public Pair(Integer key, Float value) {
    this((K) key, INT_SCHEMA, (V) value, FLOAT_SCHEMA);
  }

  @SuppressWarnings("unchecked")
  public Pair(Integer key, Double value) {
    this((K) key, INT_SCHEMA, (V) value, DOUBLE_SCHEMA);
  }

  @SuppressWarnings("unchecked")
  public Pair(Integer key, Void value) {
    this((K) key, INT_SCHEMA, (V) value, NULL_SCHEMA);
  }

  @SuppressWarnings("unchecked")
  public Pair(Long key, Object value) {
    this((K) key, LONG_SCHEMA, (V) value, getSchema(value));
  }

  @SuppressWarnings("unchecked")
  public Pair(Long key, GenericContainer value) {
    this((K) key, LONG_SCHEMA, (V) value, value.getSchema());
  }

  @SuppressWarnings("unchecked")
  public Pair(Long key, CharSequence value) {
    this((K) key, LONG_SCHEMA, (V) value, STRING_SCHEMA);
  }

  @SuppressWarnings("unchecked")
  public Pair(Long key, ByteBuffer value) {
    this((K) key, LONG_SCHEMA, (V) value, BYTES_SCHEMA);
  }

  @SuppressWarnings("unchecked")
  public Pair(Long key, Integer value) {
    this((K) key, LONG_SCHEMA, (V) value, INT_SCHEMA);
  }

  @SuppressWarnings("unchecked")
  public Pair(Long key, Long value) {
    this((K) key, LONG_SCHEMA, (V) value, LONG_SCHEMA);
  }

  @SuppressWarnings("unchecked")
  public Pair(Long key, Float value) {
    this((K) key, LONG_SCHEMA, (V) value, FLOAT_SCHEMA);
  }

  @SuppressWarnings("unchecked")
  public Pair(Long key, Double value) {
    this((K) key, LONG_SCHEMA, (V) value, DOUBLE_SCHEMA);
  }

  @SuppressWarnings("unchecked")
  public Pair(Long key, Void value) {
    this((K) key, LONG_SCHEMA, (V) value, NULL_SCHEMA);
  }

  @SuppressWarnings("unchecked")
  public Pair(Float key, Object value) {
    this((K) key, FLOAT_SCHEMA, (V) value, getSchema(value));
  }

  @SuppressWarnings("unchecked")
  public Pair(Float key, GenericContainer value) {
    this((K) key, FLOAT_SCHEMA, (V) value, value.getSchema());
  }

  @SuppressWarnings("unchecked")
  public Pair(Float key, CharSequence value) {
    this((K) key, FLOAT_SCHEMA, (V) value, STRING_SCHEMA);
  }

  @SuppressWarnings("unchecked")
  public Pair(Float key, ByteBuffer value) {
    this((K) key, FLOAT_SCHEMA, (V) value, BYTES_SCHEMA);
  }

  @SuppressWarnings("unchecked")
  public Pair(Float key, Integer value) {
    this((K) key, FLOAT_SCHEMA, (V) value, INT_SCHEMA);
  }

  @SuppressWarnings("unchecked")
  public Pair(Float key, Long value) {
    this((K) key, FLOAT_SCHEMA, (V) value, LONG_SCHEMA);
  }

  @SuppressWarnings("unchecked")
  public Pair(Float key, Float value) {
    this((K) key, FLOAT_SCHEMA, (V) value, FLOAT_SCHEMA);
  }

  @SuppressWarnings("unchecked")
  public Pair(Float key, Double value) {
    this((K) key, FLOAT_SCHEMA, (V) value, DOUBLE_SCHEMA);
  }

  @SuppressWarnings("unchecked")
  public Pair(Float key, Void value) {
    this((K) key, FLOAT_SCHEMA, (V) value, NULL_SCHEMA);
  }

  @SuppressWarnings("unchecked")
  public Pair(Double key, Object value) {
    this((K) key, DOUBLE_SCHEMA, (V) value, getSchema(value));
  }

  @SuppressWarnings("unchecked")
  public Pair(Double key, GenericContainer value) {
    this((K) key, DOUBLE_SCHEMA, (V) value, value.getSchema());
  }

  @SuppressWarnings("unchecked")
  public Pair(Double key, CharSequence value) {
    this((K) key, DOUBLE_SCHEMA, (V) value, STRING_SCHEMA);
  }

  @SuppressWarnings("unchecked")
  public Pair(Double key, ByteBuffer value) {
    this((K) key, DOUBLE_SCHEMA, (V) value, BYTES_SCHEMA);
  }

  @SuppressWarnings("unchecked")
  public Pair(Double key, Integer value) {
    this((K) key, DOUBLE_SCHEMA, (V) value, INT_SCHEMA);
  }

  @SuppressWarnings("unchecked")
  public Pair(Double key, Long value) {
    this((K) key, DOUBLE_SCHEMA, (V) value, LONG_SCHEMA);
  }

  @SuppressWarnings("unchecked")
  public Pair(Double key, Float value) {
    this((K) key, DOUBLE_SCHEMA, (V) value, FLOAT_SCHEMA);
  }

  @SuppressWarnings("unchecked")
  public Pair(Double key, Double value) {
    this((K) key, DOUBLE_SCHEMA, (V) value, DOUBLE_SCHEMA);
  }

  @SuppressWarnings("unchecked")
  public Pair(Double key, Void value) {
    this((K) key, DOUBLE_SCHEMA, (V) value, NULL_SCHEMA);
  }

  @SuppressWarnings("unchecked")
  public Pair(Void key, Object value) {
    this((K) key, NULL_SCHEMA, (V) value, getSchema(value));
  }

  @SuppressWarnings("unchecked")
  public Pair(Void key, GenericContainer value) {
    this((K) key, NULL_SCHEMA, (V) value, value.getSchema());
  }

  @SuppressWarnings("unchecked")
  public Pair(Void key, CharSequence value) {
    this((K) key, NULL_SCHEMA, (V) value, STRING_SCHEMA);
  }

  @SuppressWarnings("unchecked")
  public Pair(Void key, ByteBuffer value) {
    this((K) key, NULL_SCHEMA, (V) value, BYTES_SCHEMA);
  }

  @SuppressWarnings("unchecked")
  public Pair(Void key, Integer value) {
    this((K) key, NULL_SCHEMA, (V) value, INT_SCHEMA);
  }

  @SuppressWarnings("unchecked")
  public Pair(Void key, Long value) {
    this((K) key, NULL_SCHEMA, (V) value, LONG_SCHEMA);
  }

  @SuppressWarnings("unchecked")
  public Pair(Void key, Float value) {
    this((K) key, NULL_SCHEMA, (V) value, FLOAT_SCHEMA);
  }

  @SuppressWarnings("unchecked")
  public Pair(Void key, Double value) {
    this((K) key, NULL_SCHEMA, (V) value, DOUBLE_SCHEMA);
  }

  @SuppressWarnings("unchecked")
  public Pair(Void key, Void value) {
    this((K) key, NULL_SCHEMA, (V) value, NULL_SCHEMA);
  }

  private static Schema getSchema(Object o) {
    try {
      return ReflectData.get().getSchema(o.getClass());
    } catch (AvroRuntimeException e) {
      throw new AvroRuntimeException(
          "Cannot infer schema for : " + o.getClass() + ".  Must create Pair with explicit key and value schemas.", e);
    }
  }

  // private static final String[][] TABLE = new String[][] {
  // {"Object", "getSchema({0})"},
  // {"GenericContainer", "{0}.getSchema()"},
  // {"CharSequence", "STRING_SCHEMA"},
  // {"ByteBuffer", "BYTES_SCHEMA"},
  // {"Integer", "INT_SCHEMA"},
  // {"Long", "LONG_SCHEMA"},
  // {"Float", "FLOAT_SCHEMA"},
  // {"Double", "DOUBLE_SCHEMA"},
  // {"Void", "NULL_SCHEMA"},
  // };

  // private static String f(String pattern, String value) {
  // return java.text.MessageFormat.format(pattern, value);
  // }

  // public static void main(String... args) throws Exception {
  // StringBuffer b = new StringBuffer();
  // for (String[] k : TABLE) {
  // for (String[] v : TABLE) {
  // b.append("@SuppressWarnings(\"unchecked\")\n");
  // b.append("public Pair("+k[0]+" key, "+v[0]+" value) {\n");
  // b.append(" this((K)key, "+f(k[1],"key")
  // +", (V)value, "+f(v[1],"value")+");\n");
  // b.append("}\n");
  // }
  // }
  // System.out.println(b);
  // }

}<|MERGE_RESOLUTION|>--- conflicted
+++ resolved
@@ -73,12 +73,7 @@
     return pair.getField(VALUE).schema();
   }
 
-<<<<<<< HEAD
-  private static final Map<Schema,Map<Schema,Schema>> SCHEMA_CACHE =
-    new WeakHashMap<Schema,Map<Schema,Schema>>();
-=======
   private static final Map<Schema, Map<Schema, Schema>> SCHEMA_CACHE = new WeakHashMap<>();
->>>>>>> 11454b9d
 
   /** Get a pair schema. */
   public static Schema getPairSchema(Schema key, Schema value) {
@@ -164,18 +159,12 @@
   @Override
   public Object get(int i) {
     switch (i) {
-<<<<<<< HEAD
-    case 0: return key;
-    case 1: return value;
-    default: throw new org.apache.avro.AvroRuntimeException("Bad index: "+i);
-=======
     case 0:
       return key;
     case 1:
       return value;
     default:
       throw new org.apache.avro.AvroRuntimeException("Bad index: " + i);
->>>>>>> 11454b9d
     }
   }
 
@@ -183,11 +172,6 @@
   @SuppressWarnings("unchecked")
   public void put(int i, Object o) {
     switch (i) {
-<<<<<<< HEAD
-    case 0: this.key = (K)o;    break;
-    case 1: this.value = (V)o;  break;
-    default: throw new org.apache.avro.AvroRuntimeException("Bad index: "+i);
-=======
     case 0:
       this.key = (K) o;
       break;
@@ -196,7 +180,6 @@
       break;
     default:
       throw new org.apache.avro.AvroRuntimeException("Bad index: " + i);
->>>>>>> 11454b9d
     }
   }
 
