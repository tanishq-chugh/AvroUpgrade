--- conflicted
+++ resolved
@@ -104,20 +104,10 @@
    * @throws IOException If the writer cannot be created.
    */
   public static SequenceFile.Writer createWriter(Writer.Options options) throws IOException {
-<<<<<<< HEAD
-    return SequenceFile.createWriter(
-        options.getFileSystem(), options.getConfigurationWithAvroSerialization(),
-        options.getOutputPath(), options.getKeyClass(), options.getValueClass(),
-        options.getBufferSizeBytes(), options.getReplicationFactor(),
-        options.getBlockSizeBytes(),
-        options.getCompressionType(), options.getCompressionCodec(),
-        options.getProgressable(), options.getMetadataWithAvroSchemas());
-=======
     return SequenceFile.createWriter(options.getFileSystem(), options.getConfigurationWithAvroSerialization(),
         options.getOutputPath(), options.getKeyClass(), options.getValueClass(), options.getBufferSizeBytes(),
         options.getReplicationFactor(), options.getBlockSizeBytes(), options.getCompressionType(),
         options.getCompressionCodec(), options.getProgressable(), options.getMetadataWithAvroSchemas());
->>>>>>> 11454b9d
   }
 
   /**
