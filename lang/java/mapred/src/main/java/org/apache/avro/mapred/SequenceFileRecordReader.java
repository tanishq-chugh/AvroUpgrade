/*
 * Licensed to the Apache Software Foundation (ASF) under one
 * or more contributor license agreements.  See the NOTICE file
 * distributed with this work for additional information
 * regarding copyright ownership.  The ASF licenses this file
 * to you under the Apache License, Version 2.0 (the
 * "License"); you may not use this file except in compliance
 * with the License.  You may obtain a copy of the License at
 *
 *     https://www.apache.org/licenses/LICENSE-2.0
 *
 * Unless required by applicable law or agreed to in writing, software
 * distributed under the License is distributed on an "AS IS" BASIS,
 * WITHOUT WARRANTIES OR CONDITIONS OF ANY KIND, either express or implied.
 * See the License for the specific language governing permissions and
 * limitations under the License.
 */

package org.apache.avro.mapred;

import java.io.IOException;

import org.apache.hadoop.mapred.JobConf;
import org.apache.hadoop.mapred.FileSplit;

/** A {@link org.apache.hadoop.mapred.RecordReader} for sequence files. */
public class SequenceFileRecordReader<K, V> extends AvroRecordReader<Pair<K, V>> {

  public SequenceFileRecordReader(JobConf job, FileSplit split) throws IOException {
    super(new SequenceFileReader<>(split.getPath().toUri(), job), split);
  }

<<<<<<< HEAD
}
=======
}
>>>>>>> 11454b9d
<|MERGE_RESOLUTION|>--- conflicted
+++ resolved
@@ -30,8 +30,4 @@
     super(new SequenceFileReader<>(split.getPath().toUri(), job), split);
   }
 
-<<<<<<< HEAD
-}
-=======
-}
->>>>>>> 11454b9d
+}