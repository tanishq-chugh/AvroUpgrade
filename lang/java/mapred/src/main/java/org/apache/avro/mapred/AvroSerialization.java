--- conflicted
+++ resolved
@@ -38,28 +38,18 @@
 import org.apache.avro.io.EncoderFactory;
 
 /** The {@link Serialization} used by jobs configured with {@link AvroJob}. */
-<<<<<<< HEAD
-public class AvroSerialization<T> extends Configured
-  implements Serialization<AvroWrapper<T>> {
-=======
 public class AvroSerialization<T> extends Configured implements Serialization<AvroWrapper<T>> {
->>>>>>> 11454b9d
 
   @Override
   public boolean accept(Class<?> c) {
     return AvroWrapper.class.isAssignableFrom(c);
   }
 
-<<<<<<< HEAD
-  /** Returns the specified map output deserializer.  Defaults to the final
-   * output deserializer if no map output schema was specified. */
-=======
   /**
    * Returns the specified map output deserializer. Defaults to the final output
    * deserializer if no map output schema was specified.
    */
   @Override
->>>>>>> 11454b9d
   public Deserializer<AvroWrapper<T>> getDeserializer(Class<AvroWrapper<T>> c) {
     Configuration conf = getConf();
     boolean isKey = AvroKey.class.isAssignableFrom(c);
@@ -83,21 +73,13 @@
       this.isKey = isKey;
     }
 
-<<<<<<< HEAD
-=======
     @Override
->>>>>>> 11454b9d
     public void open(InputStream in) {
       this.decoder = FACTORY.directBinaryDecoder(in, decoder);
     }
 
-<<<<<<< HEAD
-    public AvroWrapper<T> deserialize(AvroWrapper<T> wrapper)
-      throws IOException {
-=======
     @Override
     public AvroWrapper<T> deserialize(AvroWrapper<T> wrapper) throws IOException {
->>>>>>> 11454b9d
       T datum = reader.read(wrapper == null ? null : wrapper.datum(), decoder);
       if (wrapper == null) {
         wrapper = isKey ? new AvroKey<>(datum) : new AvroValue<>(datum);
