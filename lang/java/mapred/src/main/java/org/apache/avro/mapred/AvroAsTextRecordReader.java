/*
 * Licensed to the Apache Software Foundation (ASF) under one
 * or more contributor license agreements.  See the NOTICE file
 * distributed with this work for additional information
 * regarding copyright ownership.  The ASF licenses this file
 * to you under the Apache License, Version 2.0 (the
 * "License"); you may not use this file except in compliance
 * with the License.  You may obtain a copy of the License at
 *
 *     https://www.apache.org/licenses/LICENSE-2.0
 *
 * Unless required by applicable law or agreed to in writing, software
 * distributed under the License is distributed on an "AS IS" BASIS,
 * WITHOUT WARRANTIES OR CONDITIONS OF ANY KIND, either express or implied.
 * See the License for the specific language governing permissions and
 * limitations under the License.
 */

package org.apache.avro.mapred;

import java.io.IOException;
import java.nio.ByteBuffer;

import org.apache.avro.file.DataFileReader;
import org.apache.avro.file.FileReader;
import org.apache.avro.generic.GenericData;
import org.apache.avro.generic.GenericDatumReader;
import org.apache.hadoop.io.Text;
import org.apache.hadoop.mapred.FileSplit;
import org.apache.hadoop.mapred.JobConf;
import org.apache.hadoop.mapred.RecordReader;

class AvroAsTextRecordReader<T> implements RecordReader<Text, Text> {

  private FileReader<T> reader;
  private T datum;
  private long start;
  private long end;

  public AvroAsTextRecordReader(JobConf job, FileSplit split) throws IOException {
    this(DataFileReader.openReader(new FsInput(split.getPath(), job), new GenericDatumReader<>()), split);
  }

  protected AvroAsTextRecordReader(FileReader<T> reader, FileSplit split) throws IOException {
    this.reader = reader;
    reader.sync(split.getStart()); // sync to start
    this.start = reader.tell();
    this.end = split.getStart() + split.getLength();
  }

  @Override
  public Text createKey() {
    return new Text();
  }

<<<<<<< HEAD
=======
  @Override
>>>>>>> 11454b9d
  public Text createValue() {
    return new Text();
  }

<<<<<<< HEAD
=======
  @Override
>>>>>>> 11454b9d
  public boolean next(Text key, Text ignore) throws IOException {
    if (!reader.hasNext() || reader.pastSync(end))
      return false;
    datum = reader.next(datum);
    if (datum instanceof ByteBuffer) {
      ByteBuffer b = (ByteBuffer) datum;
      if (b.hasArray()) {
        int offset = b.arrayOffset();
        int start = b.position();
        int length = b.remaining();
        key.set(b.array(), offset + start, offset + start + length);
      } else {
        byte[] bytes = new byte[b.remaining()];
        b.duplicate().get(bytes);
        key.set(bytes);
      }
    } else {
      key.set(GenericData.get().toString(datum));
    }
    return true;
  }

<<<<<<< HEAD
=======
  @Override
>>>>>>> 11454b9d
  public float getProgress() throws IOException {
    if (end == start) {
      return 0.0f;
    } else {
      return Math.min(1.0f, (getPos() - start) / (float) (end - start));
    }
  }

<<<<<<< HEAD
=======
  @Override
>>>>>>> 11454b9d
  public long getPos() throws IOException {
    return reader.tell();
  }

<<<<<<< HEAD
  public void close() throws IOException { reader.close(); }


=======
  @Override
  public void close() throws IOException {
    reader.close();
  }
>>>>>>> 11454b9d
}<|MERGE_RESOLUTION|>--- conflicted
+++ resolved
@@ -53,18 +53,12 @@
     return new Text();
   }
 
-<<<<<<< HEAD
-=======
   @Override
->>>>>>> 11454b9d
   public Text createValue() {
     return new Text();
   }
 
-<<<<<<< HEAD
-=======
   @Override
->>>>>>> 11454b9d
   public boolean next(Text key, Text ignore) throws IOException {
     if (!reader.hasNext() || reader.pastSync(end))
       return false;
@@ -87,10 +81,7 @@
     return true;
   }
 
-<<<<<<< HEAD
-=======
   @Override
->>>>>>> 11454b9d
   public float getProgress() throws IOException {
     if (end == start) {
       return 0.0f;
@@ -99,22 +90,13 @@
     }
   }
 
-<<<<<<< HEAD
-=======
   @Override
->>>>>>> 11454b9d
   public long getPos() throws IOException {
     return reader.tell();
   }
 
-<<<<<<< HEAD
-  public void close() throws IOException { reader.close(); }
-
-
-=======
   @Override
   public void close() throws IOException {
     reader.close();
   }
->>>>>>> 11454b9d
 }