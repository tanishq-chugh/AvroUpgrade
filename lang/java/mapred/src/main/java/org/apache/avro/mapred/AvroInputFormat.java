--- conflicted
+++ resolved
@@ -41,20 +41,12 @@
 public class AvroInputFormat<T> extends FileInputFormat<AvroWrapper<T>, NullWritable> {
 
   /** Whether to silently ignore input files without the .avro extension */
-<<<<<<< HEAD
-  public static final String IGNORE_FILES_WITHOUT_EXTENSION_KEY =
-      "avro.mapred.ignore.inputs.without.extension";
-
-  /** Default of whether to silently ignore input files without the .avro
-   * extension. */
-=======
   public static final String IGNORE_FILES_WITHOUT_EXTENSION_KEY = "avro.mapred.ignore.inputs.without.extension";
 
   /**
    * Default of whether to silently ignore input files without the .avro
    * extension.
    */
->>>>>>> 11454b9d
   public static final boolean IGNORE_INPUTS_WITHOUT_EXTENSION_DEFAULT = true;
 
   @Override
