--- conflicted
+++ resolved
@@ -40,17 +40,10 @@
 @SuppressWarnings("deprecation")
 public class TetherJob extends Configured {
 
-<<<<<<< HEAD
-  public static final String TETHER_EXEC="avro.tether.executable";
-  public static final String TETHER_EXEC_ARGS="avro.tether.executable_args";
-  public static final String TETHER_EXEC_CACHED="avro.tether.executable_cached";
-  public static final String TETHER_PROTOCOL="avro.tether.protocol";
-=======
   public static final String TETHER_EXEC = "avro.tether.executable";
   public static final String TETHER_EXEC_ARGS = "avro.tether.executable_args";
   public static final String TETHER_EXEC_CACHED = "avro.tether.executable_cached";
   public static final String TETHER_PROTOCOL = "avro.tether.protocol";
->>>>>>> 11454b9d
 
   /** Get the URI of the application's executable. */
   public static URI getExecutable(JobConf job) {
@@ -67,16 +60,10 @@
   }
 
   /**
-<<<<<<< HEAD
-   * Set the URI for the application's executable (i.e the program to run in a subprocess
-   * and provides the mapper/reducer).
-   * @param job - Job
-=======
    * Set the URI for the application's executable (i.e the program to run in a
    * subprocess and provides the mapper/reducer).
    *
    * @param job        - Job
->>>>>>> 11454b9d
    * @param executable - The URI of the executable
    * @param args       - List of additional arguments; Null if no arguments
    * @param cached     - If true, the executable URI is cached using
