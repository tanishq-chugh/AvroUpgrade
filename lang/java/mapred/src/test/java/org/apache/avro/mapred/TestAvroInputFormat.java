--- conflicted
+++ resolved
@@ -37,14 +37,9 @@
 
 public class TestAvroInputFormat {
 
-<<<<<<< HEAD
-  private static final String TEST_DIR = System.getProperty("test.dir", ".") +
-      File.separator + TestAvroInputFormat.class.getName();
-=======
   @Rule
   public TemporaryFolder DIR = new TemporaryFolder();
 
->>>>>>> 11454b9d
   private JobConf conf;
   private FileSystem fs;
   private Path inputDir;
@@ -56,10 +51,6 @@
     inputDir = new Path(DIR.getRoot().getPath());
   }
 
-<<<<<<< HEAD
-
-=======
->>>>>>> 11454b9d
   @After
   public void tearDown() throws Exception {
     fs.delete(inputDir, true);
@@ -76,18 +67,10 @@
 
     FileInputFormat.setInputPaths(conf, inputDir);
 
-<<<<<<< HEAD
-
-    AvroInputFormat inputFormat = new AvroInputFormat();
-    FileStatus[] statuses = inputFormat.listStatus(conf);
-    Assert.assertEquals(1, statuses.length);
-    Assert.assertEquals("somefile.avro", statuses[0].getPath().getName());
-=======
     AvroInputFormat inputFormat = new AvroInputFormat();
     FileStatus[] statuses = inputFormat.listStatus(conf);
     assertEquals(1, statuses.length);
     assertEquals("somefile.avro", statuses[0].getPath().getName());
->>>>>>> 11454b9d
 
     conf.setBoolean(AvroInputFormat.IGNORE_FILES_WITHOUT_EXTENSION_KEY, false);
     statuses = inputFormat.listStatus(conf);
