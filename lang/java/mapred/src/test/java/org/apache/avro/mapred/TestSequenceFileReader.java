--- conflicted
+++ resolved
@@ -110,11 +110,6 @@
     Path outputPath = new Path(OUTPUT_DIR.getRoot().getPath());
     outputPath.getFileSystem(job).delete(outputPath, true);
 
-<<<<<<< HEAD
-    output.getFileSystem(job).delete(output);
-
-=======
->>>>>>> 11454b9d
     // configure input for Avro from sequence file
     AvroJob.setInputSequenceFile(job);
     FileInputFormat.setInputPaths(job, file().toURI().toString());
@@ -125,35 +120,19 @@
 
     // configure output for avro
     AvroJob.setOutputSchema(job, SCHEMA);
-<<<<<<< HEAD
-    FileOutputFormat.setOutputPath(job, output);
-=======
-    FileOutputFormat.setOutputPath(job, outputPath);
->>>>>>> 11454b9d
+    FileOutputFormat.setOutputPath(job, outputPath);
 
     JobClient.runJob(job);
 
     checkFile(new DataFileReader<>(new File(outputPath.toString() + "/part-00000.avro"), new SpecificDatumReader<>()));
   }
 
-<<<<<<< HEAD
-  private static class NonAvroMapper
-    extends MapReduceBase
-    implements Mapper<LongWritable,Text,AvroKey<Long>,AvroValue<Utf8>> {
-
-    public void map(LongWritable key, Text value,
-                  OutputCollector<AvroKey<Long>,AvroValue<Utf8>> out,
-                  Reporter reporter) throws IOException {
-      out.collect(new AvroKey<Long>(key.get()),
-                  new AvroValue<Utf8>(new Utf8(value.toString())));
-=======
   private static class NonAvroMapper extends MapReduceBase
       implements Mapper<LongWritable, Text, AvroKey<Long>, AvroValue<Utf8>> {
 
     public void map(LongWritable key, Text value, OutputCollector<AvroKey<Long>, AvroValue<Utf8>> out,
         Reporter reporter) throws IOException {
       out.collect(new AvroKey<>(key.get()), new AvroValue<>(new Utf8(value.toString())));
->>>>>>> 11454b9d
     }
   }
 
@@ -163,11 +142,6 @@
     Path outputPath = new Path(OUTPUT_DIR.getRoot().getPath());
     outputPath.getFileSystem(job).delete(outputPath, true);
 
-<<<<<<< HEAD
-    output.getFileSystem(job).delete(output);
-
-=======
->>>>>>> 11454b9d
     // configure input for non-Avro sequence file
     job.setInputFormat(SequenceFileInputFormat.class);
     FileInputFormat.setInputPaths(job, file().toURI().toString());
@@ -186,39 +160,20 @@
     checkFile(new DataFileReader<>(new File(outputPath.toString() + "/part-00000.avro"), new SpecificDatumReader<>()));
   }
 
-<<<<<<< HEAD
-  private static class NonAvroOnlyMapper
-    extends MapReduceBase
-    implements Mapper<LongWritable,Text,AvroWrapper<Pair<Long,Utf8>>,NullWritable> {
-
-    public void map(LongWritable key, Text value,
-                    OutputCollector<AvroWrapper<Pair<Long,Utf8>>,NullWritable> out,
-                    Reporter reporter) throws IOException {
-      out.collect(new AvroWrapper<Pair<Long,Utf8>>(new Pair<Long,Utf8>(key.get(), new Utf8(value.toString()))),
-                  NullWritable.get());
-=======
   private static class NonAvroOnlyMapper extends MapReduceBase
       implements Mapper<LongWritable, Text, AvroWrapper<Pair<Long, Utf8>>, NullWritable> {
 
     public void map(LongWritable key, Text value, OutputCollector<AvroWrapper<Pair<Long, Utf8>>, NullWritable> out,
         Reporter reporter) throws IOException {
       out.collect(new AvroWrapper<>(new Pair<>(key.get(), new Utf8(value.toString()))), NullWritable.get());
->>>>>>> 11454b9d
     }
   }
 
   @Test
   public void testNonAvroMapOnly() throws Exception {
     JobConf job = new JobConf();
-<<<<<<< HEAD
-    Path output = new Path(System.getProperty("test.dir",".")+"/seq-out");
-
-    output.getFileSystem(job).delete(output);
-
-=======
-    Path outputPath = new Path(OUTPUT_DIR.getRoot().getPath());
-    outputPath.getFileSystem(job).delete(outputPath, true);
->>>>>>> 11454b9d
+    Path outputPath = new Path(OUTPUT_DIR.getRoot().getPath());
+    outputPath.getFileSystem(job).delete(outputPath, true);
 
     // configure input for non-Avro sequence file
     job.setInputFormat(SequenceFileInputFormat.class);
@@ -237,21 +192,11 @@
     checkFile(new DataFileReader<>(new File(outputPath.toString() + "/part-00000.avro"), new SpecificDatumReader<>()));
   }
 
-<<<<<<< HEAD
-  private static class NonAvroReducer
-    extends MapReduceBase
-    implements Reducer<AvroKey<Long>,AvroValue<Utf8>,LongWritable,Text> {
-
-    public void reduce(AvroKey<Long> key, Iterator<AvroValue<Utf8>> values,
-                       OutputCollector<LongWritable, Text> out,
-                       Reporter reporter) throws IOException {
-=======
   private static class NonAvroReducer extends MapReduceBase
       implements Reducer<AvroKey<Long>, AvroValue<Utf8>, LongWritable, Text> {
 
     public void reduce(AvroKey<Long> key, Iterator<AvroValue<Utf8>> values, OutputCollector<LongWritable, Text> out,
         Reporter reporter) throws IOException {
->>>>>>> 11454b9d
       while (values.hasNext()) {
         AvroValue<Utf8> value = values.next();
         out.collect(new LongWritable(key.datum()), new Text(value.datum().toString()));
@@ -265,11 +210,6 @@
     Path outputPath = new Path(OUTPUT_DIR.getRoot().getPath());
     outputPath.getFileSystem(job).delete(outputPath, true);
 
-<<<<<<< HEAD
-    output.getFileSystem(job).delete(output);
-
-=======
->>>>>>> 11454b9d
     // configure input for Avro from sequence file
     AvroJob.setInputSequenceFile(job);
     AvroJob.setInputSchema(job, SCHEMA);
