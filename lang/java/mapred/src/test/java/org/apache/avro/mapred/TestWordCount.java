--- conflicted
+++ resolved
@@ -56,12 +56,7 @@
     }
   }
 
-<<<<<<< HEAD
-  public static class ReduceImpl
-    extends AvroReducer<Utf8, Long, Pair<Utf8, Long> > {
-=======
   public static class ReduceImpl extends AvroReducer<Utf8, Long, Pair<Utf8, Long>> {
->>>>>>> 11454b9d
     @Override
     public void reduce(Utf8 word, Iterable<Long> counts, AvroCollector<Pair<Utf8, Long>> collector, Reporter reporter)
         throws IOException {
@@ -82,90 +77,46 @@
   @SuppressWarnings("deprecation")
   public void testJob(String pathOut) throws Exception {
     JobConf job = new JobConf();
-<<<<<<< HEAD
-    String dir = System.getProperty("test.dir", ".") + "/mapred";
-    Path outputPath = new Path(dir + "/out");
-
-    outputPath.getFileSystem(job).delete(outputPath);
-    WordCountUtil.writeLinesFile();
-=======
     String pathIn = INPUT_DIR.getRoot().getPath();
 
     WordCountUtil.writeLinesFile(pathIn + "/lines.avro");
 
     Path outputPath = new Path(pathOut);
     outputPath.getFileSystem(job).delete(outputPath);
->>>>>>> 11454b9d
 
     job.setJobName("wordcount");
 
     AvroJob.setInputSchema(job, Schema.create(Schema.Type.STRING));
-<<<<<<< HEAD
-    AvroJob.setOutputSchema(job,
-                            new Pair<Utf8,Long>(new Utf8(""), 0L).getSchema());
-=======
     AvroJob.setOutputSchema(job, new Pair<Utf8, Long>(new Utf8(""), 0L).getSchema());
->>>>>>> 11454b9d
 
     AvroJob.setMapperClass(job, MapImpl.class);
     AvroJob.setCombinerClass(job, ReduceImpl.class);
     AvroJob.setReducerClass(job, ReduceImpl.class);
 
-<<<<<<< HEAD
-    FileInputFormat.setInputPaths(job, new Path(dir + "/in"));
-    FileOutputFormat.setOutputPath(job, outputPath);
-=======
     FileInputFormat.setInputPaths(job, new Path(pathIn));
     FileOutputFormat.setOutputPath(job, new Path(pathOut));
->>>>>>> 11454b9d
     FileOutputFormat.setCompressOutput(job, true);
 
     WordCountUtil.setMeta(job);
 
     JobClient.runJob(job);
 
-<<<<<<< HEAD
-    WordCountUtil.validateCountsFile();
-=======
     WordCountUtil.validateCountsFile(new File(pathOut, "part-00000.avro"));
->>>>>>> 11454b9d
   }
 
   @SuppressWarnings("deprecation")
   public void testProjection(String inputPathString) throws Exception {
     JobConf job = new JobConf();
 
-<<<<<<< HEAD
-    Integer defaultRank = new Integer(-1);
-
-    String jsonSchema =
-      "{\"type\":\"record\"," +
-      "\"name\":\"org.apache.avro.mapred.Pair\","+
-      "\"fields\": [ " +
-        "{\"name\":\"rank\", \"type\":\"int\", \"default\": -1}," +
-        "{\"name\":\"value\", \"type\":\"long\"}" +
-      "]}";
-=======
     Integer defaultRank = -1;
 
     String jsonSchema = "{\"type\":\"record\"," + "\"name\":\"org.apache.avro.mapred.Pair\"," + "\"fields\": [ "
         + "{\"name\":\"rank\", \"type\":\"int\", \"default\": -1}," + "{\"name\":\"value\", \"type\":\"long\"}" + "]}";
->>>>>>> 11454b9d
 
     Schema readerSchema = Schema.parse(jsonSchema);
 
     AvroJob.setInputSchema(job, readerSchema);
 
-<<<<<<< HEAD
-    String dir = System.getProperty("test.dir", ".") + "/mapred";
-    Path inputPath = new Path(dir + "/out" + "/part-00000" + AvroOutputFormat.EXT);
-    FileStatus fileStatus = FileSystem.get(job).getFileStatus(inputPath);
-    FileSplit fileSplit = new FileSplit(inputPath, 0, fileStatus.getLen(), job);
-
-    AvroRecordReader<Pair<Integer, Long>> recordReader = new AvroRecordReader<Pair<Integer, Long>>(job, fileSplit);
-
-    AvroWrapper<Pair<Integer, Long>> inputPair = new AvroWrapper<Pair<Integer, Long>>(null);
-=======
     Path inputPath = new Path(inputPathString + "/part-00000.avro");
     FileStatus fileStatus = FileSystem.get(job).getFileStatus(inputPath);
     FileSplit fileSplit = new FileSplit(inputPath, 0, fileStatus.getLen(), job);
@@ -173,7 +124,6 @@
     AvroRecordReader<Pair<Integer, Long>> recordReader = new AvroRecordReader<>(job, fileSplit);
 
     AvroWrapper<Pair<Integer, Long>> inputPair = new AvroWrapper<>(null);
->>>>>>> 11454b9d
     NullWritable ignore = NullWritable.get();
 
     long sumOfCounts = 0;
@@ -184,22 +134,14 @@
       numOfCounts++;
     }
 
-<<<<<<< HEAD
-    Assert.assertEquals(numOfCounts, WordCountUtil.COUNTS.size());
-=======
     assertEquals(numOfCounts, WordCountUtil.COUNTS.size());
->>>>>>> 11454b9d
 
     long actualSumOfCounts = 0;
     for (Long count : WordCountUtil.COUNTS.values()) {
       actualSumOfCounts += count;
     }
 
-<<<<<<< HEAD
-    Assert.assertEquals(sumOfCounts, actualSumOfCounts);
-=======
     assertEquals(sumOfCounts, actualSumOfCounts);
->>>>>>> 11454b9d
   }
 
 }