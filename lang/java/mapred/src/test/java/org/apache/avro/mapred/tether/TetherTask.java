/*
 * Licensed to the Apache Software Foundation (ASF) under one
 * or more contributor license agreements.  See the NOTICE file
 * distributed with this work for additional information
 * regarding copyright ownership.  The ASF licenses this file
 * to you under the Apache License, Version 2.0 (the
 * "License"); you may not use this file except in compliance
 * with the License.  You may obtain a copy of the License at
 *
 *     https://www.apache.org/licenses/LICENSE-2.0
 *
 * Unless required by applicable law or agreed to in writing, software
 * distributed under the License is distributed on an "AS IS" BASIS,
 * WITHOUT WARRANTIES OR CONDITIONS OF ANY KIND, either express or implied.
 * See the License for the specific language governing permissions and
 * limitations under the License.
 */

package org.apache.avro.mapred.tether;

import java.io.IOException;
import java.io.ByteArrayOutputStream;
import java.nio.ByteBuffer;
import java.net.InetSocketAddress;
import java.net.URL;

import org.slf4j.Logger;
import org.slf4j.LoggerFactory;

import org.apache.avro.Schema;
import org.apache.avro.ipc.HttpTransceiver;
import org.apache.avro.ipc.Transceiver;
import org.apache.avro.ipc.SaslSocketTransceiver;
import org.apache.avro.ipc.specific.SpecificRequestor;
import org.apache.avro.io.DecoderFactory;
import org.apache.avro.io.BinaryDecoder;
import org.apache.avro.io.BinaryEncoder;
import org.apache.avro.io.EncoderFactory;
import org.apache.avro.specific.SpecificDatumReader;
import org.apache.avro.specific.SpecificDatumWriter;

/**
 * Base class for Java tether mapreduce programs. Useless except for testing,
 * since it's already possible to write Java MapReduce programs without
 * tethering. Also serves as an example of how a framework may be implemented.
 */
public abstract class TetherTask<IN, MID, OUT> {
  static final Logger LOG = LoggerFactory.getLogger(TetherTask.class);

  private Transceiver clientTransceiver;
  private OutputProtocol outputClient;

  private TaskType taskType;
  private int partitions;

  private DecoderFactory decoderFactory = DecoderFactory.get();
  private BinaryDecoder decoder;

  private SpecificDatumReader<IN> inReader;
  private SpecificDatumReader<MID> midReader;
  private IN inRecord;
  private MID midRecord;
  private MID midRecordSpare;
  private Collector<MID> midCollector;
  private Collector<OUT> outCollector;

  private static class Buffer extends ByteArrayOutputStream {
    public ByteBuffer data() {
      return ByteBuffer.wrap(buf, 0, count);
    }
  }

  /** Collector for map and reduce output values. */
  public class Collector<T> {
    private SpecificDatumWriter<T> writer;
    private Buffer buffer = new Buffer();
<<<<<<< HEAD
    private BinaryEncoder encoder = new EncoderFactory()
        .configureBlockSize(512).binaryEncoder(buffer, null);
=======
    private BinaryEncoder encoder = new EncoderFactory().configureBlockSize(512).binaryEncoder(buffer, null);
>>>>>>> 11454b9d

    private Collector(Schema schema) {
      this.writer = new SpecificDatumWriter<>(schema);
    }

    /** Collect a map or reduce output value. */
    public void collect(T record) throws IOException {
      buffer.reset();
      writer.write(record, encoder);
      encoder.flush();
      outputClient.output(buffer.data());
    }

    /** Collect a pre-partitioned map output value. */
    public void collect(T record, int partition) throws IOException {
      buffer.reset();
      writer.write(record, encoder);
      encoder.flush();
      outputClient.outputPartitioned(partition, buffer.data());
    }
  }

  void open(int inputPort) throws IOException {
    // open output client, connecting to parent
    String clientPortString = System.getenv("AVRO_TETHER_OUTPUT_PORT");
    String protocol = System.getenv("AVRO_TETHER_PROTOCOL");
    if (clientPortString == null)
      throw new RuntimeException("AVRO_TETHER_OUTPUT_PORT env var is null");
    int clientPort = Integer.parseInt(clientPortString);

    if (protocol == null) {
      throw new RuntimeException("AVRO_TETHER_PROTOCOL env var is null");
    }

    protocol = protocol.trim().toLowerCase();

    TetheredProcess.Protocol proto;
    if (protocol.equals("http")) {
      proto = TetheredProcess.Protocol.HTTP;
    } else if (protocol.equals("sasl")) {
      proto = TetheredProcess.Protocol.SASL;
    } else {
      throw new RuntimeException("AVROT_TETHER_PROTOCOL=" + protocol + " but this protocol is unsupported");
    }

    switch (proto) {
    case SASL:
      this.clientTransceiver = new SaslSocketTransceiver(new InetSocketAddress(clientPort));
      this.outputClient = SpecificRequestor.getClient(OutputProtocol.class, clientTransceiver);
      break;

    case HTTP:
      this.clientTransceiver = new HttpTransceiver(new URL("http://127.0.0.1:" + clientPort));
      this.outputClient = SpecificRequestor.getClient(OutputProtocol.class, clientTransceiver);
      break;
    }

    // send inputPort to parent
    outputClient.configure(inputPort);
  }

  void configure(TaskType taskType, CharSequence inSchemaText, CharSequence outSchemaText) {
    this.taskType = taskType;
    try {
      Schema inSchema = new Schema.Parser().parse(inSchemaText.toString());
      Schema outSchema = new Schema.Parser().parse(outSchemaText.toString());
      switch (taskType) {
      case MAP:
        this.inReader = new SpecificDatumReader<>(inSchema);
        this.midCollector = new Collector<>(outSchema);
        break;
      case REDUCE:
        this.midReader = new SpecificDatumReader<>(inSchema);
        this.outCollector = new Collector<>(outSchema);
        break;
      }
    } catch (Throwable e) {
      fail(e.toString());
    }
  }

  void partitions(int partitions) {
    this.partitions = partitions;
  }

  /** Return the number of map output partitions of this job. */
  public int partitions() {
    return partitions;
  }

  void input(ByteBuffer data, long count) {
    try {
      decoder = decoderFactory.binaryDecoder(data.array(), decoder);
      for (long i = 0; i < count; i++) {
        switch (taskType) {
        case MAP:
          inRecord = inReader.read(inRecord, decoder);
          map(inRecord, midCollector);
          break;
        case REDUCE:
          MID prev = midRecord;
          midRecord = midReader.read(midRecordSpare, decoder);
          if (prev != null && !midRecord.equals(prev))
            reduceFlush(prev, outCollector);
          reduce(midRecord, outCollector);
          midRecordSpare = prev;
          break;
        }
      }
    } catch (Throwable e) {
      LOG.warn("failing: " + e, e);
      fail(e.toString());
    }
  }

  void complete() {
    if (taskType == TaskType.REDUCE && midRecord != null)
      try {
        reduceFlush(midRecord, outCollector);
      } catch (Throwable e) {
        LOG.warn("failing: " + e, e);
        fail(e.toString());
      }
    LOG.info("TetherTask: Sending complete to parent process.");
    outputClient.complete();
    LOG.info("TetherTask: Done sending complete to parent process.");
  }

  /** Called with input values to generate intermediate values. */
  public abstract void map(IN record, Collector<MID> collector) throws IOException;

  /** Called with sorted intermediate values. */
  public abstract void reduce(MID record, Collector<OUT> collector) throws IOException;

  /** Called with the last intermediate value in each equivalence run. */
  public abstract void reduceFlush(MID record, Collector<OUT> collector) throws IOException;

  /** Call to update task status. */
  public void status(String message) {
    outputClient.status(message);
  }

  /** Call to increment a counter. */
  public void count(String group, String name, long amount) {
    outputClient.count(group, name, amount);
  }

  /** Call to fail the task. */
  public void fail(String message) {
    outputClient.fail(message);
    close();
  }

  void close() {
    LOG.info("Closing the transceiver");
    if (clientTransceiver != null)
      try {
        clientTransceiver.close();
      } catch (IOException e) {
      } // ignore
  }

}<|MERGE_RESOLUTION|>--- conflicted
+++ resolved
@@ -74,12 +74,7 @@
   public class Collector<T> {
     private SpecificDatumWriter<T> writer;
     private Buffer buffer = new Buffer();
-<<<<<<< HEAD
-    private BinaryEncoder encoder = new EncoderFactory()
-        .configureBlockSize(512).binaryEncoder(buffer, null);
-=======
     private BinaryEncoder encoder = new EncoderFactory().configureBlockSize(512).binaryEncoder(buffer, null);
->>>>>>> 11454b9d
 
     private Collector(Schema schema) {
       this.writer = new SpecificDatumWriter<>(schema);
