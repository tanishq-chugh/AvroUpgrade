--- conflicted
+++ resolved
@@ -30,15 +30,12 @@
 
 public class TestAvroTextSort {
 
-<<<<<<< HEAD
-=======
   @Rule
   public TemporaryFolder INPUT_DIR = new TemporaryFolder();
 
   @Rule
   public TemporaryFolder OUTPUT_DIR = new TemporaryFolder();
 
->>>>>>> 11454b9d
   @Test
   /**
    * Run the identity job on a "bytes" Avro file using AvroAsTextInputFormat and
@@ -46,38 +43,22 @@
    */
   public void testSort() throws Exception {
     JobConf job = new JobConf();
-<<<<<<< HEAD
-    String dir = System.getProperty("test.dir", ".") + "/mapred";
-    Path outputPath = new Path(dir + "/out");
-
-    outputPath.getFileSystem(job).delete(outputPath);
-    WordCountUtil.writeLinesBytesFile();
-=======
     String inputPath = INPUT_DIR.getRoot().getPath();
     Path outputPath = new Path(OUTPUT_DIR.getRoot().getPath());
     outputPath.getFileSystem(job).delete(outputPath, true);
 
     WordCountUtil.writeLinesBytesFile(inputPath);
->>>>>>> 11454b9d
 
     job.setInputFormat(AvroAsTextInputFormat.class);
     job.setOutputFormat(AvroTextOutputFormat.class);
     job.setOutputKeyClass(Text.class);
 
-<<<<<<< HEAD
-    FileInputFormat.setInputPaths(job, new Path(dir + "/in"));
-=======
     FileInputFormat.setInputPaths(job, new Path(inputPath));
->>>>>>> 11454b9d
     FileOutputFormat.setOutputPath(job, outputPath);
 
     JobClient.runJob(job);
 
-<<<<<<< HEAD
-    WordCountUtil.validateSortedFile();
-=======
     WordCountUtil.validateSortedFile(outputPath.toString() + "/part-00000.avro");
->>>>>>> 11454b9d
   }
 
 }