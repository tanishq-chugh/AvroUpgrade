/*
 * Licensed to the Apache Software Foundation (ASF) under one
 * or more contributor license agreements.  See the NOTICE file
 * distributed with this work for additional information
 * regarding copyright ownership.  The ASF licenses this file
 * to you under the Apache License, Version 2.0 (the
 * "License"); you may not use this file except in compliance
 * with the License.  You may obtain a copy of the License at
 *
 *     https://www.apache.org/licenses/LICENSE-2.0
 *
 * Unless required by applicable law or agreed to in writing, software
 * distributed under the License is distributed on an "AS IS" BASIS,
 * WITHOUT WARRANTIES OR CONDITIONS OF ANY KIND, either express or implied.
 * See the License for the specific language governing permissions and
 * limitations under the License.
 */

package org.apache.avro.mapred;

import java.io.IOException;
import java.io.File;
import java.util.concurrent.atomic.AtomicInteger;

import org.apache.hadoop.fs.Path;
import org.apache.hadoop.mapred.JobClient;
import org.apache.hadoop.mapred.JobConf;
import org.apache.hadoop.mapred.FileInputFormat;
import org.apache.hadoop.mapred.FileOutputFormat;
import org.apache.hadoop.mapred.Reporter;

import org.apache.avro.Schema;
import org.apache.avro.Schema.Type;
import org.apache.avro.io.DatumReader;
import org.apache.avro.specific.SpecificDatumReader;
import org.apache.avro.file.DataFileReader;
import static org.apache.avro.file.DataFileConstants.SNAPPY_CODEC;
import static org.junit.Assert.assertEquals;

import org.junit.After;
import org.junit.Test;

import test.Weather;

/** Tests mapred API with a specific record. */
public class TestWeather {

  private static final AtomicInteger mapCloseCalls = new AtomicInteger();
  private static final AtomicInteger mapConfigureCalls = new AtomicInteger();
  private static final AtomicInteger reducerCloseCalls = new AtomicInteger();
  private static final AtomicInteger reducerConfigureCalls = new AtomicInteger();

  @After
  public void tearDown() {
    mapCloseCalls.set(0);
    mapConfigureCalls.set(0);
    reducerCloseCalls.set(0);
    reducerConfigureCalls.set(0);
  }

  /** Uses default mapper with no reduces for a map-only identity job. */
  @Test
  @SuppressWarnings("deprecation")
  public void testMapOnly() throws Exception {
    JobConf job = new JobConf();
<<<<<<< HEAD
    String inDir = System.getProperty("share.dir","../../../share")+"/test/data";
    Path input = new Path(inDir+"/weather.avro");
    Path output = new Path(System.getProperty("test.dir","target/test")+"/weather-ident");
=======
    String inDir = System.getProperty("share.dir", "../../../share") + "/test/data";
    Path input = new Path(inDir + "/weather.avro");
    Path output = new Path("target/test/weather-ident");
>>>>>>> 11454b9d

    output.getFileSystem(job).delete(output);

    job.setJobName("identity map weather");

    AvroJob.setInputSchema(job, Weather.SCHEMA$);
    AvroJob.setOutputSchema(job, Weather.SCHEMA$);

    FileInputFormat.setInputPaths(job, input);
    FileOutputFormat.setOutputPath(job, output);
    FileOutputFormat.setCompressOutput(job, true);

<<<<<<< HEAD
    job.setNumReduceTasks(0);                     // map-only
=======
    job.setNumReduceTasks(0); // map-only
>>>>>>> 11454b9d

    JobClient.runJob(job);

    // check output is correct
    DatumReader<Weather> reader = new SpecificDatumReader<>();
    DataFileReader<Weather> check = new DataFileReader<>(new File(inDir + "/weather.avro"), reader);
    DataFileReader<Weather> sorted = new DataFileReader<>(new File(output.toString() + "/part-00000.avro"), reader);

    for (Weather w : sorted)
      assertEquals(check.next(), w);

    check.close();
    sorted.close();
  }

  // maps input Weather to Pair<Weather,Void>, to sort by Weather
  public static class SortMapper extends AvroMapper<Weather, Pair<Weather, Void>> {
    @Override
    public void map(Weather w, AvroCollector<Pair<Weather, Void>> collector, Reporter reporter) throws IOException {
      collector.collect(new Pair<>(w, (Void) null));
    }

    @Override
    public void close() throws IOException {
      mapCloseCalls.incrementAndGet();
    }

    @Override
    public void configure(JobConf jobConf) {
      mapConfigureCalls.incrementAndGet();
    }
  }

  // output keys only, since values are empty
  public static class SortReducer extends AvroReducer<Weather, Void, Weather> {
    @Override
    public void reduce(Weather w, Iterable<Void> ignore, AvroCollector<Weather> collector, Reporter reporter)
        throws IOException {
      collector.collect(w);
    }

    @Override
    public void close() throws IOException {
      reducerCloseCalls.incrementAndGet();
    }

    @Override
    public void configure(JobConf jobConf) {
      reducerConfigureCalls.incrementAndGet();
    }
  }

  @Test
  @SuppressWarnings("deprecation")
  public void testSort() throws Exception {
    JobConf job = new JobConf();
<<<<<<< HEAD
    String inDir = System.getProperty("share.dir","../../../share")+"/test/data";
    Path input = new Path(inDir+"/weather.avro");
    Path output = new Path(System.getProperty("test.dir","target/test")+"/weather-sort");
=======
    String inDir = "../../../share/test/data";
    Path input = new Path(inDir + "/weather.avro");
    Path output = new Path("target/test/weather-sort");
>>>>>>> 11454b9d

    output.getFileSystem(job).delete(output);

    job.setJobName("sort weather");

    AvroJob.setInputSchema(job, Weather.SCHEMA$);
    AvroJob.setMapOutputSchema(job, Pair.getPairSchema(Weather.SCHEMA$, Schema.create(Type.NULL)));
    AvroJob.setOutputSchema(job, Weather.SCHEMA$);

    AvroJob.setMapperClass(job, SortMapper.class);
    AvroJob.setReducerClass(job, SortReducer.class);

    FileInputFormat.setInputPaths(job, input);
    FileOutputFormat.setOutputPath(job, output);
    FileOutputFormat.setCompressOutput(job, true);
    AvroJob.setOutputCodec(job, SNAPPY_CODEC);

    JobClient.runJob(job);

    // check output is correct
    DatumReader<Weather> reader = new SpecificDatumReader<>();
    DataFileReader<Weather> check = new DataFileReader<>(new File(inDir + "/weather-sorted.avro"), reader);
    DataFileReader<Weather> sorted = new DataFileReader<>(new File(output.toString() + "/part-00000.avro"), reader);

    for (Weather w : sorted)
      assertEquals(check.next(), w);

    check.close();
    sorted.close();

    // check that AvroMapper and AvroReducer get close() and configure() called
    assertEquals(1, mapCloseCalls.get());
    assertEquals(1, reducerCloseCalls.get());
    assertEquals(1, mapConfigureCalls.get());
    assertEquals(1, reducerConfigureCalls.get());

  }

}<|MERGE_RESOLUTION|>--- conflicted
+++ resolved
@@ -63,15 +63,9 @@
   @SuppressWarnings("deprecation")
   public void testMapOnly() throws Exception {
     JobConf job = new JobConf();
-<<<<<<< HEAD
-    String inDir = System.getProperty("share.dir","../../../share")+"/test/data";
-    Path input = new Path(inDir+"/weather.avro");
-    Path output = new Path(System.getProperty("test.dir","target/test")+"/weather-ident");
-=======
     String inDir = System.getProperty("share.dir", "../../../share") + "/test/data";
     Path input = new Path(inDir + "/weather.avro");
     Path output = new Path("target/test/weather-ident");
->>>>>>> 11454b9d
 
     output.getFileSystem(job).delete(output);
 
@@ -84,11 +78,7 @@
     FileOutputFormat.setOutputPath(job, output);
     FileOutputFormat.setCompressOutput(job, true);
 
-<<<<<<< HEAD
-    job.setNumReduceTasks(0);                     // map-only
-=======
     job.setNumReduceTasks(0); // map-only
->>>>>>> 11454b9d
 
     JobClient.runJob(job);
 
@@ -145,15 +135,9 @@
   @SuppressWarnings("deprecation")
   public void testSort() throws Exception {
     JobConf job = new JobConf();
-<<<<<<< HEAD
-    String inDir = System.getProperty("share.dir","../../../share")+"/test/data";
-    Path input = new Path(inDir+"/weather.avro");
-    Path output = new Path(System.getProperty("test.dir","target/test")+"/weather-sort");
-=======
     String inDir = "../../../share/test/data";
     Path input = new Path(inDir + "/weather.avro");
     Path output = new Path("target/test/weather-sort");
->>>>>>> 11454b9d
 
     output.getFileSystem(job).delete(output);
 
