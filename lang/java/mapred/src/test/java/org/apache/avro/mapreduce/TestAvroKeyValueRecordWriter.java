--- conflicted
+++ resolved
@@ -187,16 +187,6 @@
     DataFileReader<GenericData.Record> avroFileReader = new DataFileReader<>(new FsInput(avroFile, conf),
         new SpecificDatumReader<>());
 
-<<<<<<< HEAD
-    Configuration conf = new Configuration();
-    conf.set("fs.default.name", "file:///");
-    Path avroFile = new Path("target/temp.avro");
-    DataFileReader<GenericData.Record> avroFileReader = new DataFileReader<GenericData.Record>(new FsInput(avroFile,
-      conf), new SpecificDatumReader<GenericData.Record>());
-
-
-=======
->>>>>>> 11454b9d
     avroFileReader.seek(pointTwo);
     // Verify that the second record was written;
     assertTrue(avroFileReader.hasNext());
@@ -205,10 +195,6 @@
     assertEquals("banana", secondRecord.getKey().toString());
     assertEquals("banana", secondRecord.getValue().getName().toString());
 
-<<<<<<< HEAD
-
-=======
->>>>>>> 11454b9d
     avroFileReader.seek(pointOne);
     // Verify that the first record was written.
     assertTrue(avroFileReader.hasNext());
@@ -219,9 +205,6 @@
 
     // That's all, folks.
     avroFileReader.close();
-<<<<<<< HEAD
-=======
     verify(context, never()).getConfiguration();
->>>>>>> 11454b9d
   }
 }