--- conflicted
+++ resolved
@@ -23,13 +23,8 @@
   <parent>
     <artifactId>avro-parent</artifactId>
     <groupId>org.apache.avro</groupId>
-<<<<<<< HEAD
-    <version>1.8.2.7.1.9.0-SNAPSHOT</version>
-    <relativePath>../</relativePath>
-=======
     <version>1.11.2-SNAPSHOT</version>
     <relativePath>../pom.xml</relativePath>
->>>>>>> 11454b9d
   </parent>
 
   <artifactId>avro-compiler</artifactId>
@@ -232,13 +227,6 @@
     <dependency>
       <groupId>org.apache.velocity</groupId>
       <artifactId>velocity-engine-core</artifactId>
-<<<<<<< HEAD
-    </dependency>
-    <dependency>
-      <groupId>org.codehaus.jackson</groupId>
-      <artifactId>jackson-core-asl</artifactId>
-=======
->>>>>>> 11454b9d
     </dependency>
     <dependency>
       <groupId>com.fasterxml.jackson.core</groupId>
@@ -251,10 +239,6 @@
       <!-- can only be used from within ant -->
       <scope>provided</scope>
     </dependency>
-    <dependency>
-      <groupId>joda-time</groupId>
-      <artifactId>joda-time</artifactId>
-    </dependency>
   </dependencies>
 
 </project>