--- conflicted
+++ resolved
@@ -16,11 +16,7 @@
 ## limitations under the License.
 ##
 #if ($schema.getNamespace())
-<<<<<<< HEAD
-package $schema.getNamespace();
-=======
 package $this.mangle($schema.getNamespace());
->>>>>>> 35ff8b99
 #end
 #if ($schema.getDoc())
 /** $schema.getDoc() */
@@ -36,49 +32,29 @@
   public static org.apache.avro.Schema getClassSchema() { return SCHEMA$; }
   public org.apache.avro.Schema getSchema() { return SCHEMA$; }
 
-<<<<<<< HEAD
-  /** Creates a new ${this.mangle($schema.getName())} */
-  public ${this.mangle($schema.getName())}() {
-=======
   /** Creates a new ${this.mangleTypeIdentifier($schema.getName())} */
   public ${this.mangleTypeIdentifier($schema.getName())}() {
->>>>>>> 35ff8b99
     super();
   }
 
   /**
-<<<<<<< HEAD
-   * Creates a new ${this.mangle($schema.getName())} with the given bytes.
-   * @param bytes The bytes to create the new ${this.mangle($schema.getName())}.
-=======
    * Creates a new ${this.mangleTypeIdentifier($schema.getName())} with the given bytes.
    * @param bytes The bytes to create the new ${this.mangleTypeIdentifier($schema.getName())}.
->>>>>>> 35ff8b99
    */
   public ${this.mangleTypeIdentifier($schema.getName())}(byte[] bytes) {
     super(bytes);
   }
 
-<<<<<<< HEAD
-  private static final org.apache.avro.io.DatumWriter
-    WRITER$ = new org.apache.avro.specific.SpecificDatumWriter<${this.mangle($schema.getName())}>(SCHEMA$);
-=======
   private static final org.apache.avro.io.DatumWriter<${this.mangleTypeIdentifier($schema.getName())}>
     WRITER$ = new org.apache.avro.specific.SpecificDatumWriter<${this.mangleTypeIdentifier($schema.getName())}>(SCHEMA$);
->>>>>>> 35ff8b99
 
   @Override public void writeExternal(java.io.ObjectOutput out)
     throws java.io.IOException {
     WRITER$.write(this, org.apache.avro.specific.SpecificData.getEncoder(out));
   }
 
-<<<<<<< HEAD
-  private static final org.apache.avro.io.DatumReader
-    READER$ = new org.apache.avro.specific.SpecificDatumReader<${this.mangle($schema.getName())}>(SCHEMA$);
-=======
   private static final org.apache.avro.io.DatumReader<${this.mangleTypeIdentifier($schema.getName())}>
     READER$ = new org.apache.avro.specific.SpecificDatumReader<${this.mangleTypeIdentifier($schema.getName())}>(SCHEMA$);
->>>>>>> 35ff8b99
 
   @Override public void readExternal(java.io.ObjectInput in)
     throws java.io.IOException {
