##
## Licensed to the Apache Software Foundation (ASF) under one
## or more contributor license agreements.  See the NOTICE file
## distributed with this work for additional information
## regarding copyright ownership.  The ASF licenses this file
## to you under the Apache License, Version 2.0 (the
## "License"); you may not use this file except in compliance
## with the License.  You may obtain a copy of the License at
##
##     https://www.apache.org/licenses/LICENSE-2.0
##
## Unless required by applicable law or agreed to in writing, software
## distributed under the License is distributed on an "AS IS" BASIS,
## WITHOUT WARRANTIES OR CONDITIONS OF ANY KIND, either express or implied.
## See the License for the specific language governing permissions and
## limitations under the License.
##
#if ($schema.getNamespace())
<<<<<<< HEAD
package $schema.getNamespace();
#end

import org.apache.avro.specific.SpecificData;
=======
package $this.mangle($schema.getNamespace());
#end

import org.apache.avro.generic.GenericArray;
import org.apache.avro.specific.SpecificData;
import org.apache.avro.util.Utf8;
>>>>>>> 35ff8b99
#if (!$schema.isError())
import org.apache.avro.message.BinaryMessageEncoder;
import org.apache.avro.message.BinaryMessageDecoder;
import org.apache.avro.message.SchemaStore;
#end
<<<<<<< HEAD

@SuppressWarnings("all")
=======
#if (${this.gettersReturnOptional} || ${this.createOptionalGetters})import java.util.Optional;#end

>>>>>>> 35ff8b99
#if ($schema.getDoc())
/** $schema.getDoc() */
#end
#foreach ($annotation in $this.javaAnnotations($schema))
@$annotation
#end
@org.apache.avro.specific.AvroGenerated
public class ${this.mangleTypeIdentifier($schema.getName())}#if ($schema.isError()) extends org.apache.avro.specific.SpecificExceptionBase#else extends org.apache.avro.specific.SpecificRecordBase#end implements org.apache.avro.specific.SpecificRecord {
  private static final long serialVersionUID = ${this.fingerprint64($schema)}L;

#set ($schemaString = $this.javaSplit($schema.toString()))
#set ($customLogicalTypeFactories = $this.getUsedCustomLogicalTypeFactories($schema).entrySet())
#if (!$customLogicalTypeFactories.isEmpty())
  static {
#foreach ($customLogicalTypeFactory in $customLogicalTypeFactories)
    org.apache.avro.LogicalTypes.register("${customLogicalTypeFactory.getKey()}", new ${customLogicalTypeFactory.getValue()}());
#end
  }
#end

  public static final org.apache.avro.Schema SCHEMA$ = new org.apache.avro.Schema.Parser().parse($schemaString);
  public static org.apache.avro.Schema getClassSchema() { return SCHEMA$; }

<<<<<<< HEAD
  private static SpecificData MODEL$ = new SpecificData();

#if (!$schema.isError())
  private static final BinaryMessageEncoder<${this.mangle($schema.getName())}> ENCODER =
      new BinaryMessageEncoder<${this.mangle($schema.getName())}>(MODEL$, SCHEMA$);

  private static final BinaryMessageDecoder<${this.mangle($schema.getName())}> DECODER =
      new BinaryMessageDecoder<${this.mangle($schema.getName())}>(MODEL$, SCHEMA$);

  /**
   * Return the BinaryMessageDecoder instance used by this class.
   */
  public static BinaryMessageDecoder<${this.mangle($schema.getName())}> getDecoder() {
=======
  private static final SpecificData MODEL$ = new SpecificData();
#set ($usedConversions = $this.getUsedConversionClasses($schema))
#if (!$usedConversions.isEmpty())
  static {
#foreach ($conversion in $usedConversions)
    MODEL$.addLogicalTypeConversion(new ${conversion}());
#end
  }
#end

#if (!$schema.isError())
  private static final BinaryMessageEncoder<${this.mangleTypeIdentifier($schema.getName())}> ENCODER =
      new BinaryMessageEncoder<>(MODEL$, SCHEMA$);

  private static final BinaryMessageDecoder<${this.mangleTypeIdentifier($schema.getName())}> DECODER =
      new BinaryMessageDecoder<>(MODEL$, SCHEMA$);

  /**
   * Return the BinaryMessageEncoder instance used by this class.
   * @return the message encoder used by this class
   */
  public static BinaryMessageEncoder<${this.mangleTypeIdentifier($schema.getName())}> getEncoder() {
    return ENCODER;
  }

  /**
   * Return the BinaryMessageDecoder instance used by this class.
   * @return the message decoder used by this class
   */
  public static BinaryMessageDecoder<${this.mangleTypeIdentifier($schema.getName())}> getDecoder() {
>>>>>>> 35ff8b99
    return DECODER;
  }

  /**
   * Create a new BinaryMessageDecoder instance for this class that uses the specified {@link SchemaStore}.
   * @param resolver a {@link SchemaStore} used to find schemas by fingerprint
<<<<<<< HEAD
   */
  public static BinaryMessageDecoder<${this.mangle($schema.getName())}> createDecoder(SchemaStore resolver) {
    return new BinaryMessageDecoder<${this.mangle($schema.getName())}>(MODEL$, SCHEMA$, resolver);
  }

  /** Serializes this ${schema.getName()} to a ByteBuffer. */
=======
   * @return a BinaryMessageDecoder instance for this class backed by the given SchemaStore
   */
  public static BinaryMessageDecoder<${this.mangleTypeIdentifier($schema.getName())}> createDecoder(SchemaStore resolver) {
    return new BinaryMessageDecoder<>(MODEL$, SCHEMA$, resolver);
  }

  /**
   * Serializes this ${schema.getName()} to a ByteBuffer.
   * @return a buffer holding the serialized data for this instance
   * @throws java.io.IOException if this instance could not be serialized
   */
>>>>>>> 35ff8b99
  public java.nio.ByteBuffer toByteBuffer() throws java.io.IOException {
    return ENCODER.encode(this);
  }

<<<<<<< HEAD
  /** Deserializes a ${schema.getName()} from a ByteBuffer. */
  public static ${this.mangle($schema.getName())} fromByteBuffer(
=======
  /**
   * Deserializes a ${schema.getName()} from a ByteBuffer.
   * @param b a byte buffer holding serialized data for an instance of this class
   * @return a ${schema.getName()} instance decoded from the given buffer
   * @throws java.io.IOException if the given bytes could not be deserialized into an instance of this class
   */
  public static ${this.mangleTypeIdentifier($schema.getName())} fromByteBuffer(
>>>>>>> 35ff8b99
      java.nio.ByteBuffer b) throws java.io.IOException {
    return DECODER.decode(b);
  }
#end

#foreach ($field in $schema.getFields())
#if ($field.doc())
  /** $field.doc() */
#end
#foreach ($annotation in $this.javaAnnotations($field))
  @$annotation
#end
  #if (${this.publicFields()})public#elseif (${this.privateFields()})private#end ${this.javaUnbox($field.schema(), false)} ${this.mangle($field.name(), $schema.isError())};
#end
#if ($schema.isError())

  public ${this.mangleTypeIdentifier($schema.getName())}() {
    super();
  }

<<<<<<< HEAD
  public ${this.mangle($schema.getName())}(Object value) {
=======
  public ${this.mangleTypeIdentifier($schema.getName())}(Object value) {
>>>>>>> 35ff8b99
    super(value);
  }

  public ${this.mangleTypeIdentifier($schema.getName())}(Throwable cause) {
    super(cause);
  }

  public ${this.mangleTypeIdentifier($schema.getName())}(Object value, Throwable cause) {
    super(value, cause);
  }

#else
#if ($schema.getFields().size() > 0)

  /**
   * Default constructor.  Note that this does not initialize fields
   * to their default values from the schema.  If that is desired then
   * one should use <code>newBuilder()</code>.
   */
<<<<<<< HEAD
  public ${this.mangle($schema.getName())}() {}
=======
  public ${this.mangleTypeIdentifier($schema.getName())}() {}
>>>>>>> 35ff8b99
#if ($this.isCreateAllArgsConstructor())

  /**
   * All-args constructor.
#foreach ($field in $schema.getFields())
#if ($field.doc())   * @param ${this.mangle($field.name())} $field.doc()
#else   * @param ${this.mangle($field.name())} The new value for ${field.name()}
#end
#end
   */
<<<<<<< HEAD
  public ${this.mangle($schema.getName())}(#foreach($field in $schema.getFields())${this.javaType($field.schema())} ${this.mangle($field.name())}#if($foreach.count < $schema.getFields().size()), #end#end) {
=======
  public ${this.mangleTypeIdentifier($schema.getName())}(#foreach($field in $schema.getFields())${this.javaType($field.schema())} ${this.mangle($field.name())}#if($foreach.count < $schema.getFields().size()), #end#end) {
>>>>>>> 35ff8b99
#foreach ($field in $schema.getFields())
    ${this.generateSetterCode($field.schema(), ${this.mangle($field.name())}, ${this.mangle($field.name())})}
#end
  }
#else
  /**
   * This schema contains more than 254 fields which exceeds the maximum number
   * of permitted constructor parameters in the JVM. An all-args constructor
   * will not be generated. Please use <code>newBuilder()</code> to instantiate
   * objects instead.
   */
#end
#end

#end
  @Override
  public org.apache.avro.specific.SpecificData getSpecificData() { return MODEL$; }

  @Override
  public org.apache.avro.Schema getSchema() { return SCHEMA$; }
<<<<<<< HEAD
  // Used by DatumWriter.  Applications should not call.
=======

  // Used by DatumWriter.  Applications should not call.
  @Override
>>>>>>> 35ff8b99
  public java.lang.Object get(int field$) {
    switch (field$) {
#set ($i = 0)
#foreach ($field in $schema.getFields())
    case $i: return ${this.mangle($field.name(), $schema.isError())};
#set ($i = $i + 1)
#end
    default: throw new IndexOutOfBoundsException("Invalid index: " + field$);
    }
  }

#if ($this.hasLogicalTypeField($schema))
<<<<<<< HEAD
  protected static final org.apache.avro.data.TimeConversions.DateConversion DATE_CONVERSION = new org.apache.avro.data.TimeConversions.DateConversion();
  protected static final org.apache.avro.data.TimeConversions.TimeConversion TIME_CONVERSION = new org.apache.avro.data.TimeConversions.TimeConversion();
  protected static final org.apache.avro.data.TimeConversions.TimestampConversion TIMESTAMP_CONVERSION = new org.apache.avro.data.TimeConversions.TimestampConversion();
  protected static final org.apache.avro.Conversions.DecimalConversion DECIMAL_CONVERSION = new org.apache.avro.Conversions.DecimalConversion();

=======
>>>>>>> 35ff8b99
  private static final org.apache.avro.Conversion<?>[] conversions =
      new org.apache.avro.Conversion<?>[] {
#foreach ($field in $schema.getFields())
      ${this.conversionInstance($field.schema())},
#end
      null
  };

  @Override
  public org.apache.avro.Conversion<?> getConversion(int field) {
    return conversions[field];
  }

#end
  // Used by DatumReader.  Applications should not call.
<<<<<<< HEAD
=======
  @Override
>>>>>>> 35ff8b99
  @SuppressWarnings(value="unchecked")
  public void put(int field$, java.lang.Object value$) {
    switch (field$) {
#set ($i = 0)
#foreach ($field in $schema.getFields())
    case $i: ${this.mangle($field.name(), $schema.isError())} = #if(${this.javaType($field.schema())} != "java.lang.Object" && ${this.javaType($field.schema())} != "java.lang.String")(${this.javaType($field.schema())})#{end}value$#if(${this.javaType($field.schema())} == "java.lang.String") != null ? value$.toString() : null#{end}; break;
#set ($i = $i + 1)
#end
    default: throw new IndexOutOfBoundsException("Invalid index: " + field$);
    }
  }

#foreach ($field in $schema.getFields())
#if (${this.gettersReturnOptional} && (!${this.optionalGettersForNullableFieldsOnly} || ${field.schema().isNullable()}))
  /**
   * Gets the value of the '${this.mangle($field.name(), $schema.isError())}' field as an Optional&lt;${this.javaType($field.schema())}&gt;.
#if ($field.doc())   * $field.doc()
#end
   * @return The value wrapped in an Optional&lt;${this.javaType($field.schema())}&gt;.
   */
  public Optional<${this.javaType($field.schema())}> ${this.generateGetMethod($schema, $field)}() {
    return Optional.<${this.javaType($field.schema())}>ofNullable(${this.mangle($field.name(), $schema.isError())});
  }
#else
  /**
   * Gets the value of the '${this.mangle($field.name(), $schema.isError())}' field.
#if ($field.doc())   * @return $field.doc()
#else   * @return The value of the '${this.mangle($field.name(), $schema.isError())}' field.
#end
   */
  public ${this.javaUnbox($field.schema(), false)} ${this.generateGetMethod($schema, $field)}() {
    return ${this.mangle($field.name(), $schema.isError())};
  }
#end

#if (${this.createOptionalGetters})
  /**
   * Gets the value of the '${this.mangle($field.name(), $schema.isError())}' field as an Optional&lt;${this.javaType($field.schema())}&gt;.
#if ($field.doc())   * $field.doc()
#end
   * @return The value wrapped in an Optional&lt;${this.javaType($field.schema())}&gt;.
   */
  public Optional<${this.javaType($field.schema())}> ${this.generateGetOptionalMethod($schema, $field)}() {
    return Optional.<${this.javaType($field.schema())}>ofNullable(${this.mangle($field.name(), $schema.isError())});
  }
#end

#if ($this.createSetters)
  /**
   * Sets the value of the '${this.mangle($field.name(), $schema.isError())}' field.
#if ($field.doc())   * $field.doc()
#end
   * @param value the value to set.
   */
  public void ${this.generateSetMethod($schema, $field)}(${this.javaUnbox($field.schema(), false)} value) {
    ${this.generateSetterCode($field.schema(), ${this.mangle($field.name(), $schema.isError())}, "value")}
  }
#end

#end
  /**
   * Creates a new ${this.mangleTypeIdentifier($schema.getName())} RecordBuilder.
   * @return A new ${this.mangleTypeIdentifier($schema.getName())} RecordBuilder
   */
  public static #if ($schema.getNamespace())$this.mangle($schema.getNamespace()).#end${this.mangleTypeIdentifier($schema.getName())}.Builder newBuilder() {
    return new #if ($schema.getNamespace())$this.mangle($schema.getNamespace()).#end${this.mangleTypeIdentifier($schema.getName())}.Builder();
  }

  /**
   * Creates a new ${this.mangleTypeIdentifier($schema.getName())} RecordBuilder by copying an existing Builder.
   * @param other The existing builder to copy.
   * @return A new ${this.mangleTypeIdentifier($schema.getName())} RecordBuilder
   */
<<<<<<< HEAD
  public static #if ($schema.getNamespace())$schema.getNamespace().#end${this.mangle($schema.getName())}.Builder newBuilder(#if ($schema.getNamespace())$schema.getNamespace().#end${this.mangle($schema.getName())}.Builder other) {
    if (other == null) {
      return new #if ($schema.getNamespace())$schema.getNamespace().#end${this.mangle($schema.getName())}.Builder();
    } else {
      return new #if ($schema.getNamespace())$schema.getNamespace().#end${this.mangle($schema.getName())}.Builder(other);
=======
  public static #if ($schema.getNamespace())$this.mangle($schema.getNamespace()).#end${this.mangleTypeIdentifier($schema.getName())}.Builder newBuilder(#if ($schema.getNamespace())$this.mangle($schema.getNamespace()).#end${this.mangleTypeIdentifier($schema.getName())}.Builder other) {
    if (other == null) {
      return new #if ($schema.getNamespace())$this.mangle($schema.getNamespace()).#end${this.mangleTypeIdentifier($schema.getName())}.Builder();
    } else {
      return new #if ($schema.getNamespace())$this.mangle($schema.getNamespace()).#end${this.mangleTypeIdentifier($schema.getName())}.Builder(other);
>>>>>>> 35ff8b99
    }
  }

  /**
   * Creates a new ${this.mangleTypeIdentifier($schema.getName())} RecordBuilder by copying an existing $this.mangleTypeIdentifier($schema.getName()) instance.
   * @param other The existing instance to copy.
   * @return A new ${this.mangleTypeIdentifier($schema.getName())} RecordBuilder
   */
<<<<<<< HEAD
  public static #if ($schema.getNamespace())$schema.getNamespace().#end${this.mangle($schema.getName())}.Builder newBuilder(#if ($schema.getNamespace())$schema.getNamespace().#end${this.mangle($schema.getName())} other) {
    if (other == null) {
      return new #if ($schema.getNamespace())$schema.getNamespace().#end${this.mangle($schema.getName())}.Builder();
    } else {
      return new #if ($schema.getNamespace())$schema.getNamespace().#end${this.mangle($schema.getName())}.Builder(other);
=======
  public static #if ($schema.getNamespace())$this.mangle($schema.getNamespace()).#end${this.mangleTypeIdentifier($schema.getName())}.Builder newBuilder(#if ($schema.getNamespace())$this.mangle($schema.getNamespace()).#end${this.mangleTypeIdentifier($schema.getName())} other) {
    if (other == null) {
      return new #if ($schema.getNamespace())$this.mangle($schema.getNamespace()).#end${this.mangleTypeIdentifier($schema.getName())}.Builder();
    } else {
      return new #if ($schema.getNamespace())$this.mangle($schema.getNamespace()).#end${this.mangleTypeIdentifier($schema.getName())}.Builder(other);
>>>>>>> 35ff8b99
    }
  }

  /**
   * RecordBuilder for ${this.mangleTypeIdentifier($schema.getName())} instances.
   */
  @org.apache.avro.specific.AvroGenerated
  public static class Builder extends#if ($schema.isError()) org.apache.avro.specific.SpecificErrorBuilderBase<${this.mangleTypeIdentifier($schema.getName())}>#else org.apache.avro.specific.SpecificRecordBuilderBase<${this.mangleTypeIdentifier($schema.getName())}>#end

    implements#if ($schema.isError()) org.apache.avro.data.ErrorBuilder<${this.mangleTypeIdentifier($schema.getName())}>#else org.apache.avro.data.RecordBuilder<${this.mangleTypeIdentifier($schema.getName())}>#end {

#foreach ($field in $schema.getFields())
#if ($field.doc())
    /** $field.doc() */
#end
    private ${this.javaUnbox($field.schema(), false)} ${this.mangle($field.name(), $schema.isError())};
#if (${this.hasBuilder($field.schema())})
    private ${this.javaUnbox($field.schema(), false)}.Builder ${this.mangle($field.name(), $schema.isError())}Builder;
#end
#end

    /** Creates a new Builder */
    private Builder() {
<<<<<<< HEAD
      super(SCHEMA$);
=======
      super(SCHEMA$, MODEL$);
>>>>>>> 35ff8b99
    }

    /**
     * Creates a Builder by copying an existing Builder.
     * @param other The existing Builder to copy.
     */
    private Builder(#if ($schema.getNamespace())$this.mangle($schema.getNamespace()).#end${this.mangleTypeIdentifier($schema.getName())}.Builder other) {
      super(other);
#foreach ($field in $schema.getFields())
      if (isValidValue(fields()[$field.pos()], other.${this.mangle($field.name(), $schema.isError())})) {
        this.${this.mangle($field.name(), $schema.isError())} = data().deepCopy(fields()[$field.pos()].schema(), other.${this.mangle($field.name(), $schema.isError())});
        fieldSetFlags()[$field.pos()] = other.fieldSetFlags()[$field.pos()];
      }
#if (${this.hasBuilder($field.schema())})
      if (other.${this.generateHasBuilderMethod($schema, $field)}()) {
        this.${this.mangle($field.name(), $schema.isError())}Builder = ${this.javaType($field.schema())}.newBuilder(other.${this.generateGetBuilderMethod($schema, $field)}());
      }
#end
#end
    }

    /**
     * Creates a Builder by copying an existing $this.mangleTypeIdentifier($schema.getName()) instance
     * @param other The existing instance to copy.
     */
<<<<<<< HEAD
    private Builder(#if ($schema.getNamespace())$schema.getNamespace().#end${this.mangle($schema.getName())} other) {
#if ($schema.isError())      super(other)#else
      super(SCHEMA$)#end;
=======
    private Builder(#if ($schema.getNamespace())$this.mangle($schema.getNamespace()).#end${this.mangleTypeIdentifier($schema.getName())} other) {
#if ($schema.isError())      super(other)#else
      super(SCHEMA$, MODEL$)#end;
>>>>>>> 35ff8b99
#foreach ($field in $schema.getFields())
      if (isValidValue(fields()[$field.pos()], other.${this.mangle($field.name(), $schema.isError())})) {
        this.${this.mangle($field.name(), $schema.isError())} = data().deepCopy(fields()[$field.pos()].schema(), other.${this.mangle($field.name(), $schema.isError())});
        fieldSetFlags()[$field.pos()] = true;
      }
#if (${this.hasBuilder($field.schema())})
      this.${this.mangle($field.name(), $schema.isError())}Builder = null;
#end
#end
    }
#if ($schema.isError())

    @Override
    public #if ($schema.getNamespace())$this.mangle($schema.getNamespace()).#end${this.mangleTypeIdentifier($schema.getName())}.Builder setValue(Object value) {
      super.setValue(value);
      return this;
    }

    @Override
    public #if ($schema.getNamespace())$this.mangle($schema.getNamespace()).#end${this.mangleTypeIdentifier($schema.getName())}.Builder clearValue() {
      super.clearValue();
      return this;
    }

    @Override
    public #if ($schema.getNamespace())$this.mangle($schema.getNamespace()).#end${this.mangleTypeIdentifier($schema.getName())}.Builder setCause(Throwable cause) {
      super.setCause(cause);
      return this;
    }

    @Override
    public #if ($schema.getNamespace())$this.mangle($schema.getNamespace()).#end${this.mangleTypeIdentifier($schema.getName())}.Builder clearCause() {
      super.clearCause();
      return this;
    }
#end

#foreach ($field in $schema.getFields())
    /**
      * Gets the value of the '${this.mangle($field.name(), $schema.isError())}' field.
#if ($field.doc())      * $field.doc()
#end
      * @return The value.
      */
    public ${this.javaUnbox($field.schema(), false)} ${this.generateGetMethod($schema, $field)}() {
      return ${this.mangle($field.name(), $schema.isError())};
    }

#if (${this.createOptionalGetters})
    /**
      * Gets the value of the '${this.mangle($field.name(), $schema.isError())}' field as an Optional&lt;${this.javaType($field.schema())}&gt;.
#if ($field.doc())      * $field.doc()
#end
      * @return The value wrapped in an Optional&lt;${this.javaType($field.schema())}&gt;.
      */
    public Optional<${this.javaType($field.schema())}> ${this.generateGetOptionalMethod($schema, $field)}() {
      return Optional.<${this.javaType($field.schema())}>ofNullable(${this.mangle($field.name(), $schema.isError())});
    }
#end

    /**
      * Sets the value of the '${this.mangle($field.name(), $schema.isError())}' field.
#if ($field.doc())      * $field.doc()
#end
      * @param value The value of '${this.mangle($field.name(), $schema.isError())}'.
      * @return This builder.
      */
    public #if ($schema.getNamespace())$this.mangle($schema.getNamespace()).#end${this.mangleTypeIdentifier($schema.getName())}.Builder ${this.generateSetMethod($schema, $field)}(${this.javaUnbox($field.schema(), false)} value) {
      validate(fields()[$field.pos()], value);
#if (${this.hasBuilder($field.schema())})
      this.${this.mangle($field.name(), $schema.isError())}Builder = null;
#end
      ${this.generateSetterCode($field.schema(), ${this.mangle($field.name(), $schema.isError())}, "value")}
      fieldSetFlags()[$field.pos()] = true;
      return this;
    }

    /**
      * Checks whether the '${this.mangle($field.name(), $schema.isError())}' field has been set.
#if ($field.doc())      * $field.doc()
#end
      * @return True if the '${this.mangle($field.name(), $schema.isError())}' field has been set, false otherwise.
      */
    public boolean ${this.generateHasMethod($schema, $field)}() {
      return fieldSetFlags()[$field.pos()];
    }

#if (${this.hasBuilder($field.schema())})
    /**
     * Gets the Builder instance for the '${this.mangle($field.name(), $schema.isError())}' field and creates one if it doesn't exist yet.
#if ($field.doc())     * $field.doc()
#end
     * @return This builder.
     */
    public ${this.javaType($field.schema())}.Builder ${this.generateGetBuilderMethod($schema, $field)}() {
      if (${this.mangle($field.name(), $schema.isError())}Builder == null) {
        if (${this.generateHasMethod($schema, $field)}()) {
          ${this.generateSetBuilderMethod($schema, $field)}(${this.javaType($field.schema())}.newBuilder(${this.mangle($field.name(), $schema.isError())}));
        } else {
          ${this.generateSetBuilderMethod($schema, $field)}(${this.javaType($field.schema())}.newBuilder());
        }
      }
      return ${this.mangle($field.name(), $schema.isError())}Builder;
    }

    /**
     * Sets the Builder instance for the '${this.mangle($field.name(), $schema.isError())}' field
#if ($field.doc())     * $field.doc()
#end
     * @param value The builder instance that must be set.
     * @return This builder.
     */

    public #if ($schema.getNamespace())$this.mangle($schema.getNamespace()).#end${this.mangleTypeIdentifier($schema.getName())}.Builder ${this.generateSetBuilderMethod($schema, $field)}(${this.javaUnbox($field.schema(), false)}.Builder value) {
      ${this.generateClearMethod($schema, $field)}();
      ${this.mangle($field.name(), $schema.isError())}Builder = value;
      return this;
    }

    /**
     * Checks whether the '${this.mangle($field.name(), $schema.isError())}' field has an active Builder instance
#if ($field.doc())     * $field.doc()
#end
     * @return True if the '${this.mangle($field.name(), $schema.isError())}' field has an active Builder instance
     */
    public boolean ${this.generateHasBuilderMethod($schema, $field)}() {
      return ${this.mangle($field.name(), $schema.isError())}Builder != null;
    }
#end

    /**
      * Clears the value of the '${this.mangle($field.name(), $schema.isError())}' field.
#if ($field.doc())      * $field.doc()
#end
      * @return This builder.
      */
    public #if ($schema.getNamespace())$this.mangle($schema.getNamespace()).#end${this.mangleTypeIdentifier($schema.getName())}.Builder ${this.generateClearMethod($schema, $field)}() {
#if (${this.isUnboxedJavaTypeNullable($field.schema())})
      ${this.mangle($field.name(), $schema.isError())} = null;
#end
#if (${this.hasBuilder($field.schema())})
      ${this.mangle($field.name(), $schema.isError())}Builder = null;
#end
      fieldSetFlags()[$field.pos()] = false;
      return this;
    }

#end
    @Override
    @SuppressWarnings("unchecked")
<<<<<<< HEAD
    public ${this.mangle($schema.getName())} build() {
=======
    public ${this.mangleTypeIdentifier($schema.getName())} build() {
>>>>>>> 35ff8b99
      try {
        ${this.mangleTypeIdentifier($schema.getName())} record = new ${this.mangleTypeIdentifier($schema.getName())}(#if ($schema.isError())getValue(), getCause()#end);
#foreach ($field in $schema.getFields())
#if (${this.hasBuilder($field.schema())})
        if (${this.mangle($field.name(), $schema.isError())}Builder != null) {
          try {
            record.${this.mangle($field.name(), $schema.isError())} = this.${this.mangle($field.name(), $schema.isError())}Builder.build();
          } catch (org.apache.avro.AvroMissingFieldException e) {
            e.addParentField(record.getSchema().getField("${this.mangle($field.name(), $schema.isError())}"));
            throw e;
          }
        } else {
<<<<<<< HEAD
#if ($this.hasLogicalTypeField($schema))
          record.${this.mangle($field.name(), $schema.isError())} = fieldSetFlags()[$field.pos()] ? this.${this.mangle($field.name(), $schema.isError())} : (${this.javaType($field.schema())}) defaultValue(fields()[$field.pos()], record.getConversion($field.pos()));
#else
          record.${this.mangle($field.name(), $schema.isError())} = fieldSetFlags()[$field.pos()] ? this.${this.mangle($field.name(), $schema.isError())} : (${this.javaType($field.schema())}) defaultValue(fields()[$field.pos()]);
#end
        }
#else
#if ($this.hasLogicalTypeField($schema))
        record.${this.mangle($field.name(), $schema.isError())} = fieldSetFlags()[$field.pos()] ? this.${this.mangle($field.name(), $schema.isError())} : (${this.javaType($field.schema())}) defaultValue(fields()[$field.pos()], record.getConversion($field.pos()));
#else
        record.${this.mangle($field.name(), $schema.isError())} = fieldSetFlags()[$field.pos()] ? this.${this.mangle($field.name(), $schema.isError())} : (${this.javaType($field.schema())}) defaultValue(fields()[$field.pos()]);
=======
          record.${this.mangle($field.name(), $schema.isError())} = fieldSetFlags()[$field.pos()] ? this.${this.mangle($field.name(), $schema.isError())} : #if(${this.javaType($field.schema())} != "java.lang.Object")(${this.javaType($field.schema())})#{end} defaultValue(fields()[$field.pos()]);
        }
#else
        record.${this.mangle($field.name(), $schema.isError())} = fieldSetFlags()[$field.pos()] ? this.${this.mangle($field.name(), $schema.isError())} : #if(${this.javaType($field.schema())} != "java.lang.Object")(${this.javaType($field.schema())})#{end} defaultValue(fields()[$field.pos()]);
>>>>>>> 35ff8b99
#end
#end
#end
        return record;
<<<<<<< HEAD
=======
      } catch (org.apache.avro.AvroMissingFieldException e) {
        throw e;
>>>>>>> 35ff8b99
      } catch (java.lang.Exception e) {
        throw new org.apache.avro.AvroRuntimeException(e);
      }
    }
  }

  @SuppressWarnings("unchecked")
<<<<<<< HEAD
  private static final org.apache.avro.io.DatumWriter<${this.mangle($schema.getName())}>
    WRITER$ = (org.apache.avro.io.DatumWriter<${this.mangle($schema.getName())}>)MODEL$.createDatumWriter(SCHEMA$);
=======
  private static final org.apache.avro.io.DatumWriter<${this.mangleTypeIdentifier($schema.getName())}>
    WRITER$ = (org.apache.avro.io.DatumWriter<${this.mangleTypeIdentifier($schema.getName())}>)MODEL$.createDatumWriter(SCHEMA$);
>>>>>>> 35ff8b99

  @Override public void writeExternal(java.io.ObjectOutput out)
    throws java.io.IOException {
    WRITER$.write(this, SpecificData.getEncoder(out));
  }

  @SuppressWarnings("unchecked")
<<<<<<< HEAD
  private static final org.apache.avro.io.DatumReader<${this.mangle($schema.getName())}>
    READER$ = (org.apache.avro.io.DatumReader<${this.mangle($schema.getName())}>)MODEL$.createDatumReader(SCHEMA$);
=======
  private static final org.apache.avro.io.DatumReader<${this.mangleTypeIdentifier($schema.getName())}>
    READER$ = (org.apache.avro.io.DatumReader<${this.mangleTypeIdentifier($schema.getName())}>)MODEL$.createDatumReader(SCHEMA$);
>>>>>>> 35ff8b99

  @Override public void readExternal(java.io.ObjectInput in)
    throws java.io.IOException {
    READER$.read(this, SpecificData.getDecoder(in));
<<<<<<< HEAD
=======
  }

#if ($this.isCustomCodable($schema))
  @Override protected boolean hasCustomCoders() { return true; }

  @Override public void customEncode(org.apache.avro.io.Encoder out)
    throws java.io.IOException
  {
#set ($nv = 0)## Counter to ensure unique var-names
#set ($maxnv = 0)## Holds high-water mark during recursion
#foreach ($field in $schema.getFields())
#set ($n = $this.mangle($field.name(), $schema.isError()))
#set ($s = $field.schema())
#encodeVar(0 "this.${n}" $s)

#set ($nv = $maxnv)
#end
>>>>>>> 35ff8b99
  }

  @Override public void customDecode(org.apache.avro.io.ResolvingDecoder in)
    throws java.io.IOException
  {
    org.apache.avro.Schema.Field[] fieldOrder = in.readFieldOrderIfDiff();
    if (fieldOrder == null) {
## Common case: order of fields hasn't changed, so read them in a
## fixed order according to reader's schema
#set ($nv = 0)## Counter to ensure unique var-names
#set ($maxnv = 0)## Holds high-water mark during recursion
#foreach ($field in $schema.getFields())
#set ($n = $this.mangle($field.name(), $schema.isError()))
#set ($s = $field.schema())
#set ($rs = "SCHEMA$.getField(""${n}"").schema()")
#decodeVar(2 "this.${n}" $s $rs)

#set ($nv = $maxnv)
#end
    } else {
      for (int i = 0; i < $schema.getFields().size(); i++) {
        switch (fieldOrder[i].pos()) {
#set ($fieldno = 0)
#set ($nv = 0)## Counter to ensure unique var-names
#set ($maxnv = 0)## Holds high-water mark during recursion
#foreach ($field in $schema.getFields())
        case $fieldno:
#set ($n = $this.mangle($field.name(), $schema.isError()))
#set ($s = $field.schema())
#set ($rs = "SCHEMA$.getField(""${n}"").schema()")
#decodeVar(6 "this.${n}" $s $rs)
          break;

#set ($nv = $maxnv)
#set ($fieldno = $fieldno + 1)
#end
        default:
          throw new java.io.IOException("Corrupt ResolvingDecoder.");
        }
      }
    }
  }
#end
}

#macro( encodeVar $indent $var $s )
#set ($I = $this.indent($indent))
##### Compound types (array, map, and union) require calls
##### that will recurse back into this encodeVar macro:
#if ($s.Type.Name.equals("array"))
#encodeArray($indent $var $s)
#elseif ($s.Type.Name.equals("map"))
#encodeMap($indent $var $s)
#elseif ($s.Type.Name.equals("union"))
#encodeUnion($indent $var $s)
##### Use the generated "encode" method as fast way to write
##### (specific) record types:
#elseif ($s.Type.Name.equals("record"))
$I    ${var}.customEncode(out);
##### For rest of cases, generate calls out.writeXYZ:
#elseif ($s.Type.Name.equals("null"))
$I    out.writeNull();
#elseif ($s.Type.Name.equals("boolean"))
$I    out.writeBoolean(${var});
#elseif ($s.Type.Name.equals("int"))
$I    out.writeInt(${var});
#elseif ($s.Type.Name.equals("long"))
$I    out.writeLong(${var});
#elseif ($s.Type.Name.equals("float"))
$I    out.writeFloat(${var});
#elseif ($s.Type.Name.equals("double"))
$I    out.writeDouble(${var});
#elseif ($s.Type.Name.equals("string"))
#if ($this.isStringable($s))
$I    out.writeString(${var}.toString());
#else
$I    out.writeString(${var});
#end
#elseif ($s.Type.Name.equals("bytes"))
$I    out.writeBytes(${var});
#elseif ($s.Type.Name.equals("fixed"))
$I    out.writeFixed(${var}.bytes(), 0, ${s.FixedSize});
#elseif ($s.Type.Name.equals("enum"))
$I    out.writeEnum(${var}.ordinal());
#else
## TODO -- singal a code-gen-time error
#end
#end

#macro( encodeArray $indent $var $s )
#set ($I = $this.indent($indent))
#set ($et = $this.javaType($s.ElementType))
$I    long size${nv} = ${var}.size();
$I    out.writeArrayStart();
$I    out.setItemCount(size${nv});
$I    long actualSize${nv} = 0;
$I    for ($et e${nv}: ${var}) {
$I      actualSize${nv}++;
$I      out.startItem();
#set ($var = "e${nv}")
#set ($nv = $nv + 1)
#set ($maxnv = $nv)
#set ($indent = $indent + 2)
#encodeVar($indent $var $s.ElementType)
#set ($nv = $nv - 1)
#set ($indent = $indent - 2)
#set ($I = $this.indent($indent))
$I    }
$I    out.writeArrayEnd();
$I    if (actualSize${nv} != size${nv})
$I      throw new java.util.ConcurrentModificationException("Array-size written was " + size${nv} + ", but element count was " + actualSize${nv} + ".");
#end

#macro( encodeMap $indent $var $s )
#set ($I = $this.indent($indent))
#set ($kt = $this.getStringType($s))
#set ($vt = $this.javaType($s.ValueType))
$I    long size${nv} = ${var}.size();
$I    out.writeMapStart();
$I    out.setItemCount(size${nv});
$I    long actualSize${nv} = 0;
$I    for (java.util.Map.Entry<$kt, $vt> e${nv}: ${var}.entrySet()) {
$I      actualSize${nv}++;
$I      out.startItem();
#if ($this.isStringable($s))
$I      out.writeString(e${nv}.getKey().toString());
#else
$I      out.writeString(e${nv}.getKey());
#end
$I      $vt v${nv} = e${nv}.getValue();
#set ($var = "v${nv}")
#set ($nv = $nv + 1)
#set ($maxnv = $nv)
#set ($indent = $indent + 2)
#encodeVar($indent $var $s.ValueType)
#set ($nv = $nv - 1)
#set ($indent = $indent - 2)
#set ($I = $this.indent($indent))
$I    }
$I    out.writeMapEnd();
$I    if (actualSize${nv} != size${nv})
      throw new java.util.ConcurrentModificationException("Map-size written was " + size${nv} + ", but element count was " + actualSize${nv} + ".");
#end

#macro( encodeUnion $indent $var $s )
#set ($I = $this.indent($indent))
#set ($et = $this.javaType($s.Types.get($this.getNonNullIndex($s))))
$I    if (${var} == null) {
$I      out.writeIndex(#if($this.getNonNullIndex($s)==0)1#{else}0#end);
$I      out.writeNull();
$I    } else {
$I      out.writeIndex(${this.getNonNullIndex($s)});
#set ($indent = $indent + 2)
#encodeVar($indent $var $s.Types.get($this.getNonNullIndex($s)))
#set ($indent = $indent - 2)
#set ($I = $this.indent($indent))
$I    }
#end


#macro( decodeVar $indent $var $s $rs )
#set ($I = $this.indent($indent))
##### Compound types (array, map, and union) require calls
##### that will recurse back into this decodeVar macro:
#if ($s.Type.Name.equals("array"))
#decodeArray($indent $var $s $rs)
#elseif ($s.Type.Name.equals("map"))
#decodeMap($indent $var $s $rs)
#elseif ($s.Type.Name.equals("union"))
#decodeUnion($indent $var $s $rs)
##### Use the generated "decode" method as fast way to write
##### (specific) record types:
#elseif ($s.Type.Name.equals("record"))
$I    if (${var} == null) {
$I      ${var} = new ${this.javaType($s)}();
$I    }
$I    ${var}.customDecode(in);
##### For rest of cases, generate calls in.readXYZ:
#elseif ($s.Type.Name.equals("null"))
$I    in.readNull();
#elseif ($s.Type.Name.equals("boolean"))
$I    $var = in.readBoolean();
#elseif ($s.Type.Name.equals("int"))
$I    $var = in.readInt();
#elseif ($s.Type.Name.equals("long"))
$I    $var = in.readLong();
#elseif ($s.Type.Name.equals("float"))
$I    $var = in.readFloat();
#elseif ($s.Type.Name.equals("double"))
$I    $var = in.readDouble();
#elseif ($s.Type.Name.equals("string"))
#decodeString( "$I" $var $s )
#elseif ($s.Type.Name.equals("bytes"))
$I    $var = in.readBytes(${var});
#elseif ($s.Type.Name.equals("fixed"))
$I    if (${var} == null) {
$I      ${var} = new ${this.javaType($s)}();
$I    }
$I    in.readFixed(${var}.bytes(), 0, ${s.FixedSize});
#elseif ($s.Type.Name.equals("enum"))
$I    $var = ${this.javaType($s)}.values()[in.readEnum()];
#else
## TODO -- singal a code-gen-time error
#end
#end

#macro( decodeString $II $var $s )
#set ($st = ${this.getStringType($s)})
#if ($this.isStringable($s))
#if ($st.equals("java.net.URI"))
$II    try {
$II      ${var} = new ${st}(in.readString());
$II    } catch (java.net.URISyntaxException e) {
$II      throw new java.io.IOException(e.getMessage());
$II    }
#elseif ($st.equals("java.net.URL"))
$II    try {
$II      ${var} = new ${st}(in.readString());
$II    } catch (java.net.MalformedURLException e) {
$II      throw new java.io.IOException(e.getMessage());
$II    }
#else
$II    ${var} = new ${st}(in.readString());
#end
#elseif ($st.equals("java.lang.String"))
$II    $var = in.readString();
#elseif ($st.equals("org.apache.avro.util.Utf8"))
$II    $var = in.readString(${var});
#else
$II    $var = in.readString(${var} instanceof Utf8 ? (Utf8)${var} : null);
#end
#end

#macro( decodeArray $indent $var $s $rs )
#set ($I = $this.indent($indent))
#set ($t = $this.javaType($s))
#set ($et = $this.javaType($s.ElementType))
#set ($gat = "SpecificData.Array<${et}>")
$I    long size${nv} = in.readArrayStart();
## Need fresh variable name due to limitation of macro system
$I    $t a${nv} = ${var};
$I    if (a${nv} == null) {
$I      a${nv} = new ${gat}((int)size${nv}, ${rs});
$I      $var = a${nv};
$I    } else a${nv}.clear();
$I    $gat ga${nv} = (a${nv} instanceof SpecificData.Array ? (${gat})a${nv} : null);
$I    for ( ; 0 < size${nv}; size${nv} = in.arrayNext()) {
$I      for ( ; size${nv} != 0; size${nv}--) {
$I        $et e${nv} = (ga${nv} != null ? ga${nv}.peek() : null);
#set ($var = "e${nv}")
#set ($nv = $nv + 1)
#set ($maxnv = $nv)
#set ($indent = $indent + 4)
#decodeVar($indent $var $s.ElementType "${rs}.getElementType()")
#set ($nv = $nv - 1)
#set ($indent = $indent - 4)
#set ($I = $this.indent($indent))
$I        a${nv}.add(e${nv});
$I      }
$I    }
#end

#macro( decodeMap $indent $var $s $rs )
#set ($I = $this.indent($indent))
#set ($t = $this.javaType($s))
#set ($kt = $this.getStringType($s))
#set ($vt = $this.javaType($s.ValueType))
$I    long size${nv} = in.readMapStart();
$I    $t m${nv} = ${var}; // Need fresh name due to limitation of macro system
$I    if (m${nv} == null) {
$I      m${nv} = new java.util.HashMap<${kt},${vt}>((int)size${nv});
$I      $var = m${nv};
$I    } else m${nv}.clear();
$I    for ( ; 0 < size${nv}; size${nv} = in.mapNext()) {
$I      for ( ; size${nv} != 0; size${nv}--) {
$I        $kt k${nv} = null;
#decodeString( "$I    " "k${nv}" $s )
$I        $vt v${nv} = null;
#set ($var = "v${nv}")
#set ($nv = $nv + 1)
#set ($maxnv = $nv)
#set ($indent = $indent + 4)
#decodeVar($indent $var $s.ValueType "${rs}.getValueType()")
#set ($nv = $nv - 1)
#set ($indent = $indent - 4)
#set ($I = $this.indent($indent))
$I        m${nv}.put(k${nv}, v${nv});
$I      }
$I    }
#end

#macro( decodeUnion $indent $var $s $rs )
#set ($I = $this.indent($indent))
#set ($et = $this.javaType($s.Types.get($this.getNonNullIndex($s))))
#set ($si = $this.getNonNullIndex($s))
$I    if (in.readIndex() != ${si}) {
$I      in.readNull();
$I      ${var} = null;
$I    } else {
#set ($indent = $indent + 2)
#decodeVar($indent $var $s.Types.get($si) "${rs}.getTypes().get(${si})")
#set ($indent = $indent - 2)
#set ($I = $this.indent($indent))
$I    }
#end<|MERGE_RESOLUTION|>--- conflicted
+++ resolved
@@ -16,31 +16,19 @@
 ## limitations under the License.
 ##
 #if ($schema.getNamespace())
-<<<<<<< HEAD
-package $schema.getNamespace();
-#end
-
-import org.apache.avro.specific.SpecificData;
-=======
 package $this.mangle($schema.getNamespace());
 #end
 
 import org.apache.avro.generic.GenericArray;
 import org.apache.avro.specific.SpecificData;
 import org.apache.avro.util.Utf8;
->>>>>>> 35ff8b99
 #if (!$schema.isError())
 import org.apache.avro.message.BinaryMessageEncoder;
 import org.apache.avro.message.BinaryMessageDecoder;
 import org.apache.avro.message.SchemaStore;
 #end
-<<<<<<< HEAD
-
-@SuppressWarnings("all")
-=======
 #if (${this.gettersReturnOptional} || ${this.createOptionalGetters})import java.util.Optional;#end
 
->>>>>>> 35ff8b99
 #if ($schema.getDoc())
 /** $schema.getDoc() */
 #end
@@ -64,21 +52,6 @@
   public static final org.apache.avro.Schema SCHEMA$ = new org.apache.avro.Schema.Parser().parse($schemaString);
   public static org.apache.avro.Schema getClassSchema() { return SCHEMA$; }
 
-<<<<<<< HEAD
-  private static SpecificData MODEL$ = new SpecificData();
-
-#if (!$schema.isError())
-  private static final BinaryMessageEncoder<${this.mangle($schema.getName())}> ENCODER =
-      new BinaryMessageEncoder<${this.mangle($schema.getName())}>(MODEL$, SCHEMA$);
-
-  private static final BinaryMessageDecoder<${this.mangle($schema.getName())}> DECODER =
-      new BinaryMessageDecoder<${this.mangle($schema.getName())}>(MODEL$, SCHEMA$);
-
-  /**
-   * Return the BinaryMessageDecoder instance used by this class.
-   */
-  public static BinaryMessageDecoder<${this.mangle($schema.getName())}> getDecoder() {
-=======
   private static final SpecificData MODEL$ = new SpecificData();
 #set ($usedConversions = $this.getUsedConversionClasses($schema))
 #if (!$usedConversions.isEmpty())
@@ -109,21 +82,12 @@
    * @return the message decoder used by this class
    */
   public static BinaryMessageDecoder<${this.mangleTypeIdentifier($schema.getName())}> getDecoder() {
->>>>>>> 35ff8b99
     return DECODER;
   }
 
   /**
    * Create a new BinaryMessageDecoder instance for this class that uses the specified {@link SchemaStore}.
    * @param resolver a {@link SchemaStore} used to find schemas by fingerprint
-<<<<<<< HEAD
-   */
-  public static BinaryMessageDecoder<${this.mangle($schema.getName())}> createDecoder(SchemaStore resolver) {
-    return new BinaryMessageDecoder<${this.mangle($schema.getName())}>(MODEL$, SCHEMA$, resolver);
-  }
-
-  /** Serializes this ${schema.getName()} to a ByteBuffer. */
-=======
    * @return a BinaryMessageDecoder instance for this class backed by the given SchemaStore
    */
   public static BinaryMessageDecoder<${this.mangleTypeIdentifier($schema.getName())}> createDecoder(SchemaStore resolver) {
@@ -135,15 +99,10 @@
    * @return a buffer holding the serialized data for this instance
    * @throws java.io.IOException if this instance could not be serialized
    */
->>>>>>> 35ff8b99
   public java.nio.ByteBuffer toByteBuffer() throws java.io.IOException {
     return ENCODER.encode(this);
   }
 
-<<<<<<< HEAD
-  /** Deserializes a ${schema.getName()} from a ByteBuffer. */
-  public static ${this.mangle($schema.getName())} fromByteBuffer(
-=======
   /**
    * Deserializes a ${schema.getName()} from a ByteBuffer.
    * @param b a byte buffer holding serialized data for an instance of this class
@@ -151,7 +110,6 @@
    * @throws java.io.IOException if the given bytes could not be deserialized into an instance of this class
    */
   public static ${this.mangleTypeIdentifier($schema.getName())} fromByteBuffer(
->>>>>>> 35ff8b99
       java.nio.ByteBuffer b) throws java.io.IOException {
     return DECODER.decode(b);
   }
@@ -172,11 +130,7 @@
     super();
   }
 
-<<<<<<< HEAD
-  public ${this.mangle($schema.getName())}(Object value) {
-=======
   public ${this.mangleTypeIdentifier($schema.getName())}(Object value) {
->>>>>>> 35ff8b99
     super(value);
   }
 
@@ -196,11 +150,7 @@
    * to their default values from the schema.  If that is desired then
    * one should use <code>newBuilder()</code>.
    */
-<<<<<<< HEAD
-  public ${this.mangle($schema.getName())}() {}
-=======
   public ${this.mangleTypeIdentifier($schema.getName())}() {}
->>>>>>> 35ff8b99
 #if ($this.isCreateAllArgsConstructor())
 
   /**
@@ -211,11 +161,7 @@
 #end
 #end
    */
-<<<<<<< HEAD
-  public ${this.mangle($schema.getName())}(#foreach($field in $schema.getFields())${this.javaType($field.schema())} ${this.mangle($field.name())}#if($foreach.count < $schema.getFields().size()), #end#end) {
-=======
   public ${this.mangleTypeIdentifier($schema.getName())}(#foreach($field in $schema.getFields())${this.javaType($field.schema())} ${this.mangle($field.name())}#if($foreach.count < $schema.getFields().size()), #end#end) {
->>>>>>> 35ff8b99
 #foreach ($field in $schema.getFields())
     ${this.generateSetterCode($field.schema(), ${this.mangle($field.name())}, ${this.mangle($field.name())})}
 #end
@@ -236,13 +182,9 @@
 
   @Override
   public org.apache.avro.Schema getSchema() { return SCHEMA$; }
-<<<<<<< HEAD
-  // Used by DatumWriter.  Applications should not call.
-=======
 
   // Used by DatumWriter.  Applications should not call.
   @Override
->>>>>>> 35ff8b99
   public java.lang.Object get(int field$) {
     switch (field$) {
 #set ($i = 0)
@@ -255,14 +197,6 @@
   }
 
 #if ($this.hasLogicalTypeField($schema))
-<<<<<<< HEAD
-  protected static final org.apache.avro.data.TimeConversions.DateConversion DATE_CONVERSION = new org.apache.avro.data.TimeConversions.DateConversion();
-  protected static final org.apache.avro.data.TimeConversions.TimeConversion TIME_CONVERSION = new org.apache.avro.data.TimeConversions.TimeConversion();
-  protected static final org.apache.avro.data.TimeConversions.TimestampConversion TIMESTAMP_CONVERSION = new org.apache.avro.data.TimeConversions.TimestampConversion();
-  protected static final org.apache.avro.Conversions.DecimalConversion DECIMAL_CONVERSION = new org.apache.avro.Conversions.DecimalConversion();
-
-=======
->>>>>>> 35ff8b99
   private static final org.apache.avro.Conversion<?>[] conversions =
       new org.apache.avro.Conversion<?>[] {
 #foreach ($field in $schema.getFields())
@@ -278,10 +212,7 @@
 
 #end
   // Used by DatumReader.  Applications should not call.
-<<<<<<< HEAD
-=======
   @Override
->>>>>>> 35ff8b99
   @SuppressWarnings(value="unchecked")
   public void put(int field$, java.lang.Object value$) {
     switch (field$) {
@@ -355,19 +286,11 @@
    * @param other The existing builder to copy.
    * @return A new ${this.mangleTypeIdentifier($schema.getName())} RecordBuilder
    */
-<<<<<<< HEAD
-  public static #if ($schema.getNamespace())$schema.getNamespace().#end${this.mangle($schema.getName())}.Builder newBuilder(#if ($schema.getNamespace())$schema.getNamespace().#end${this.mangle($schema.getName())}.Builder other) {
-    if (other == null) {
-      return new #if ($schema.getNamespace())$schema.getNamespace().#end${this.mangle($schema.getName())}.Builder();
-    } else {
-      return new #if ($schema.getNamespace())$schema.getNamespace().#end${this.mangle($schema.getName())}.Builder(other);
-=======
   public static #if ($schema.getNamespace())$this.mangle($schema.getNamespace()).#end${this.mangleTypeIdentifier($schema.getName())}.Builder newBuilder(#if ($schema.getNamespace())$this.mangle($schema.getNamespace()).#end${this.mangleTypeIdentifier($schema.getName())}.Builder other) {
     if (other == null) {
       return new #if ($schema.getNamespace())$this.mangle($schema.getNamespace()).#end${this.mangleTypeIdentifier($schema.getName())}.Builder();
     } else {
       return new #if ($schema.getNamespace())$this.mangle($schema.getNamespace()).#end${this.mangleTypeIdentifier($schema.getName())}.Builder(other);
->>>>>>> 35ff8b99
     }
   }
 
@@ -376,19 +299,11 @@
    * @param other The existing instance to copy.
    * @return A new ${this.mangleTypeIdentifier($schema.getName())} RecordBuilder
    */
-<<<<<<< HEAD
-  public static #if ($schema.getNamespace())$schema.getNamespace().#end${this.mangle($schema.getName())}.Builder newBuilder(#if ($schema.getNamespace())$schema.getNamespace().#end${this.mangle($schema.getName())} other) {
-    if (other == null) {
-      return new #if ($schema.getNamespace())$schema.getNamespace().#end${this.mangle($schema.getName())}.Builder();
-    } else {
-      return new #if ($schema.getNamespace())$schema.getNamespace().#end${this.mangle($schema.getName())}.Builder(other);
-=======
   public static #if ($schema.getNamespace())$this.mangle($schema.getNamespace()).#end${this.mangleTypeIdentifier($schema.getName())}.Builder newBuilder(#if ($schema.getNamespace())$this.mangle($schema.getNamespace()).#end${this.mangleTypeIdentifier($schema.getName())} other) {
     if (other == null) {
       return new #if ($schema.getNamespace())$this.mangle($schema.getNamespace()).#end${this.mangleTypeIdentifier($schema.getName())}.Builder();
     } else {
       return new #if ($schema.getNamespace())$this.mangle($schema.getNamespace()).#end${this.mangleTypeIdentifier($schema.getName())}.Builder(other);
->>>>>>> 35ff8b99
     }
   }
 
@@ -412,11 +327,7 @@
 
     /** Creates a new Builder */
     private Builder() {
-<<<<<<< HEAD
-      super(SCHEMA$);
-=======
       super(SCHEMA$, MODEL$);
->>>>>>> 35ff8b99
     }
 
     /**
@@ -442,15 +353,9 @@
      * Creates a Builder by copying an existing $this.mangleTypeIdentifier($schema.getName()) instance
      * @param other The existing instance to copy.
      */
-<<<<<<< HEAD
-    private Builder(#if ($schema.getNamespace())$schema.getNamespace().#end${this.mangle($schema.getName())} other) {
-#if ($schema.isError())      super(other)#else
-      super(SCHEMA$)#end;
-=======
     private Builder(#if ($schema.getNamespace())$this.mangle($schema.getNamespace()).#end${this.mangleTypeIdentifier($schema.getName())} other) {
 #if ($schema.isError())      super(other)#else
       super(SCHEMA$, MODEL$)#end;
->>>>>>> 35ff8b99
 #foreach ($field in $schema.getFields())
       if (isValidValue(fields()[$field.pos()], other.${this.mangle($field.name(), $schema.isError())})) {
         this.${this.mangle($field.name(), $schema.isError())} = data().deepCopy(fields()[$field.pos()].schema(), other.${this.mangle($field.name(), $schema.isError())});
@@ -601,11 +506,7 @@
 #end
     @Override
     @SuppressWarnings("unchecked")
-<<<<<<< HEAD
-    public ${this.mangle($schema.getName())} build() {
-=======
     public ${this.mangleTypeIdentifier($schema.getName())} build() {
->>>>>>> 35ff8b99
       try {
         ${this.mangleTypeIdentifier($schema.getName())} record = new ${this.mangleTypeIdentifier($schema.getName())}(#if ($schema.isError())getValue(), getCause()#end);
 #foreach ($field in $schema.getFields())
@@ -618,33 +519,15 @@
             throw e;
           }
         } else {
-<<<<<<< HEAD
-#if ($this.hasLogicalTypeField($schema))
-          record.${this.mangle($field.name(), $schema.isError())} = fieldSetFlags()[$field.pos()] ? this.${this.mangle($field.name(), $schema.isError())} : (${this.javaType($field.schema())}) defaultValue(fields()[$field.pos()], record.getConversion($field.pos()));
-#else
-          record.${this.mangle($field.name(), $schema.isError())} = fieldSetFlags()[$field.pos()] ? this.${this.mangle($field.name(), $schema.isError())} : (${this.javaType($field.schema())}) defaultValue(fields()[$field.pos()]);
-#end
-        }
-#else
-#if ($this.hasLogicalTypeField($schema))
-        record.${this.mangle($field.name(), $schema.isError())} = fieldSetFlags()[$field.pos()] ? this.${this.mangle($field.name(), $schema.isError())} : (${this.javaType($field.schema())}) defaultValue(fields()[$field.pos()], record.getConversion($field.pos()));
-#else
-        record.${this.mangle($field.name(), $schema.isError())} = fieldSetFlags()[$field.pos()] ? this.${this.mangle($field.name(), $schema.isError())} : (${this.javaType($field.schema())}) defaultValue(fields()[$field.pos()]);
-=======
           record.${this.mangle($field.name(), $schema.isError())} = fieldSetFlags()[$field.pos()] ? this.${this.mangle($field.name(), $schema.isError())} : #if(${this.javaType($field.schema())} != "java.lang.Object")(${this.javaType($field.schema())})#{end} defaultValue(fields()[$field.pos()]);
         }
 #else
         record.${this.mangle($field.name(), $schema.isError())} = fieldSetFlags()[$field.pos()] ? this.${this.mangle($field.name(), $schema.isError())} : #if(${this.javaType($field.schema())} != "java.lang.Object")(${this.javaType($field.schema())})#{end} defaultValue(fields()[$field.pos()]);
->>>>>>> 35ff8b99
-#end
 #end
 #end
         return record;
-<<<<<<< HEAD
-=======
       } catch (org.apache.avro.AvroMissingFieldException e) {
         throw e;
->>>>>>> 35ff8b99
       } catch (java.lang.Exception e) {
         throw new org.apache.avro.AvroRuntimeException(e);
       }
@@ -652,13 +535,8 @@
   }
 
   @SuppressWarnings("unchecked")
-<<<<<<< HEAD
-  private static final org.apache.avro.io.DatumWriter<${this.mangle($schema.getName())}>
-    WRITER$ = (org.apache.avro.io.DatumWriter<${this.mangle($schema.getName())}>)MODEL$.createDatumWriter(SCHEMA$);
-=======
   private static final org.apache.avro.io.DatumWriter<${this.mangleTypeIdentifier($schema.getName())}>
     WRITER$ = (org.apache.avro.io.DatumWriter<${this.mangleTypeIdentifier($schema.getName())}>)MODEL$.createDatumWriter(SCHEMA$);
->>>>>>> 35ff8b99
 
   @Override public void writeExternal(java.io.ObjectOutput out)
     throws java.io.IOException {
@@ -666,19 +544,12 @@
   }
 
   @SuppressWarnings("unchecked")
-<<<<<<< HEAD
-  private static final org.apache.avro.io.DatumReader<${this.mangle($schema.getName())}>
-    READER$ = (org.apache.avro.io.DatumReader<${this.mangle($schema.getName())}>)MODEL$.createDatumReader(SCHEMA$);
-=======
   private static final org.apache.avro.io.DatumReader<${this.mangleTypeIdentifier($schema.getName())}>
     READER$ = (org.apache.avro.io.DatumReader<${this.mangleTypeIdentifier($schema.getName())}>)MODEL$.createDatumReader(SCHEMA$);
->>>>>>> 35ff8b99
 
   @Override public void readExternal(java.io.ObjectInput in)
     throws java.io.IOException {
     READER$.read(this, SpecificData.getDecoder(in));
-<<<<<<< HEAD
-=======
   }
 
 #if ($this.isCustomCodable($schema))
@@ -696,7 +567,6 @@
 
 #set ($nv = $maxnv)
 #end
->>>>>>> 35ff8b99
   }
 
   @Override public void customDecode(org.apache.avro.io.ResolvingDecoder in)
