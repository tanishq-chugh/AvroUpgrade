{
  "protocol" : "Simple",
  "namespace" : "org.apache.avro.test",
  "doc" : "A simple test case.",
  "version" : "1.0.5",
  "types" : [ {
    "type" : "enum",
    "name" : "Kind",
    "doc" : "A kind of record.",
    "symbols" : [ "FOO", "BAR", "BAZ" ],
    "aliases" : [ "org.foo.KindOf" ]
  }, {
   "type" : "enum",
   "name" : "Status",
   "symbols" : [ "A", "B", "C" ],
   "default" : "C"
  }, {
    "type" : "record",
    "name" : "TestRecord",
    "doc" : "A TestRecord.",
    "fields" : [ {
      "name" : "name",
      "type" : {
        "type": "string",
        "avro.java.string": "String"
      },
      "default" : "foo",
      "order" : "ignore"
    }, {
      "name" : "kind",
      "type" : "Kind",
      "doc" : "The kind of record.",
      "order" : "descending"
    }, {
      "name" : "status",
      "type" : "Status",
      "doc" : "The status of the record.",
      "default" : "A"
    }, {
      "name" : "hash",
      "type" : {
        "type" : "fixed",
        "name" : "MD5",
        "doc" : "An MD5 hash.",
        "size" : 16
      },
      "default" : "0000000000000000"
    }, {
      "name" : "nullableHash",
      "type" : [ "null", "MD5" ],
      "default" : null,
      "aliases" : [ "hash", "hsh" ]
    }, {
      "name" : "value",
      "type" : "double",
      "default" : "NaN"
    }, {
      "name" : "average",
      "type" : "float",
      "default" : "-Infinity"
    }, {
      "name": "d",
      "type": {"type": "int", "logicalType": "date"},
      "default": 0
    }, {
      "name": "t",
<<<<<<< HEAD
      "type": {"type": "int", "logicalType": "time-millis"},
      "default": 0
    } ],
=======
      "type": [ {"type": "int", "logicalType": "time-millis"}, "null" ],
      "default": 0
    } , {
      "name": "l",
      "type": {"type": "long", "foo.bar": "bar.foo"},
      "default": 0
    } , {
      "name": "a",
      "type": {"type": "array", "items": "string", "foo.bar.bar": "foo.bar2"},
      "default": []
    } , {
      "name": "prop",
      "type": [ "null" , {"type":"string", "foo.foo.bar": 42, "foo.foo.foo": "3foo"} ],
      "default": null
    }],
>>>>>>> 35ff8b99
    "my-property" : {
      "key" : 3
    }
  }, {
    "type" : "error",
    "name" : "TestError",
    "fields" : [ {
      "name" : "message",
      "type" : "string"
    } ]
  } ],
  "messages" : {
    "hello" : {
      "doc" : "method 'hello' takes @parameter 'greeting'",
      "request" : [ {
        "name" : "greeting",
        "type" : "string"
      } ],
      "response" : "string"
    },
    "echo" : {
      "request" : [ {
        "name" : "record",
        "type" : "TestRecord",
        "default" : {
          "name" : "bar",
          "kind" : "BAR"
        }
      } ],
      "response" : "TestRecord"
    },
    "add" : {
      "doc" : "method 'add' takes @parameter 'arg1' @parameter 'arg2'",
      "specialProp" : "test",
      "request" : [ {
        "name" : "arg1",
        "type" : "int"
      }, {
        "name" : "arg2",
        "type" : "int",
        "default" : 0
      } ],
      "response" : "int"
    },
    "echoBytes" : {
      "request" : [ {
        "name" : "data",
        "type" : "bytes"
      } ],
      "response" : "bytes"
    },
    "error" : {
      "request" : [ ],
      "response" : "null",
      "errors" : [ "TestError" ]
    },
    "ping" : {
      "request" : [ ],
      "response" : "null",
      "one-way" : true
    }
  }
}<|MERGE_RESOLUTION|>--- conflicted
+++ resolved
@@ -64,11 +64,6 @@
       "default": 0
     }, {
       "name": "t",
-<<<<<<< HEAD
-      "type": {"type": "int", "logicalType": "time-millis"},
-      "default": 0
-    } ],
-=======
       "type": [ {"type": "int", "logicalType": "time-millis"}, "null" ],
       "default": 0
     } , {
@@ -84,7 +79,6 @@
       "type": [ "null" , {"type":"string", "foo.foo.bar": 42, "foo.foo.foo": "3foo"} ],
       "default": null
     }],
->>>>>>> 35ff8b99
     "my-property" : {
       "key" : 3
     }
