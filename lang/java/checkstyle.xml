--- conflicted
+++ resolved
@@ -27,17 +27,9 @@
     <property name="file" value="${checkstyle.suppressions.file}"/>
   </module>
 
-<<<<<<< HEAD
-  <module name="SuppressionCommentFilter"/>
-
-  <module name="FileTabCharacter"/>
-  <module name="NewlineAtEndOfFile">
-    <property name="lineSeparator" value="lf"/>
-=======
   <module name="FileTabCharacter"/>
   <module name="NewlineAtEndOfFile">
     <property name="lineSeparator" value="lf_cr_crlf"/>
->>>>>>> 11454b9d
   </module>
 
   <module name="TreeWalker">
@@ -66,14 +58,5 @@
 
     <module name="ArrayTypeStyle"/>
     <module name="UpperEll"/>
-<<<<<<< HEAD
-
-    <module name="Regexp">
-      <property name="format" value="[ \t]+$"/>
-      <property name="illegalPattern" value="true"/>
-      <property name="message" value="Trailing whitespace"/>
-    </module>
-=======
->>>>>>> 11454b9d
   </module>
 </module>