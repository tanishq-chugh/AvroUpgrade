/*
 * Licensed to the Apache Software Foundation (ASF) under one
 * or more contributor license agreements.  See the NOTICE file
 * distributed with this work for additional information
 * regarding copyright ownership.  The ASF licenses this file
 * to you under the Apache License, Version 2.0 (the
 * "License"); you may not use this file except in compliance
 * with the License.  You may obtain a copy of the License at
 *
 *     https://www.apache.org/licenses/LICENSE-2.0
 *
 * Unless required by applicable law or agreed to in writing, software
 * distributed under the License is distributed on an "AS IS" BASIS,
 * WITHOUT WARRANTIES OR CONDITIONS OF ANY KIND, either express or implied.
 * See the License for the specific language governing permissions and
 * limitations under the License.
 */
package org.apache.avro.tool;

import java.io.ByteArrayInputStream;
import java.io.ByteArrayOutputStream;
import java.io.File;
import java.io.PrintStream;
import java.util.ArrayList;
import java.util.Arrays;
import java.util.Collections;
import java.util.List;
import java.util.Iterator;

import org.apache.avro.Schema;
import org.apache.avro.file.DataFileReader;
import org.apache.avro.file.DataFileStream;
import org.apache.avro.generic.GenericDatumReader;
import org.apache.avro.util.RandomData;
import org.apache.trevni.TestUtil;

import org.junit.After;
import org.junit.Before;
import org.junit.Test;
import static org.junit.Assert.assertEquals;
import static org.junit.Assert.assertTrue;

public class TestCreateRandomFileTool {
  private static final String COUNT = System.getProperty("test.count", "200");
  private static final File DIR = new File("/tmp");
  private static final File OUT_FILE = new File(DIR, "random.avro");
  private static final File SCHEMA_FILE = new File("../../../share/test/schemas/weather.avsc");

  private final Schema.Parser schemaParser = new Schema.Parser();

  private static final long SEED = System.currentTimeMillis();

  private ByteArrayOutputStream out;
  private ByteArrayOutputStream err;

  @Before
  public void before() {
    out = new ByteArrayOutputStream();
    err = new ByteArrayOutputStream();
  }

  @After
  public void after() throws Exception {
    out.close();
    err.close();
  }

  private int run(List<String> args) throws Exception {
    PrintStream output = new PrintStream(out);
    PrintStream saveOut = System.out;
    PrintStream error = new PrintStream(err);
    PrintStream saveErr = System.err;
    try {
      System.setOut(output);
      System.setErr(error);
      return new CreateRandomFileTool().run(null, output, error, args);
    } finally {
      System.setOut(saveOut);
      System.setErr(saveErr);
    }
  }

<<<<<<< HEAD
  public void check(String... extraArgs) throws Exception {
    ArrayList<String> args = new ArrayList<String>();
    args.addAll(Arrays.asList(new String[] {
        OUT_FILE.toString(),
        "--count", COUNT,
        "--schema-file", SCHEMA_FILE.toString()
        }));
    args.addAll(Arrays.asList(extraArgs));
    run(args);

    DataFileReader<Object> reader =
      new DataFileReader(OUT_FILE, new GenericDatumReader<Object>());
=======
  private void check(String... extraArgs) throws Exception {
    ArrayList<String> args = new ArrayList<>();
    args.addAll(Arrays.asList(OUT_FILE.toString(), "--count", COUNT, "--schema-file", SCHEMA_FILE.toString(), "--seed",
        Long.toString(SEED)));
    args.addAll(Arrays.asList(extraArgs));
    run(args);

    DataFileReader<Object> reader = new DataFileReader<>(OUT_FILE, new GenericDatumReader<>());
>>>>>>> 11454b9d

    Iterator<Object> found = reader.iterator();
    for (Object expected : new RandomData(schemaParser.parse(SCHEMA_FILE), Integer.parseInt(COUNT), SEED))
      assertEquals(expected, found.next());

    reader.close();
  }

  private void checkMissingCount(String... extraArgs) throws Exception {
    ArrayList<String> args = new ArrayList<>();
    args.addAll(
        Arrays.asList(OUT_FILE.toString(), "--schema-file", SCHEMA_FILE.toString(), "--seed", Long.toString(SEED)));
    args.addAll(Arrays.asList(extraArgs));
    run(args);
    assertTrue(err.toString().contains("Need count (--count)"));
  }

  @Test
  public void testSimple() throws Exception {
    check();
  }

  @Test
  public void testCodec() throws Exception {
    check("--codec", "snappy");
  }

  @Test
  public void testMissingCountParameter() throws Exception {
    checkMissingCount();
  }

  @Test
  public void testStdOut() throws Exception {
    TestUtil.resetRandomSeed();
<<<<<<< HEAD
    byte[] file =
      run(Arrays.asList(new String[]
        { "-", "--count", COUNT, "--schema-file", SCHEMA_FILE.toString() }));

    DataFileStream<Object> reader =
      new DataFileStream(new ByteArrayInputStream(file),
                         new GenericDatumReader<Object>());
=======
    run(Arrays.asList("-", "--count", COUNT, "--schema-file", SCHEMA_FILE.toString(), "--seed", Long.toString(SEED)));

    byte[] file = out.toByteArray();

    DataFileStream<Object> reader = new DataFileStream<>(new ByteArrayInputStream(file), new GenericDatumReader<>());
>>>>>>> 11454b9d

    Iterator<Object> found = reader.iterator();
    for (Object expected : new RandomData(schemaParser.parse(SCHEMA_FILE), Integer.parseInt(COUNT), SEED))
      assertEquals(expected, found.next());

    reader.close();
  }

  @Test
  public void testDefaultCodec() throws Exception {
    // The default codec for random is deflate
    run(Collections.emptyList());
    assertTrue(err.toString().contains("Compression codec (default: deflate)"));
  }
}<|MERGE_RESOLUTION|>--- conflicted
+++ resolved
@@ -80,20 +80,6 @@
     }
   }
 
-<<<<<<< HEAD
-  public void check(String... extraArgs) throws Exception {
-    ArrayList<String> args = new ArrayList<String>();
-    args.addAll(Arrays.asList(new String[] {
-        OUT_FILE.toString(),
-        "--count", COUNT,
-        "--schema-file", SCHEMA_FILE.toString()
-        }));
-    args.addAll(Arrays.asList(extraArgs));
-    run(args);
-
-    DataFileReader<Object> reader =
-      new DataFileReader(OUT_FILE, new GenericDatumReader<Object>());
-=======
   private void check(String... extraArgs) throws Exception {
     ArrayList<String> args = new ArrayList<>();
     args.addAll(Arrays.asList(OUT_FILE.toString(), "--count", COUNT, "--schema-file", SCHEMA_FILE.toString(), "--seed",
@@ -102,7 +88,6 @@
     run(args);
 
     DataFileReader<Object> reader = new DataFileReader<>(OUT_FILE, new GenericDatumReader<>());
->>>>>>> 11454b9d
 
     Iterator<Object> found = reader.iterator();
     for (Object expected : new RandomData(schemaParser.parse(SCHEMA_FILE), Integer.parseInt(COUNT), SEED))
@@ -138,21 +123,11 @@
   @Test
   public void testStdOut() throws Exception {
     TestUtil.resetRandomSeed();
-<<<<<<< HEAD
-    byte[] file =
-      run(Arrays.asList(new String[]
-        { "-", "--count", COUNT, "--schema-file", SCHEMA_FILE.toString() }));
-
-    DataFileStream<Object> reader =
-      new DataFileStream(new ByteArrayInputStream(file),
-                         new GenericDatumReader<Object>());
-=======
     run(Arrays.asList("-", "--count", COUNT, "--schema-file", SCHEMA_FILE.toString(), "--seed", Long.toString(SEED)));
 
     byte[] file = out.toByteArray();
 
     DataFileStream<Object> reader = new DataFileStream<>(new ByteArrayInputStream(file), new GenericDatumReader<>());
->>>>>>> 11454b9d
 
     Iterator<Object> found = reader.iterator();
     for (Object expected : new RandomData(schemaParser.parse(SCHEMA_FILE), Integer.parseInt(COUNT), SEED))
