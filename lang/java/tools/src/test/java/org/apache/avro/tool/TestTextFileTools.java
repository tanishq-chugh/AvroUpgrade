/*
 * Licensed to the Apache Software Foundation (ASF) under one
 * or more contributor license agreements.  See the NOTICE file
 * distributed with this work for additional information
 * regarding copyright ownership.  The ASF licenses this file
 * to you under the Apache License, Version 2.0 (the
 * "License"); you may not use this file except in compliance
 * with the License.  You may obtain a copy of the License at
 *
 *     https://www.apache.org/licenses/LICENSE-2.0
 *
 * Unless required by applicable law or agreed to in writing, software
 * distributed under the License is distributed on an "AS IS" BASIS,
 * WITHOUT WARRANTIES OR CONDITIONS OF ANY KIND, either express or implied.
 * See the License for the specific language governing permissions and
 * limitations under the License.
 */
package org.apache.avro.tool;

import static org.junit.Assert.assertEquals;

import java.io.BufferedInputStream;
import java.io.BufferedOutputStream;
import java.io.ByteArrayOutputStream;
import java.io.File;
import java.io.FileInputStream;
import java.io.FileOutputStream;
import java.io.IOException;
import java.io.InputStream;
import java.io.OutputStream;
import java.io.PrintStream;
import java.nio.ByteBuffer;
import java.nio.charset.StandardCharsets;
import java.util.ArrayList;
import java.util.Arrays;
import java.util.Collections;
import java.util.Random;
import org.apache.avro.Schema;
import org.apache.avro.Schema.Type;
import org.apache.avro.file.DataFileReader;
import org.apache.avro.generic.GenericDatumReader;
import org.junit.AfterClass;
import org.junit.Assert;
import org.junit.BeforeClass;
import org.junit.ClassRule;
import org.junit.Test;
import org.junit.rules.TemporaryFolder;

@SuppressWarnings("deprecation")
public class TestTextFileTools {
  private static final int COUNT = Integer.parseInt(System.getProperty("test.count", "10"));

  private static final byte[] LINE_SEP = System.getProperty("line.separator").getBytes(StandardCharsets.UTF_8);
  private static File linesFile;
  private static ByteBuffer[] lines;
  static Schema schema;
<<<<<<< HEAD
  static File schemaFile;
=======

  @ClassRule
  public static TemporaryFolder DIR = new TemporaryFolder();
>>>>>>> 35ff8b99

  @BeforeClass
  public static void writeRandomFile() throws IOException {
    schema = Schema.create(Type.BYTES);
    lines = new ByteBuffer[COUNT];
    linesFile = new File(DIR.getRoot(), "random.lines");

    OutputStream out = new BufferedOutputStream(new FileOutputStream(linesFile));
    Random rand = new Random();
    for (int j = 0; j < COUNT; j++) {
      byte[] line = new byte[rand.nextInt(512)];
      System.out.println("Creating line = " + line.length);
      for (int i = 0; i < line.length; i++) {
        int b = rand.nextInt(256);
        while (b == '\n' || b == '\r')
          b = rand.nextInt(256);
        line[i] = (byte) b;
      }
      out.write(line);
      out.write(LINE_SEP);
      lines[j] = ByteBuffer.wrap(line);
    }
    out.close();
  }

  private void fromText(String name, String... args) throws Exception {
    File avroFile = new File(DIR.getRoot(), name + ".avro");

    ArrayList<String> arglist = new ArrayList<>(Arrays.asList(args));
    arglist.add(linesFile.toString());
    arglist.add(avroFile.toString());

    new FromTextTool().run(null, null, null, arglist);

    // Read it back, and make sure it's valid.
    DataFileReader<ByteBuffer> file = new DataFileReader<>(avroFile, new GenericDatumReader<>());
    int i = 0;
    for (ByteBuffer line : file) {
      System.out.println("Reading line = " + line.remaining());
      assertEquals(line, lines[i]);
      i++;
    }
    assertEquals(COUNT, i);
    file.close();
  }

  @Test
  public void testFromText() throws Exception {
    fromText("null", "--codec", "null");
    fromText("deflate", "--codec", "deflate");
    fromText("snappy", "--codec", "snappy");
  }

  @AfterClass
  public static void testToText() throws Exception {
    toText("null");
    toText("deflate");
    toText("snappy");
  }

  private static void toText(String name) throws Exception {
    File avroFile = new File(DIR.getRoot(), name + ".avro");
    File outFile = new File(DIR.getRoot(), name + ".lines");

    ArrayList<String> arglist = new ArrayList<>();
    arglist.add(avroFile.toString());
    arglist.add(outFile.toString());

    new ToTextTool().run(null, null, null, arglist);
<<<<<<< HEAD

    // Read it back, and make sure it's valid.
    InputStream orig = new BufferedInputStream(new FileInputStream(linesFile));
    InputStream after = new BufferedInputStream(new FileInputStream(outFile));
=======
>>>>>>> 35ff8b99

    // Read it back, and make sure it's valid.
    try (InputStream orig = new BufferedInputStream(new FileInputStream(linesFile))) {
      try (InputStream after = new BufferedInputStream(new FileInputStream(outFile))) {
        int b;
        while ((b = orig.read()) != -1) {
          assertEquals(b, after.read());
        }
        assertEquals(-1, after.read());
      }
    }
  }

  @Test
  public void testDefaultCodec() throws Exception {
    // The default codec for fromtext is deflate
    ByteArrayOutputStream baos = new ByteArrayOutputStream();
    PrintStream err = new PrintStream(baos);
    new FromTextTool().run(null, null, err, Collections.emptyList());
    Assert.assertTrue(baos.toString().contains("Compression codec (default: deflate)"));
  }
}<|MERGE_RESOLUTION|>--- conflicted
+++ resolved
@@ -54,13 +54,9 @@
   private static File linesFile;
   private static ByteBuffer[] lines;
   static Schema schema;
-<<<<<<< HEAD
-  static File schemaFile;
-=======
 
   @ClassRule
   public static TemporaryFolder DIR = new TemporaryFolder();
->>>>>>> 35ff8b99
 
   @BeforeClass
   public static void writeRandomFile() throws IOException {
@@ -130,13 +126,6 @@
     arglist.add(outFile.toString());
 
     new ToTextTool().run(null, null, null, arglist);
-<<<<<<< HEAD
-
-    // Read it back, and make sure it's valid.
-    InputStream orig = new BufferedInputStream(new FileInputStream(linesFile));
-    InputStream after = new BufferedInputStream(new FileInputStream(outFile));
-=======
->>>>>>> 35ff8b99
 
     // Read it back, and make sure it's valid.
     try (InputStream orig = new BufferedInputStream(new FileInputStream(linesFile))) {
