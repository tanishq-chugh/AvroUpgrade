/*
 * Licensed to the Apache Software Foundation (ASF) under one
 * or more contributor license agreements.  See the NOTICE file
 * distributed with this work for additional information
 * regarding copyright ownership.  The ASF licenses this file
 * to you under the Apache License, Version 2.0 (the
 * "License"); you may not use this file except in compliance
 * with the License.  You may obtain a copy of the License at
 *
 *     https://www.apache.org/licenses/LICENSE-2.0
 *
 * Unless required by applicable law or agreed to in writing, software
 * distributed under the License is distributed on an "AS IS" BASIS,
 * WITHOUT WARRANTIES OR CONDITIONS OF ANY KIND, either express or implied.
 * See the License for the specific language governing permissions and
 * limitations under the License.
 */
package org.apache.avro.tool;

import static org.junit.Assert.assertEquals;
import static org.junit.Assert.assertTrue;

import java.io.ByteArrayOutputStream;
import java.io.PrintStream;
import java.util.Arrays;

import org.junit.Test;

public class TestRpcReceiveAndSendTools {

  /**
   * Starts a server (using the tool) and sends a single message to it.
   */
  @Test
  public void testServeAndSend() throws Exception {
    String protocolFile = System.getProperty("share.dir", "../../../share") + "/test/schemas/simple.avpr";
    ByteArrayOutputStream baos1 = new ByteArrayOutputStream();
    PrintStream p1 = new PrintStream(baos1);
    RpcReceiveTool receive = new RpcReceiveTool();
    receive.run1(null, p1, System.err,
<<<<<<< HEAD
                 Arrays.asList("http://0.0.0.0:0/",
                               protocolFile, "hello",
                               "-data", "\"Hello!\""));
    ByteArrayOutputStream baos2 = new ByteArrayOutputStream();
    PrintStream p2 = new PrintStream(baos2);
    RpcSendTool send = new RpcSendTool();
    send.run(null, p2, System.err,
             Arrays.asList("http://127.0.0.1:"+receive.server.getPort()+"/",
                           protocolFile, "hello",
                           "-data", "{ \"greeting\": \"Hi!\" }"));
    receive.run2(System.err);

    assertTrue(baos1.toString("UTF-8").replace("\r", "")
               .endsWith("hello\t{\"greeting\":\"Hi!\"}\n"));
=======
        Arrays.asList("http://0.0.0.0:0/", protocolFile, "hello", "-data", "\"Hello!\""));
    ByteArrayOutputStream baos2 = new ByteArrayOutputStream();
    PrintStream p2 = new PrintStream(baos2);
    RpcSendTool send = new RpcSendTool();
    send.run(null, p2, System.err, Arrays.asList("http://127.0.0.1:" + receive.server.getPort() + "/", protocolFile,
        "hello", "-data", "{ \"greeting\": \"Hi!\" }"));
    receive.run2(System.err);

    assertTrue(baos1.toString("UTF-8").replace("\r", "").endsWith("hello\t{\"greeting\":\"Hi!\"}\n"));
>>>>>>> 11454b9d
    assertEquals("\"Hello!\"\n", baos2.toString("UTF-8").replace("\r", ""));
  }
}<|MERGE_RESOLUTION|>--- conflicted
+++ resolved
@@ -38,22 +38,6 @@
     PrintStream p1 = new PrintStream(baos1);
     RpcReceiveTool receive = new RpcReceiveTool();
     receive.run1(null, p1, System.err,
-<<<<<<< HEAD
-                 Arrays.asList("http://0.0.0.0:0/",
-                               protocolFile, "hello",
-                               "-data", "\"Hello!\""));
-    ByteArrayOutputStream baos2 = new ByteArrayOutputStream();
-    PrintStream p2 = new PrintStream(baos2);
-    RpcSendTool send = new RpcSendTool();
-    send.run(null, p2, System.err,
-             Arrays.asList("http://127.0.0.1:"+receive.server.getPort()+"/",
-                           protocolFile, "hello",
-                           "-data", "{ \"greeting\": \"Hi!\" }"));
-    receive.run2(System.err);
-
-    assertTrue(baos1.toString("UTF-8").replace("\r", "")
-               .endsWith("hello\t{\"greeting\":\"Hi!\"}\n"));
-=======
         Arrays.asList("http://0.0.0.0:0/", protocolFile, "hello", "-data", "\"Hello!\""));
     ByteArrayOutputStream baos2 = new ByteArrayOutputStream();
     PrintStream p2 = new PrintStream(baos2);
@@ -63,7 +47,6 @@
     receive.run2(System.err);
 
     assertTrue(baos1.toString("UTF-8").replace("\r", "").endsWith("hello\t{\"greeting\":\"Hi!\"}\n"));
->>>>>>> 11454b9d
     assertEquals("\"Hello!\"\n", baos2.toString("UTF-8").replace("\r", ""));
   }
 }