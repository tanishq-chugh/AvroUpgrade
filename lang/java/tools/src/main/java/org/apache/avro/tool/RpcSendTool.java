--- conflicted
+++ resolved
@@ -93,22 +93,11 @@
     return 0;
   }
 
-<<<<<<< HEAD
-  private void dumpJson(PrintStream out, Schema schema, Object datum)
-  throws IOException {
-    DatumWriter<Object> writer = new GenericDatumWriter<Object>(schema);
-    JsonGenerator g =
-      new JsonFactory().createJsonGenerator(out, JsonEncoding.UTF8);
-    g.useDefaultPrettyPrinter();
-    writer.write(datum, EncoderFactory.get().jsonEncoder(schema, g));
-    g.flush();
-=======
   private void dumpJson(PrintStream out, Schema schema, Object datum) throws IOException {
     DatumWriter<Object> writer = new GenericDatumWriter<>(schema);
     JsonEncoder jsonEncoder = EncoderFactory.get().jsonEncoder(schema, out, true);
     writer.write(datum, jsonEncoder);
     jsonEncoder.flush();
->>>>>>> 35ff8b99
     out.println();
     out.flush();
   }
