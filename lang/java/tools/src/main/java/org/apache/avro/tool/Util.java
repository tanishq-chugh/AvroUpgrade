--- conflicted
+++ resolved
@@ -53,33 +53,6 @@
 /** Static utility methods for tools. */
 class Util {
   /**
-<<<<<<< HEAD
-   * Returns stdin if filename is "-", else opens the File in the owning filesystem
-   * and returns an InputStream for it.
-   * Relative paths will be opened in the default filesystem.
-   * @param filename The filename to be opened
-   * @throws IOException
-   */
-  static BufferedInputStream fileOrStdin(String filename, InputStream stdin)
-      throws IOException {
-    return new BufferedInputStream(filename.equals("-")
-        ? stdin
-        : openFromFS(filename));
-  }
-
-  /**
-   * Returns stdout if filename is "-", else opens the file from the owning filesystem
-   * and returns an OutputStream for it.
-   * Relative paths will be opened in the default filesystem.
-   * @param filename The filename to be opened
-   * @throws IOException
-   */
-  static BufferedOutputStream fileOrStdout(String filename, OutputStream stdout)
-      throws IOException {
-    return new BufferedOutputStream(filename.equals("-")
-        ? stdout
-        : createFromFS(filename));
-=======
    * Returns stdin if filename is "-", else opens the File in the owning
    * filesystem and returns an InputStream for it. Relative paths will be opened
    * in the default filesystem.
@@ -101,7 +74,6 @@
    */
   static BufferedOutputStream fileOrStdout(String filename, OutputStream stdout) throws IOException {
     return new BufferedOutputStream(filename.equals("-") ? stdout : createFromFS(filename));
->>>>>>> 11454b9d
   }
 
   /**
@@ -111,12 +83,7 @@
    * @param filename The filename to be opened
    * @throws IOException
    */
-<<<<<<< HEAD
-  static InputStream openFromFS(String filename)
-      throws IOException {
-=======
   static InputStream openFromFS(String filename) throws IOException {
->>>>>>> 11454b9d
     Path p = new Path(filename);
     return p.getFileSystem(new Configuration()).open(p);
   }
@@ -128,25 +95,11 @@
    * @param filename The filename to be opened
    * @throws IOException
    */
-<<<<<<< HEAD
-  static InputStream openFromFS(Path filename)
-      throws IOException {
-=======
   static InputStream openFromFS(Path filename) throws IOException {
->>>>>>> 11454b9d
     return filename.getFileSystem(new Configuration()).open(filename);
   }
 
   /**
-<<<<<<< HEAD
-   * Returns a seekable FsInput using the owning filesystem,
-   * or the default if none is given.
-   * @param filename The filename to be opened
-   * @throws IOException
-   */
-  static FsInput openSeekableFromFS(String filename)
-      throws IOException {
-=======
    * Returns a seekable FsInput using the owning filesystem, or the default if
    * none is given.
    *
@@ -154,7 +107,6 @@
    * @throws IOException
    */
   static FsInput openSeekableFromFS(String filename) throws IOException {
->>>>>>> 11454b9d
     return new FsInput(new Path(filename), new Configuration());
   }
 
@@ -166,25 +118,15 @@
    * @return An OutputStream to the specified file.
    * @throws IOException
    */
-<<<<<<< HEAD
-  static OutputStream createFromFS(String filename)
-      throws IOException {
-=======
   static OutputStream createFromFS(String filename) throws IOException {
->>>>>>> 11454b9d
     Path p = new Path(filename);
     return new BufferedOutputStream(p.getFileSystem(new Configuration()).create(p));
   }
 
   /**
-<<<<<<< HEAD
-   * Closes the inputstream created from {@link Util.fileOrStdin}
-   * unless it is System.in.
-=======
    * Closes the inputstream created from {@link Util.fileOrStdin} unless it is
    * System.in.
    *
->>>>>>> 11454b9d
    * @param in The inputstream to be closed.
    */
   static void close(InputStream in) {
@@ -229,21 +171,6 @@
     }
   }
 
-<<<<<<< HEAD
-  /**If pathname is a file, this method returns a list with a single absolute Path to that file,
-   * if pathname is a directory, this method returns a list of Pathes to all the files within
-   * this directory.
-   * Only files inside that directory are included, no subdirectories or files in subdirectories
-   * will be added.
-   * The List is sorted alphabetically.
-   * @param fileOrDirName filename or directoryname
-   * @return A Path List
-   * @throws IOException
-   */
-  static List<Path> getFiles(String fileOrDirName)
-    throws IOException {
-    List<Path> pathList = new ArrayList<Path>();
-=======
   /**
    * If pathname is a file, this method returns a list with a single absolute Path
    * to that file. If pathname is a directory, this method returns a list of
@@ -260,7 +187,6 @@
    */
   static List<Path> getFiles(String fileOrDirName) throws IOException {
     List<Path> pathList = new ArrayList<>();
->>>>>>> 11454b9d
     Path path = new Path(fileOrDirName);
     FileSystem fs = path.getFileSystem(new Configuration());
 
@@ -287,19 +213,6 @@
   }
 
   /**
-<<<<<<< HEAD
-   * This method returns a list which contains a path to every given file
-   * in the input and a path to every file inside a given directory.
-   * The list is sorted alphabetically and contains no subdirectories or files within those.
-   * @param fileOrDirNames A list of filenames and directorynames
-   * @return A list of Pathes, one for each file
-   * @throws IOException
-   */
-  static List<Path> getFiles(List<String> fileOrDirNames)
-      throws IOException {
-    ArrayList<Path> pathList = new ArrayList<Path>();
-    for(String name : fileOrDirNames) {
-=======
    * Concatenate the result of {@link #getFiles(String)} applied to all file or
    * directory names. The list is sorted alphabetically and contains no
    * subdirectories or files within those.
@@ -313,7 +226,6 @@
   static List<Path> getFiles(List<String> fileOrDirNames) throws IOException {
     ArrayList<Path> pathList = new ArrayList<>(fileOrDirNames.size());
     for (String name : fileOrDirNames) {
->>>>>>> 11454b9d
       pathList.addAll(getFiles(name));
     }
     Collections.sort(pathList);
@@ -323,12 +235,7 @@
   /**
    * Converts a String JSON object into a generic datum.
    *
-<<<<<<< HEAD
-   * This is inefficient (creates extra objects), so should be used
-   * sparingly.
-=======
    * This is inefficient (creates extra objects), so should be used sparingly.
->>>>>>> 11454b9d
    */
   static Object jsonToGenericDatum(Schema schema, String jsonData) throws IOException {
     GenericDatumReader<Object> reader = new GenericDatumReader<>(schema);
