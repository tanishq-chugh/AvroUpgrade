--- conflicted
+++ resolved
@@ -34,23 +34,14 @@
 import org.apache.avro.file.DataFileWriter;
 import org.apache.avro.generic.GenericDatumWriter;
 
-<<<<<<< HEAD
-/** Reads a text file into an Avro data file.
-=======
 /**
  * Reads a text file into an Avro data file.
->>>>>>> 11454b9d
  *
  * Can accept a file name, and HDFS file URI, or stdin. Can write to a file
  * name, an HDFS URI, or stdout.
  */
 public class FromTextTool implements Tool {
-<<<<<<< HEAD
-  private static final String TEXT_FILE_SCHEMA =
-    "\"bytes\"";
-=======
   private static final String TEXT_FILE_SCHEMA = "\"bytes\"";
->>>>>>> 11454b9d
 
   @Override
   public String getName() {
@@ -63,12 +54,7 @@
   }
 
   @Override
-<<<<<<< HEAD
-  public int run(InputStream stdin, PrintStream out, PrintStream err,
-      List<String> args) throws Exception {
-=======
   public int run(InputStream stdin, PrintStream out, PrintStream err, List<String> args) throws Exception {
->>>>>>> 11454b9d
 
     OptionParser p = new OptionParser();
     OptionSpec<Integer> level = Util.compressionLevelOption(p);
@@ -88,12 +74,7 @@
     BufferedInputStream inStream = Util.fileOrStdin(nargs.get(0), stdin);
     BufferedOutputStream outStream = Util.fileOrStdout(nargs.get(1), out);
 
-<<<<<<< HEAD
-    DataFileWriter<ByteBuffer> writer =
-        new DataFileWriter<ByteBuffer>(new GenericDatumWriter<ByteBuffer>());
-=======
     DataFileWriter<ByteBuffer> writer = new DataFileWriter<>(new GenericDatumWriter<>());
->>>>>>> 11454b9d
     writer.setCodec(codecFactory);
     writer.create(new Schema.Parser().parse(TEXT_FILE_SCHEMA), outStream);
 
