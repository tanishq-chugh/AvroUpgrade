--- conflicted
+++ resolved
@@ -59,13 +59,10 @@
     }
 
     Protocol p = parser.CompilationUnit();
-<<<<<<< HEAD
-=======
     final List<String> warnings = parser.getWarningsAfterParsing();
     for (String warning : warnings) {
       err.println("Warning: " + warning);
     }
->>>>>>> 35ff8b99
     try {
       parseOut.print(p.toString(true));
     } finally {
