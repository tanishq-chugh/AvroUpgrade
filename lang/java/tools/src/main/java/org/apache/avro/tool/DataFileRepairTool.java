/*
 * Licensed to the Apache Software Foundation (ASF) under one
 * or more contributor license agreements.  See the NOTICE file
 * distributed with this work for additional information
 * regarding copyright ownership.  The ASF licenses this file
 * to you under the Apache License, Version 2.0 (the
 * "License"); you may not use this file except in compliance
 * with the License.  You may obtain a copy of the License at
 *
 *     https://www.apache.org/licenses/LICENSE-2.0
 *
 * Unless required by applicable law or agreed to in writing, software
 * distributed under the License is distributed on an "AS IS" BASIS,
 * WITHOUT WARRANTIES OR CONDITIONS OF ANY KIND, either express or implied.
 * See the License for the specific language governing permissions and
 * limitations under the License.
 */
package org.apache.avro.tool;

import java.io.File;
import java.io.IOException;
import java.io.InputStream;
import java.io.PrintStream;
import java.util.HashSet;
import java.util.List;
import java.util.Set;

import org.apache.avro.Schema;
import org.apache.avro.file.CodecFactory;
import org.apache.avro.file.DataFileConstants;
import org.apache.avro.file.DataFileReader;
import org.apache.avro.file.DataFileWriter;
import org.apache.avro.generic.GenericDatumReader;
import org.apache.avro.generic.GenericDatumWriter;

/** Recovers data from a corrupt Avro Data file */
public class DataFileRepairTool implements Tool {

  @Override
  public String getName() {
    return "repair";
  }

  @Override
  public String getShortDescription() {
    return "Recovers data from a corrupt Avro Data file";
  }

  private void printInfo(PrintStream output) {
    output.println("Insufficient arguments.  Arguments:  [-o option] " + "input_file output_file \n"
        + "   Where option is one of the following: \n" + "      " + ALL
        + " (default) recover as many records as possible.\n" + "      " + PRIOR
        + "         recover only records prior to the first instance" + " of corruption \n" + "      " + AFTER
        + "         recover only records after the first instance of" + " corruption.\n" + "      " + REPORT
        + "        print the corruption report only, reporting the\n"
        + "                    number of valid and corrupted blocks and records\n"
        + "   input_file is the file to read from.  output_file is the file to\n"
        + "   create and write recovered data to.  output_file is ignored if\n" + "   using the report option.");
  }

  private static final Set<String> OPTIONS = new HashSet<>();
  private static final String ALL = "all";
  private static final String PRIOR = "prior";
  private static final String AFTER = "after";
  private static final String REPORT = "report";
  static {
    OPTIONS.add(ALL);
    OPTIONS.add(PRIOR);
    OPTIONS.add(AFTER);
    OPTIONS.add(REPORT);
  }

  @Override
  public int run(InputStream stdin, PrintStream out, PrintStream err, List<String> args) throws Exception {
    if (args.size() < 2) {
      printInfo(err);
      return 1;
    }
    int index = 0;
    String input = args.get(index);
    String option = "all";
    if ("-o".equals(input)) {
      option = args.get(1);
      index += 2;
    }
    if (!OPTIONS.contains(option) || (args.size() - index < 1)) {
      printInfo(err);
      return 1;
    }
    input = args.get(index++);
    if (!REPORT.equals(option)) {
      if (args.size() - index < 1) {
        printInfo(err);
        return 1;
      }
    }
    if (ALL.equals(option)) {
      return recoverAll(input, args.get(index), out, err);
    } else if (PRIOR.equals(option)) {
      return recoverPrior(input, args.get(index), out, err);
    } else if (AFTER.equals(option)) {
      return recoverAfter(input, args.get(index), out, err);
    } else if (REPORT.equals(option)) {
      return reportOnly(input, out, err);
    } else {
      return 1;
    }
  }

  private int recover(String input, String output, PrintStream out, PrintStream err, boolean recoverPrior,
      boolean recoverAfter) throws IOException {
    File infile = new File(input);
    if (!infile.canRead()) {
      err.println("cannot read file: " + input);
      return 1;
    }
    out.println("Recovering file: " + input);
    GenericDatumReader<Object> reader = new GenericDatumReader<>();
    try (DataFileReader<Object> fileReader = new DataFileReader<>(infile, reader)) {
      Schema schema = fileReader.getSchema();
      String codecStr = fileReader.getMetaString(DataFileConstants.CODEC);
      CodecFactory codecFactory = CodecFactory.fromString("" + codecStr);
      List<String> metas = fileReader.getMetaKeys();
      if (recoverPrior || recoverAfter) {
        GenericDatumWriter<Object> writer = new GenericDatumWriter<>();
        DataFileWriter<Object> fileWriter = new DataFileWriter<>(writer);
        try {
          File outfile = new File(output);
          for (String key : metas) {
            if (!key.startsWith("avro.")) {
              byte[] val = fileReader.getMeta(key);
              fileWriter.setMeta(key, val);
            }
          }
          fileWriter.setCodec(codecFactory);
          int result = innerRecover(fileReader, fileWriter, out, err, recoverPrior, recoverAfter, schema, outfile);
          return result;
        } catch (Exception e) {
          e.printStackTrace(err);
          return 1;
        }
      } else {
        return innerRecover(fileReader, null, out, err, recoverPrior, recoverAfter, null, null);
      }

    }
  }

  private int innerRecover(DataFileReader<Object> fileReader, DataFileWriter<Object> fileWriter, PrintStream out,
      PrintStream err, boolean recoverPrior, boolean recoverAfter, Schema schema, File outfile) {
    int numBlocks = 0;
    int numCorruptBlocks = 0;
    int numRecords = 0;
    int numCorruptRecords = 0;
    int recordsWritten = 0;
    long position = fileReader.previousSync();
    long blockSize = 0;
    long blockCount = 0;
    boolean fileWritten = false;
    try {
      while (true) {
        try {
          if (!fileReader.hasNext()) {
            out.println("File Summary: ");
            out.println("  Number of blocks: " + numBlocks + " Number of corrupt blocks: " + numCorruptBlocks);
            out.println("  Number of records: " + numRecords + " Number of corrupt records: " + numCorruptRecords);
            if (recoverAfter || recoverPrior) {
              out.println("  Number of records written " + recordsWritten);
            }
            out.println();
            return 0;
          }
          position = fileReader.previousSync();
          blockCount = fileReader.getBlockCount();
          blockSize = fileReader.getBlockSize();
          numRecords += blockCount;
          long blockRemaining = blockCount;
          numBlocks++;
          boolean lastRecordWasBad = false;
          long badRecordsInBlock = 0;
          while (blockRemaining > 0) {
            try {
              Object datum = fileReader.next();
              if ((recoverPrior && numCorruptBlocks == 0) || (recoverAfter && numCorruptBlocks > 0)) {
                if (!fileWritten) {
                  try {
                    fileWriter.create(schema, outfile);
                    fileWritten = true;
                  } catch (Exception e) {
                    e.printStackTrace(err);
                    return 1;
                  }
                }
                try {
                  fileWriter.append(datum);
                  recordsWritten++;
                } catch (Exception e) {
                  e.printStackTrace(err);
                  throw e;
                }
              }
              blockRemaining--;
              lastRecordWasBad = false;
            } catch (Exception e) {
              long pos = blockCount - blockRemaining;
              if (badRecordsInBlock == 0) {
                // first corrupt record
                numCorruptBlocks++;
                err.println("Corrupt block: " + numBlocks + " Records in block: " + blockCount
                    + " uncompressed block size: " + blockSize);
                err.println("Corrupt record at position: " + (pos));
              } else {
                // second bad record in block, if consecutive skip block.
                err.println("Corrupt record at position: " + (pos));
                if (lastRecordWasBad) {
                  // consecutive bad record
<<<<<<< HEAD
                  err.println("Second consecutive bad record in block: " + numBlocks
                      + ". Skipping remainder of block. ");
=======
                  err.println(
                      "Second consecutive bad record in block: " + numBlocks + ". Skipping remainder of block. ");
>>>>>>> 11454b9d
                  numCorruptRecords += blockRemaining;
                  badRecordsInBlock += blockRemaining;
                  try {
                    fileReader.sync(position);
                  } catch (Exception e2) {
                    err.println("failed to sync to sync marker, aborting");
                    e2.printStackTrace(err);
                    return 1;
                  }
                  break;
                }
              }
              blockRemaining--;
              lastRecordWasBad = true;
              numCorruptRecords++;
              badRecordsInBlock++;
            }
          }
          if (badRecordsInBlock != 0) {
            err.println("** Number of unrecoverable records in block: " + (badRecordsInBlock));
          }
          position = fileReader.previousSync();
        } catch (Exception e) {
          err.println("Failed to read block " + numBlocks + ". Unknown record " + "count in block.  Skipping. Reason: "
              + e.getMessage());
          numCorruptBlocks++;
          try {
            fileReader.sync(position);
          } catch (Exception e2) {
            err.println("failed to sync to sync marker, aborting");
            e2.printStackTrace(err);
            return 1;
          }
        }
      }
    } finally {
      if (fileWritten) {
        try {
          fileWriter.close();
        } catch (Exception e) {
          e.printStackTrace(err);
          return 1;
        }
      }
    }
  }

  private int reportOnly(String input, PrintStream out, PrintStream err) throws IOException {
    return recover(input, null, out, err, false, false);
  }

  private int recoverAfter(String input, String output, PrintStream out, PrintStream err) throws IOException {
    return recover(input, output, out, err, false, true);
  }

  private int recoverPrior(String input, String output, PrintStream out, PrintStream err) throws IOException {
    return recover(input, output, out, err, true, false);
  }

  private int recoverAll(String input, String output, PrintStream out, PrintStream err) throws IOException {
    return recover(input, output, out, err, true, true);
  }
}<|MERGE_RESOLUTION|>--- conflicted
+++ resolved
@@ -214,13 +214,8 @@
                 err.println("Corrupt record at position: " + (pos));
                 if (lastRecordWasBad) {
                   // consecutive bad record
-<<<<<<< HEAD
-                  err.println("Second consecutive bad record in block: " + numBlocks
-                      + ". Skipping remainder of block. ");
-=======
                   err.println(
                       "Second consecutive bad record in block: " + numBlocks + ". Skipping remainder of block. ");
->>>>>>> 11454b9d
                   numCorruptRecords += blockRemaining;
                   badRecordsInBlock += blockRemaining;
                   try {
