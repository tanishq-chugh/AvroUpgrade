--- conflicted
+++ resolved
@@ -58,7 +58,7 @@
         + "   create and write recovered data to.  output_file is ignored if\n" + "   using the report option.");
   }
 
-  private static final Set<String> OPTIONS = new HashSet<>();
+  private static final Set<String> OPTIONS = new HashSet<String>();
   private static final String ALL = "all";
   private static final String PRIOR = "prior";
   private static final String AFTER = "after";
@@ -122,8 +122,8 @@
       CodecFactory codecFactory = CodecFactory.fromString("" + codecStr);
       List<String> metas = fileReader.getMetaKeys();
       if (recoverPrior || recoverAfter) {
-        GenericDatumWriter<Object> writer = new GenericDatumWriter<>();
-        DataFileWriter<Object> fileWriter = new DataFileWriter<>(writer);
+        GenericDatumWriter<Object> writer = new GenericDatumWriter<Object>();
+        DataFileWriter<Object> fileWriter = new DataFileWriter<Object>(writer);
         try {
           File outfile = new File(output);
           for (String key : metas) {
@@ -214,13 +214,8 @@
                 err.println("Corrupt record at position: " + (pos));
                 if (lastRecordWasBad) {
                   // consecutive bad record
-<<<<<<< HEAD
-                  err.println("Second consecutive bad record in block: " + numBlocks
-                      + ". Skipping remainder of block. ");
-=======
                   err.println(
                       "Second consecutive bad record in block: " + numBlocks + ". Skipping remainder of block. ");
->>>>>>> 35ff8b99
                   numCorruptRecords += blockRemaining;
                   badRecordsInBlock += blockRemaining;
                   try {
