/*
 * Licensed to the Apache Software Foundation (ASF) under one
 * or more contributor license agreements.  See the NOTICE file
 * distributed with this work for additional information
 * regarding copyright ownership.  The ASF licenses this file
 * to you under the Apache License, Version 2.0 (the
 * "License"); you may not use this file except in compliance
 * with the License.  You may obtain a copy of the License at
 *
 *     https://www.apache.org/licenses/LICENSE-2.0
 *
 * Unless required by applicable law or agreed to in writing, software
 * distributed under the License is distributed on an "AS IS" BASIS,
 * WITHOUT WARRANTIES OR CONDITIONS OF ANY KIND, either express or implied.
 * See the License for the specific language governing permissions and
 * limitations under the License.
 */
package org.apache.avro.tool;

import java.io.InputStream;
import java.io.PrintStream;
import java.util.List;

import joptsimple.OptionParser;
import joptsimple.OptionSet;
import joptsimple.OptionSpec;

import org.apache.avro.file.DataFileReader;
import org.apache.avro.generic.GenericDatumReader;
import org.apache.avro.mapred.FsInput;

/** Reads a data file to get its metadata. */
public class DataFileGetMetaTool implements Tool {

  @Override
  public String getName() {
    return "getmeta";
  }

  @Override
  public String getShortDescription() {
    return "Prints out the metadata of an Avro data file.";
  }

  @Override
<<<<<<< HEAD
  public int run(InputStream stdin, PrintStream out, PrintStream err,
      List<String> args) throws Exception {
=======
  public int run(InputStream stdin, PrintStream out, PrintStream err, List<String> args) throws Exception {
>>>>>>> 35ff8b99

    OptionParser p = new OptionParser();
    OptionSpec<String> keyOption = p.accepts("key", "Metadata key").withOptionalArg().ofType(String.class);
    OptionSet opts = p.parse(args.toArray(new String[0]));
    String keyName = keyOption.value(opts);

<<<<<<< HEAD
    List<String> nargs = (List<String>)opts.nonOptionArguments();
=======
    List<String> nargs = (List<String>) opts.nonOptionArguments();
>>>>>>> 35ff8b99
    if (nargs.size() != 1) {
      err.println("Expected 1 arg: input_file");
      p.printHelpOn(err);
      return 1;
    }
    FsInput in = Util.openSeekableFromFS(args.get(0));
    DataFileReader<Void> reader = new DataFileReader<>(in, new GenericDatumReader<>());
    if (keyName != null) {
      byte[] value = reader.getMeta(keyName);
      if (value != null) {
        out.write(value, 0, value.length);
        out.println();
      }
    } else {
      List<String> keys = reader.getMetaKeys();
      for (String key : keys) {
        out.print(escapeKey(key));
        out.print('\t');
        byte[] value = reader.getMeta(key);
        out.write(value, 0, value.length);
        out.println();
      }
    }
    reader.close();
    return 0;
  }

  // escape TAB, NL and CR in keys, so that output can be reliably parsed
  static String escapeKey(String key) {
    key = key.replace("\\", "\\\\"); // escape backslashes first
    key = key.replace("\t", "\\t"); // TAB
    key = key.replace("\n", "\\n"); // NL
    key = key.replace("\r", "\\r"); // CR
    return key;
  }

}<|MERGE_RESOLUTION|>--- conflicted
+++ resolved
@@ -43,30 +43,21 @@
   }
 
   @Override
-<<<<<<< HEAD
-  public int run(InputStream stdin, PrintStream out, PrintStream err,
-      List<String> args) throws Exception {
-=======
   public int run(InputStream stdin, PrintStream out, PrintStream err, List<String> args) throws Exception {
->>>>>>> 35ff8b99
 
     OptionParser p = new OptionParser();
     OptionSpec<String> keyOption = p.accepts("key", "Metadata key").withOptionalArg().ofType(String.class);
     OptionSet opts = p.parse(args.toArray(new String[0]));
     String keyName = keyOption.value(opts);
 
-<<<<<<< HEAD
-    List<String> nargs = (List<String>)opts.nonOptionArguments();
-=======
     List<String> nargs = (List<String>) opts.nonOptionArguments();
->>>>>>> 35ff8b99
     if (nargs.size() != 1) {
       err.println("Expected 1 arg: input_file");
       p.printHelpOn(err);
       return 1;
     }
     FsInput in = Util.openSeekableFromFS(args.get(0));
-    DataFileReader<Void> reader = new DataFileReader<>(in, new GenericDatumReader<>());
+    DataFileReader<Void> reader = new DataFileReader<Void>(in, new GenericDatumReader<Void>());
     if (keyName != null) {
       byte[] value = reader.getMeta(keyName);
       if (value != null) {
