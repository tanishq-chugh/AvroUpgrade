--- conflicted
+++ resolved
@@ -23,11 +23,7 @@
   <parent>
     <artifactId>avro-parent</artifactId>
     <groupId>org.apache.avro</groupId>
-<<<<<<< HEAD
-    <version>1.8.2.7.1.9.0-SNAPSHOT</version>
-=======
     <version>1.11.2-SNAPSHOT</version>
->>>>>>> 11454b9d
     <relativePath>../</relativePath>
   </parent>
 
@@ -233,7 +229,7 @@
 
 
     <!--For testing TetherTool we need the mapred test jar
-        because that contains the word count example.-->
+	because that contains the word count example.-->
     <dependency>
       <groupId>${project.groupId}</groupId>
       <artifactId>avro-mapred</artifactId>
@@ -247,14 +243,6 @@
       <version>${commons-cli.version}</version>
     </dependency>
     <dependency>
-<<<<<<< HEAD
-      <groupId>commons-logging</groupId>
-      <artifactId>commons-logging</artifactId>
-      <version>${commons-logging.version}</version>
-    </dependency>
-    <dependency>
-=======
->>>>>>> 11454b9d
       <groupId>${project.groupId}</groupId>
       <artifactId>trevni-core</artifactId>
       <version>${project.version}</version>
