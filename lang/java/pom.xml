--- conflicted
+++ resolved
@@ -1,3 +1,4 @@
+<?xml version="1.0" encoding="UTF-8"?>
 <!--
    Licensed to the Apache Software Foundation (ASF) under one or more
    contributor license agreements.  See the NOTICE file distributed with
@@ -14,19 +15,15 @@
    See the License for the specific language governing permissions and
    limitations under the License.
 -->
-<project xmlns:xsi="http://www.w3.org/2001/XMLSchema-instance" xmlns="http://maven.apache.org/POM/4.0.0" xsi:schemaLocation="http://maven.apache.org/POM/4.0.0 http://maven.apache.org/xsd/maven-4.0.0.xsd">
+<project xmlns="http://maven.apache.org/POM/4.0.0" xmlns:xsi="http://www.w3.org/2001/XMLSchema-instance"
+         xsi:schemaLocation="http://maven.apache.org/POM/4.0.0 http://maven.apache.org/xsd/maven-4.0.0.xsd">
   <modelVersion>4.0.0</modelVersion>
 
   <parent>
     <groupId>org.apache.avro</groupId>
     <artifactId>avro-toplevel</artifactId>
-<<<<<<< HEAD
-    <version>1.8.2.7.1.9.0-SNAPSHOT</version>
-    <relativePath>../../</relativePath>
-=======
     <version>1.11.2-SNAPSHOT</version>
     <relativePath>../../pom.xml</relativePath>
->>>>>>> 11454b9d
   </parent>
 
   <artifactId>avro-parent</artifactId>
@@ -39,63 +36,7 @@
   <properties>
     <main.basedir>${project.parent.basedir}</main.basedir>
 
-    <!-- Java versions -->
-    <javaVersion>1.8</javaVersion>
-    <targetJavaVersion>1.8</targetJavaVersion>
-
     <!-- version properties for dependencies -->
-<<<<<<< HEAD
-
-    <!--
-      To build the avro-mapred module against Hadoop 1 specify
-      -Dhadoop.version=1 or leave unspecified to build against Hadoop 2
-    -->
-    <hadoop1.version>1.2.1</hadoop1.version>
-    <hadoop2.version>3.1.1.7.1.9.0-SNAPSHOT</hadoop2.version>
-    <jackson.version>1.9.13</jackson.version>
-    <jackson-mapper-asl.version>1.9.13-cloudera.4</jackson-mapper-asl.version>
-    <jetty.version>9.4.43.v20210629</jetty.version>
-    <jetty-servlet-api.version>9.4.43.v20210629</jetty-servlet-api.version>
-    <jopt-simple.version>5.0.4</jopt-simple.version>
-    <junit.version>4.13.2</junit.version>
-    <netty.version>3.10.6.Final</netty.version>
-    <paranamer.version>2.8</paranamer.version>
-    <protobuf.version>2.5.0</protobuf.version>
-    <thrift.version>0.14.1</thrift.version>
-    <slf4j.version>1.7.30</slf4j.version>
-    <snappy.version>1.1.7.7</snappy.version>
-    <velocity.version>2.3</velocity.version>
-    <maven.version>2.0.11</maven.version>
-    <ant.version>1.10.11</ant.version>
-    <commons-cli.version>1.4</commons-cli.version>
-    <commons-codec.version>1.15</commons-codec.version>
-    <commons-compress.version>1.21</commons-compress.version>
-    <commons-lang.version>2.6</commons-lang.version>
-    <commons-logging.version>1.2</commons-logging.version>
-    <tukaani.version>1.8</tukaani.version>
-    <easymock.version>3.4</easymock.version>
-    <hamcrest.version>1.3</hamcrest.version>
-    <joda.version>2.9.9</joda.version>
-    <findbugs-annotations.version>1.3.9-1</findbugs-annotations.version>
-    <plexus-utils.version>3.3.0</plexus-utils.version>
-
-    <!-- version properties for plugins -->
-    <checkstyle-plugin.version>2.12.1</checkstyle-plugin.version>
-    <bundle-plugin-version>3.2.0</bundle-plugin-version>
-    <compiler-plugin.version>3.6.0</compiler-plugin.version>
-    <exec-plugin.version>1.5.0</exec-plugin.version>
-    <jar-plugin.version>2.6</jar-plugin.version>
-    <javacc-plugin.version>2.6</javacc-plugin.version>
-    <javadoc-plugin.version>2.10.4</javadoc-plugin.version>
-    <plugin-tools-javadoc.version>3.5</plugin-tools-javadoc.version>
-    <maven-site-plugin.version>3.3</maven-site-plugin.version>
-    <plugin-plugin.version>3.5</plugin-plugin.version>
-    <source-plugin.version>2.4</source-plugin.version>
-    <surefire-plugin.version>2.19.1</surefire-plugin.version>
-    <file-management.version>1.2.1</file-management.version>
-    <shade-plugin.version>3.0.0</shade-plugin.version>
-    <archetype-plugin.version>2.4</archetype-plugin.version>
-=======
     <hadoop.version>3.3.4</hadoop.version>
     <jackson-bom.version>2.12.7.20221012</jackson-bom.version>
     <servlet-api.version>4.0.1</servlet-api.version>
@@ -126,7 +67,6 @@
     <file-management.version>3.1.0</file-management.version>
     <javacc-plugin.version>3.0.3</javacc-plugin.version>
     <javacc.version>7.0.12</javacc.version>
->>>>>>> 11454b9d
   </properties>
 
   <modules>
@@ -175,10 +115,6 @@
           <groupId>org.apache.maven.plugins</groupId>
           <artifactId>maven-compiler-plugin</artifactId>
           <configuration>
-<<<<<<< HEAD
-            <source>${javaVersion}</source>
-            <target>${targetJavaVersion}</target>
-=======
             <compilerArgs>
               <arg>-parameters</arg>
               <!--<arg>-Werror</arg>-->
@@ -192,7 +128,6 @@
               <!--<arg>-Xlint:sunapi</arg>-->
               <!--<arg>-XDenableSunApiLintControl</arg>-->
             </compilerArgs>
->>>>>>> 11454b9d
           </configuration>
         </plugin>
         <plugin>
@@ -251,15 +186,7 @@
                  rather than the console. -->
             <redirectTestOutputToFile>true</redirectTestOutputToFile>
             <failIfNoTests>false</failIfNoTests>
-<<<<<<< HEAD
-            <!-- The correct argLine value depends on the JDK version -->
-            <argLine>${surefire.argline}</argLine>
-            <systemPropertyVariables>
-              <test.dir>${project.basedir}/target/</test.dir>
-            </systemPropertyVariables>
-=======
             <argLine>-Xmx1000m</argLine>
->>>>>>> 11454b9d
           </configuration>
         </plugin>
         <plugin>
@@ -267,13 +194,8 @@
           <artifactId>maven-javadoc-plugin</artifactId>
           <configuration>
             <links>
-<<<<<<< HEAD
-              <link>http://java.sun.com/products/servlet/2.3/javadoc/</link>
-              <link>http://hadoop.apache.org/common/docs/current/api/</link>
-=======
               <link>https://docs.oracle.com/javase/8/docs/api/</link>
               <link>https://hadoop.apache.org/docs/current/api/</link>
->>>>>>> 11454b9d
             </links>
             <tagletArtifacts>
               <tagletArtifact>
@@ -315,49 +237,6 @@
     </pluginManagement>
     <plugins>
       <plugin>
-<<<<<<< HEAD
-        <groupId>org.apache.maven.plugins</groupId>
-        <artifactId>maven-checkstyle-plugin</artifactId>
-      </plugin>
-      <plugin>
-        <groupId>org.apache.maven.plugins</groupId>
-        <artifactId>maven-enforcer-plugin</artifactId>
-        <version>${enforcer-plugin.version}</version>
-        <inherited>false</inherited>
-        <configuration>
-          <rules>
-            <requireJavaVersion>
-              <version>[${javaVersion}.0,${javaVersion}.1000}]</version>
-            </requireJavaVersion>
-          </rules>
-        </configuration>
-        <executions>
-          <execution>
-            <id>clean</id>
-            <goals>
-              <goal>enforce</goal>
-            </goals>
-            <phase>pre-clean</phase>
-          </execution>
-          <execution>
-            <id>default</id>
-            <goals>
-              <goal>enforce</goal>
-            </goals>
-            <phase>validate</phase>
-          </execution>
-          <execution>
-            <id>site</id>
-            <goals>
-              <goal>enforce</goal>
-            </goals>
-            <phase>pre-site</phase>
-          </execution>
-        </executions>
-      </plugin>
-      <plugin>
-=======
->>>>>>> 11454b9d
         <groupId>org.apache.felix</groupId>
         <artifactId>maven-bundle-plugin</artifactId>
         <version>${bundle-plugin-version}</version>
@@ -392,10 +271,6 @@
       <plugin>
         <groupId>org.apache.maven.plugins</groupId>
         <artifactId>maven-checkstyle-plugin</artifactId>
-<<<<<<< HEAD
-        <version>${checkstyle-plugin.version}</version>
-=======
->>>>>>> 11454b9d
         <configuration>
           <consoleOutput>true</consoleOutput>
           <configLocation>checkstyle.xml</configLocation>
@@ -414,8 +289,6 @@
           </execution>
         </executions>
       </plugin>
-<<<<<<< HEAD
-=======
       <plugin>
         <groupId>com.diffplug.spotless</groupId>
         <artifactId>spotless-maven-plugin</artifactId>
@@ -447,7 +320,6 @@
           </execution>
         </executions>
       </plugin>
->>>>>>> 11454b9d
     </plugins>
   </build>
 
@@ -592,78 +464,6 @@
         </plugins>
       </build>
     </profile>
-<<<<<<< HEAD
-
-    <!--In JDK 1.8 and newer the PermGem has been removed. -->
-    <!--These two profiles are to handle the differences between the before and after 1.8 -->
-    <profile>
-      <id>old-jdk</id>
-      <activation>
-        <jdk>(,1.8)</jdk>
-      </activation>
-      <properties>
-        <surefire.argline>-Xmx1000m -XX:MaxPermSize=200m</surefire.argline>
-      </properties>
-    </profile>
-    <profile>
-      <id>new-jdk</id>
-      <activation>
-        <jdk>[1.8,)</jdk>
-      </activation>
-      <properties>
-        <surefire.argline>-Xmx1000m</surefire.argline>
-      </properties>
-    </profile>
-
-    <profile>
-      <id>cdh-precommit</id>
-      <build>
-        <plugins>
-          <plugin>
-            <groupId>org.apache.maven.plugins</groupId>
-            <artifactId>maven-surefire-plugin</artifactId>
-            <version>${surefire-plugin.version}</version>
-            <configuration>
-              <includes>
-                <!-- Avro naming convention for JUnit tests -->
-                <include>**/Test**</include>
-              </includes>
-              <excludes>
-                <!-- A few innner classes are not to be tested -->
-                <exclude>**/*$*</exclude>
-                <!-- exclude the generated classes under apache.avro.test, some of
-                  these match **/Test** and are not JUnit tests -->
-                <exclude>**/apache/avro/test/**</exclude>
-                <!-- For unknown reasons, TestTetherTool fails only in the
-                     presubmit Jenkins job -->
-                <exclude>TestTetherTool</exclude>
-              </excludes>
-              <enableAssertions>false</enableAssertions>
-              <!-- some IPC tests hang if not run in a separate JVM -->
-              <forkCount>1</forkCount>
-              <reuseForks>false</reuseForks>
-              <!-- TestSpecificCompiler instantiates a Java compiler to test output results,
-                   this does not work with a manifest-only-jar to set the classpath for the javac.
-                   This may cause problems on some platforms.
-                   See http://maven.apache.org/plugins/maven-surefire-plugin/examples/class-loading.html
-                   for more information. -->
-              <useManifestOnlyJar>false</useManifestOnlyJar>
-              <!-- configures unit test standard error and standard out to go to a file per test
-                   rather than the console. -->
-              <redirectTestOutputToFile>true</redirectTestOutputToFile>
-              <failIfNoTests>false</failIfNoTests>
-              <!-- The correct argLine value depends on the JDK version -->
-              <argLine>${surefire.argline}</argLine>
-              <systemPropertyVariables>
-                <test.dir>${project.basedir}/target/</test.dir>
-              </systemPropertyVariables>
-            </configuration>
-          </plugin>
-        </plugins>
-      </build>
-    </profile>
-
-=======
     <!-- This profile is used on tests to validate backwards compatibility with Hadoop 2 -->
     <profile>
       <id>hadoop2</id>
@@ -671,7 +471,6 @@
         <hadoop.version>2.10.1</hadoop.version>
       </properties>
     </profile>
->>>>>>> 11454b9d
   </profiles>
 
   <!-- dependencyManagement can be used to define dependency versions, scopes, and
@@ -688,15 +487,9 @@
         <scope>import</scope>
       </dependency>
       <dependency>
-<<<<<<< HEAD
-        <groupId>org.codehaus.jackson</groupId>
-        <artifactId>jackson-mapper-asl</artifactId>
-        <version>${jackson-mapper-asl.version}</version>
-=======
         <groupId>org.apache.velocity</groupId>
         <artifactId>velocity-engine-core</artifactId>
         <version>${velocity.version}</version>
->>>>>>> 11454b9d
       </dependency>
       <dependency>
         <groupId>org.eclipse.jetty</groupId>
@@ -704,31 +497,11 @@
         <version>${jetty.version}</version>
       </dependency>
       <dependency>
-<<<<<<< HEAD
-        <groupId>org.apache.velocity</groupId>
-        <artifactId>velocity-engine-core</artifactId>
-        <version>${velocity.version}</version>
-      </dependency>
-      <dependency>
-        <groupId>org.eclipse.jetty</groupId>
-        <artifactId>jetty-server</artifactId>
-        <version>${jetty.version}</version>
-      </dependency>
-      <dependency>
           <groupId>org.eclipse.jetty</groupId>
           <artifactId>jetty-servlet</artifactId>
           <version>${jetty.version}</version>
       </dependency>
       <dependency>
-        <groupId>io.netty</groupId>
-        <artifactId>netty</artifactId>
-        <version>${netty.version}</version>
-=======
-          <groupId>org.eclipse.jetty</groupId>
-          <artifactId>jetty-servlet</artifactId>
-          <version>${jetty.version}</version>
-      </dependency>
-      <dependency>
         <groupId>org.eclipse.jetty</groupId>
         <artifactId>jetty-util</artifactId>
         <version>${jetty.version}</version>
@@ -737,7 +510,6 @@
           <groupId>javax.servlet</groupId>
           <artifactId>javax.servlet-api</artifactId>
           <version>${servlet-api.version}</version>
->>>>>>> 11454b9d
       </dependency>
       <dependency>
         <groupId>net.sf.jopt-simple</groupId>
@@ -777,17 +549,6 @@
         <version>${commons-compress.version}</version>
       </dependency>
       <dependency>
-<<<<<<< HEAD
-        <groupId>joda-time</groupId>
-        <artifactId>joda-time</artifactId>
-        <version>${joda.version}</version>
-      </dependency>
-      <!-- Bump this to a higher version to avoid CVE from old plexus-utils from Maven -->
-      <dependency>
-        <groupId>org.codehaus.plexus</groupId>
-        <artifactId>plexus-utils</artifactId>
-        <version>${plexus-utils.version}</version>
-=======
         <groupId>io.grpc</groupId>
         <artifactId>grpc-core</artifactId>
         <version>${grpc.version}</version>
@@ -823,7 +584,6 @@
         <groupId>com.github.luben</groupId>
         <artifactId>zstd-jni</artifactId>
         <version>${zstd-jni.version}</version>
->>>>>>> 11454b9d
       </dependency>
     </dependencies>
   </dependencyManagement>
