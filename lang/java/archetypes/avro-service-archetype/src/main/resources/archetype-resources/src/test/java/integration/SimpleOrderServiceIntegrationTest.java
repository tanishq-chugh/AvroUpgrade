--- conflicted
+++ resolved
@@ -48,11 +48,7 @@
   private static SimpleOrderServiceClient client;
 
   @Test
-<<<<<<< HEAD
-  public void simpleRoundTripTest() throws Exception {
-=======
   void simpleRoundTripTest() throws Exception {
->>>>>>> 35ff8b99
     Order simpleOrder = createOrder();
     Confirmation c = client.submitOrder(simpleOrder);
 
@@ -61,11 +57,7 @@
     assertTrue(c.getEstimatedCompletion() > 0);
   }
 
-<<<<<<< HEAD
-  @BeforeClass
-=======
   @BeforeAll
->>>>>>> 35ff8b99
   public static void setupTransport() throws Exception {
     InetSocketAddress endpointAddress = new InetSocketAddress("0.0.0.0", 12345);
     service = new SimpleOrderServiceEndpoint(endpointAddress);
@@ -75,11 +67,7 @@
     client.start();
   }
 
-<<<<<<< HEAD
-  @AfterClass
-=======
   @AfterAll
->>>>>>> 35ff8b99
   public static void shutdownTransport() throws Exception {
     client.stop();
     service.stop();
