<?xml version="1.0" encoding="UTF-8"?>
<!--
   Licensed to the Apache Software Foundation (ASF) under one or more
   contributor license agreements.  See the NOTICE file distributed with
   this work for additional information regarding copyright ownership.
   The ASF licenses this file to You under the Apache License, Version 2.0
   (the "License"); you may not use this file except in compliance with
   the License.  You may obtain a copy of the License at

       https://www.apache.org/licenses/LICENSE-2.0

   Unless required by applicable law or agreed to in writing, software
   distributed under the License is distributed on an "AS IS" BASIS,
   WITHOUT WARRANTIES OR CONDITIONS OF ANY KIND, either express or implied.
   See the License for the specific language governing permissions and
   limitations under the License.
-->
<project xmlns="http://maven.apache.org/POM/4.0.0" xmlns:xsi="http://www.w3.org/2001/XMLSchema-instance"
         xsi:schemaLocation="http://maven.apache.org/POM/4.0.0 http://maven.apache.org/xsd/maven-4.0.0.xsd">
  <modelVersion>4.0.0</modelVersion>

  <parent>
    <groupId>org.apache.avro</groupId>
    <artifactId>avro-parent</artifactId>
<<<<<<< HEAD
    <version>1.8.2.7.3.0.0-SNAPSHOT</version>
=======
    <version>1.11.3</version>
>>>>>>> 35ff8b99
    <relativePath>../pom.xml</relativePath>
  </parent>

  <artifactId>avro-archetypes-parent</artifactId>
  <packaging>pom</packaging>

  <name>Apache Avro Maven Archetypes</name>
  <description>Archetypes parent defining configuration for generating archetype poms with the correct Avro version</description>

  <properties>
    <main.basedir>${project.parent.parent.basedir}</main.basedir>
    <maven.archetype.version>3.2.0</maven.archetype.version>
  </properties>

  <modules>
    <module>avro-service-archetype</module>
  </modules>

  <build>
    <extensions>
      <extension>
        <groupId>org.apache.maven.archetype</groupId>
        <artifactId>archetype-packaging</artifactId>
        <version>${archetype-plugin.version}</version>
      </extension>
    </extensions>
    <pluginManagement>
      <plugins>
        <plugin>
          <artifactId>maven-archetype-plugin</artifactId>
          <version>${archetype-plugin.version}</version>
          <extensions>true</extensions>
        </plugin>
      </plugins>
    </pluginManagement>
    <plugins>
      <!-- Creates a pom.xml for the archetype that references the current avro version -->
      <plugin>
        <groupId>org.apache.maven.plugins</groupId>
        <artifactId>maven-resources-plugin</artifactId>
        <executions>
          <execution>
            <id>copy-pom-with-building-version</id>
            <goals>
              <goal>copy-resources</goal>
            </goals>
            <phase>generate-resources</phase>
            <configuration>
              <outputDirectory>target/generated-resources</outputDirectory>
              <escapeString>\</escapeString>
              <resources>
                <resource>
                  <directory>src/main/pom/</directory>
                  <filtering>true</filtering>
                  <includes>
                    <include>pom.xml</include>
                  </includes>
                </resource>
              </resources>
            </configuration>
          </execution>
          <execution>
            <id>copy-archetype-integration-resources</id>
            <goals>
              <goal>copy-resources</goal>
            </goals>
            <phase>verify</phase>
            <configuration>
              <outputDirectory>target/test-classes/</outputDirectory>
              <resources>
                <resource>
                  <directory>src/test/integration</directory>
                  <includes>
                    <include>**/*</include>
                  </includes>
                </resource>
              </resources>
            </configuration>
          </execution>
        </executions>
      </plugin>
      <plugin>
        <groupId>org.apache.maven.plugins</groupId>
        <artifactId>maven-archetype-plugin</artifactId>
        <executions>
          <execution>
            <goals>
              <goal>integration-test</goal>
            </goals>
            <phase>install</phase>
          </execution>
        </executions>
      </plugin>
    </plugins>
  </build>
</project><|MERGE_RESOLUTION|>--- conflicted
+++ resolved
@@ -22,11 +22,7 @@
   <parent>
     <groupId>org.apache.avro</groupId>
     <artifactId>avro-parent</artifactId>
-<<<<<<< HEAD
-    <version>1.8.2.7.3.0.0-SNAPSHOT</version>
-=======
     <version>1.11.3</version>
->>>>>>> 35ff8b99
     <relativePath>../pom.xml</relativePath>
   </parent>
 
