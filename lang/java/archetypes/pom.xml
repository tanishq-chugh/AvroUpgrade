<?xml version="1.0" encoding="UTF-8"?>
<!--
   Licensed to the Apache Software Foundation (ASF) under one or more
   contributor license agreements.  See the NOTICE file distributed with
   this work for additional information regarding copyright ownership.
   The ASF licenses this file to You under the Apache License, Version 2.0
   (the "License"); you may not use this file except in compliance with
   the License.  You may obtain a copy of the License at

       https://www.apache.org/licenses/LICENSE-2.0

   Unless required by applicable law or agreed to in writing, software
   distributed under the License is distributed on an "AS IS" BASIS,
   WITHOUT WARRANTIES OR CONDITIONS OF ANY KIND, either express or implied.
   See the License for the specific language governing permissions and
   limitations under the License.
-->
<project xmlns="http://maven.apache.org/POM/4.0.0" xmlns:xsi="http://www.w3.org/2001/XMLSchema-instance"
         xsi:schemaLocation="http://maven.apache.org/POM/4.0.0 http://maven.apache.org/xsd/maven-4.0.0.xsd">
  <modelVersion>4.0.0</modelVersion>

  <parent>
    <groupId>org.apache.avro</groupId>
    <artifactId>avro-parent</artifactId>
<<<<<<< HEAD
    <version>1.8.2.7.1.9.0-SNAPSHOT</version>
=======
    <version>1.11.2-SNAPSHOT</version>
>>>>>>> 11454b9d
    <relativePath>../pom.xml</relativePath>
  </parent>

  <artifactId>avro-archetypes-parent</artifactId>
  <packaging>pom</packaging>

  <name>Apache Avro Maven Archetypes</name>
  <description>Archetypes parent defining configuration for generating archetype poms with the correct Avro version</description>

  <properties>
    <main.basedir>${project.parent.parent.basedir}</main.basedir>
    <maven.archetype.version>3.2.0</maven.archetype.version>
  </properties>

  <modules>
    <module>avro-service-archetype</module>
  </modules>

  <build>
    <extensions>
      <extension>
        <groupId>org.apache.maven.archetype</groupId>
        <artifactId>archetype-packaging</artifactId>
        <version>${archetype-plugin.version}</version>
      </extension>
    </extensions>
    <pluginManagement>
      <plugins>
        <plugin>
          <artifactId>maven-archetype-plugin</artifactId>
          <version>${archetype-plugin.version}</version>
          <extensions>true</extensions>
        </plugin>
      </plugins>
    </pluginManagement>
    <plugins>
      <!-- Creates a pom.xml for the archetype that references the current avro version -->
      <plugin>
        <groupId>org.apache.maven.plugins</groupId>
        <artifactId>maven-resources-plugin</artifactId>
        <executions>
          <execution>
            <id>copy-pom-with-building-version</id>
            <goals>
              <goal>copy-resources</goal>
            </goals>
            <phase>generate-resources</phase>
            <configuration>
              <outputDirectory>target/generated-resources</outputDirectory>
              <escapeString>\</escapeString>
              <resources>
                <resource>
                  <directory>src/main/pom/</directory>
                  <filtering>true</filtering>
                  <includes>
                    <include>pom.xml</include>
                  </includes>
                </resource>
              </resources>
            </configuration>
          </execution>
          <execution>
            <id>copy-archetype-integration-resources</id>
            <goals>
              <goal>copy-resources</goal>
            </goals>
            <phase>verify</phase>
            <configuration>
              <outputDirectory>target/test-classes/</outputDirectory>
              <resources>
                <resource>
                  <directory>src/test/integration</directory>
                  <includes>
                    <include>**/*</include>
                  </includes>
                </resource>
              </resources>
            </configuration>
          </execution>
        </executions>
      </plugin>
      <plugin>
        <groupId>org.apache.maven.plugins</groupId>
        <artifactId>maven-archetype-plugin</artifactId>
        <executions>
          <execution>
            <goals>
              <goal>integration-test</goal>
            </goals>
            <phase>install</phase>
          </execution>
        </executions>
      </plugin>
    </plugins>
  </build>
</project><|MERGE_RESOLUTION|>--- conflicted
+++ resolved
@@ -22,11 +22,7 @@
   <parent>
     <groupId>org.apache.avro</groupId>
     <artifactId>avro-parent</artifactId>
-<<<<<<< HEAD
-    <version>1.8.2.7.1.9.0-SNAPSHOT</version>
-=======
     <version>1.11.2-SNAPSHOT</version>
->>>>>>> 11454b9d
     <relativePath>../pom.xml</relativePath>
   </parent>
 
