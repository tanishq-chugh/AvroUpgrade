--- conflicted
+++ resolved
@@ -53,13 +53,7 @@
   }
   static final Schema LONG = Schema.create(Schema.Type.LONG);
 
-<<<<<<< HEAD
-
-  private static class WordCountMapper extends
-      Mapper<AvroKey<String>, NullWritable, Text, LongWritable> {
-=======
   private static class WordCountMapper extends Mapper<AvroKey<String>, NullWritable, Text, LongWritable> {
->>>>>>> 11454b9d
     private LongWritable mCount = new LongWritable();
     private Text mText = new Text();
 
@@ -85,15 +79,9 @@
     }
   }
 
-<<<<<<< HEAD
-  private static class WordCountReducer extends Reducer< Text, LongWritable, AvroKey<GenericData.Record>, NullWritable> {
-
-    private AvroKey<GenericData.Record> result ;
-=======
   private static class WordCountReducer extends Reducer<Text, LongWritable, AvroKey<GenericData.Record>, NullWritable> {
 
     private AvroKey<GenericData.Record> result;
->>>>>>> 11454b9d
 
     @Override
     protected void setup(Context context) {
@@ -116,14 +104,7 @@
     }
   }
 
-<<<<<<< HEAD
-
-
-  public static class Counter extends
-  Mapper<AvroKey<GenericData.Record>, NullWritable, NullWritable, NullWritable> {
-=======
   public static class Counter extends Mapper<AvroKey<GenericData.Record>, NullWritable, NullWritable, NullWritable> {
->>>>>>> 11454b9d
     @Override
     protected void map(AvroKey<GenericData.Record> key, NullWritable value, Context context)
         throws IOException, InterruptedException {
@@ -131,34 +112,21 @@
     }
   }
 
-<<<<<<< HEAD
-
-  @Test public void testIOFormat() throws Exception {
-=======
   @Test
   public void testIOFormat() throws Exception {
->>>>>>> 11454b9d
     checkOutputFormat();
     checkInputFormat();
   }
 
   public void checkOutputFormat() throws Exception {
-<<<<<<< HEAD
-    Job job = new Job();
-=======
     Job job = Job.getInstance();
->>>>>>> 11454b9d
 
     WordCountUtil wordCountUtil = new WordCountUtil("trevniMapReduceKeyTest", "part-r-00000");
 
     wordCountUtil.writeLinesFile();
 
     AvroJob.setInputKeySchema(job, STRING);
-<<<<<<< HEAD
-    AvroJob.setOutputKeySchema(job, Pair.getPairSchema(STRING,LONG));
-=======
     AvroJob.setOutputKeySchema(job, Pair.getPairSchema(STRING, LONG));
->>>>>>> 11454b9d
 
     job.setMapperClass(WordCountMapper.class);
     job.setReducerClass(WordCountReducer.class);
@@ -179,26 +147,14 @@
   }
 
   public void checkInputFormat() throws Exception {
-<<<<<<< HEAD
-    Job job = new Job();
-=======
     Job job = Job.getInstance();
->>>>>>> 11454b9d
 
     WordCountUtil wordCountUtil = new WordCountUtil("trevniMapReduceKeyTest");
 
     job.setMapperClass(Counter.class);
 
-<<<<<<< HEAD
-    Schema subSchema = Schema.parse("{\"type\":\"record\"," +
-                                    "\"name\":\"PairValue\","+
-                                    "\"fields\": [ " +
-                                    "{\"name\":\"value\", \"type\":\"long\"}" +
-                                    "]}");
-=======
     Schema subSchema = new Schema.Parser().parse("{\"type\":\"record\"," + "\"name\":\"PairValue\"," + "\"fields\": [ "
         + "{\"name\":\"value\", \"type\":\"long\"}" + "]}");
->>>>>>> 11454b9d
     AvroJob.setInputKeySchema(job, subSchema);
 
     FileInputFormat.setInputPaths(job, new Path(wordCountUtil.getDir().toString() + "/out/*"));
