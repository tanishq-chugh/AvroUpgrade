--- conflicted
+++ resolved
@@ -53,13 +53,7 @@
   }
   static final Schema LONG = Schema.create(Schema.Type.LONG);
 
-<<<<<<< HEAD
-
-  private static class WordCountMapper extends
-      Mapper<AvroKey<String>, NullWritable, Text, LongWritable> {
-=======
   private static class WordCountMapper extends Mapper<AvroKey<String>, NullWritable, Text, LongWritable> {
->>>>>>> 35ff8b99
     private LongWritable mCount = new LongWritable();
     private Text mText = new Text();
 
@@ -85,19 +79,13 @@
     }
   }
 
-<<<<<<< HEAD
-  private static class WordCountReducer extends Reducer< Text, LongWritable, AvroKey<GenericData.Record>, NullWritable> {
-
-    private AvroKey<GenericData.Record> result ;
-=======
   private static class WordCountReducer extends Reducer<Text, LongWritable, AvroKey<GenericData.Record>, NullWritable> {
 
     private AvroKey<GenericData.Record> result;
->>>>>>> 35ff8b99
 
     @Override
     protected void setup(Context context) {
-      result = new AvroKey<>();
+      result = new AvroKey<GenericData.Record>();
       result.datum(new Record(Pair.getPairSchema(STRING, LONG)));
     }
 
@@ -116,14 +104,7 @@
     }
   }
 
-<<<<<<< HEAD
-
-
-  public static class Counter extends
-  Mapper<AvroKey<GenericData.Record>, NullWritable, NullWritable, NullWritable> {
-=======
   public static class Counter extends Mapper<AvroKey<GenericData.Record>, NullWritable, NullWritable, NullWritable> {
->>>>>>> 35ff8b99
     @Override
     protected void map(AvroKey<GenericData.Record> key, NullWritable value, Context context)
         throws IOException, InterruptedException {
@@ -131,34 +112,21 @@
     }
   }
 
-<<<<<<< HEAD
-
-  @Test public void testIOFormat() throws Exception {
-=======
   @Test
   public void testIOFormat() throws Exception {
->>>>>>> 35ff8b99
     checkOutputFormat();
     checkInputFormat();
   }
 
   public void checkOutputFormat() throws Exception {
-<<<<<<< HEAD
-    Job job = new Job();
-=======
     Job job = Job.getInstance();
->>>>>>> 35ff8b99
 
     WordCountUtil wordCountUtil = new WordCountUtil("trevniMapReduceKeyTest", "part-r-00000");
 
     wordCountUtil.writeLinesFile();
 
     AvroJob.setInputKeySchema(job, STRING);
-<<<<<<< HEAD
-    AvroJob.setOutputKeySchema(job, Pair.getPairSchema(STRING,LONG));
-=======
     AvroJob.setOutputKeySchema(job, Pair.getPairSchema(STRING, LONG));
->>>>>>> 35ff8b99
 
     job.setMapperClass(WordCountMapper.class);
     job.setReducerClass(WordCountReducer.class);
@@ -179,26 +147,14 @@
   }
 
   public void checkInputFormat() throws Exception {
-<<<<<<< HEAD
-    Job job = new Job();
-=======
     Job job = Job.getInstance();
->>>>>>> 35ff8b99
 
     WordCountUtil wordCountUtil = new WordCountUtil("trevniMapReduceKeyTest");
 
     job.setMapperClass(Counter.class);
 
-<<<<<<< HEAD
-    Schema subSchema = Schema.parse("{\"type\":\"record\"," +
-                                    "\"name\":\"PairValue\","+
-                                    "\"fields\": [ " +
-                                    "{\"name\":\"value\", \"type\":\"long\"}" +
-                                    "]}");
-=======
     Schema subSchema = new Schema.Parser().parse("{\"type\":\"record\"," + "\"name\":\"PairValue\"," + "\"fields\": [ "
         + "{\"name\":\"value\", \"type\":\"long\"}" + "]}");
->>>>>>> 35ff8b99
     AvroJob.setInputKeySchema(job, subSchema);
 
     FileInputFormat.setInputPaths(job, new Path(wordCountUtil.getDir().toString() + "/out/*"));
