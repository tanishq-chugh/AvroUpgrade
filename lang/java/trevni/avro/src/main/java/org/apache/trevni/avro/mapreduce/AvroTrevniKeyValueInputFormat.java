/*
 * Licensed to the Apache Software Foundation (ASF) under one
 * or more contributor license agreements.  See the NOTICE file
 * distributed with this work for additional information
 * regarding copyright ownership.  The ASF licenses this file
 * to you under the Apache License, Version 2.0 (the
 * "License"); you may not use this file except in compliance
 * with the License.  You may obtain a copy of the License at
 *
 *     https://www.apache.org/licenses/LICENSE-2.0
 *
 * Unless required by applicable law or agreed to in writing, software
 * distributed under the License is distributed on an "AS IS" BASIS,
 * WITHOUT WARRANTIES OR CONDITIONS OF ANY KIND, either express or implied.
 * See the License for the specific language governing permissions and
 * limitations under the License.
 */
package org.apache.trevni.avro.mapreduce;

import java.io.IOException;

import org.apache.avro.mapred.AvroKey;
import org.apache.avro.mapred.AvroValue;
import org.apache.hadoop.mapreduce.InputSplit;
import org.apache.hadoop.mapreduce.RecordReader;
import org.apache.hadoop.mapreduce.TaskAttemptContext;
import org.apache.hadoop.mapreduce.lib.input.FileInputFormat;

/**
 * An {@link org.apache.hadoop.mapreduce.InputFormat} for Trevni files.
 *
 * This implement was modeled off
 * {@link org.apache.avro.mapreduce.AvroKeyValueInputFormat} to allow for easy
 * transition
 *
 * <p>
 * A MapReduce InputFormat that reads from Trevni container files of key/value
 * generic records.
 *
 * <p>
 * Trevni container files that container generic records with the two fields
 * 'key' and 'value' are expected. The contents of the 'key' field will be used
 * as the job input key, and the contents of the 'value' field will be used as
 * the job output value.
 * </p>
 *
 * @param <K> The type of the Trevni key to read.
 * @param <V> The type of the Trevni value to read.
 *
<<<<<<< HEAD
 * <p>
 * A subset schema to be read may be specified with
 * {@link org.apache.avro.mapreduce.AvroJob#setInputKeySchema} and
 * {@link org.apache.avro.mapreduce.AvroJob#setInputValueSchema}.
=======
 *            <p>
 *            A subset schema to be read may be specified with
 *            {@link org.apache.avro.mapreduce.AvroJob#setInputKeySchema} and
 *            {@link org.apache.avro.mapreduce.AvroJob#setInputValueSchema}.
>>>>>>> 11454b9d
 */
public class AvroTrevniKeyValueInputFormat<K, V> extends FileInputFormat<AvroKey<K>, AvroValue<V>> {

  /** {@inheritDoc} */
  @Override
<<<<<<< HEAD
  public RecordReader<AvroKey<K>, AvroValue<V>> createRecordReader(
      InputSplit split, TaskAttemptContext context) throws IOException,
      InterruptedException {

    return new AvroTrevniKeyValueRecordReader<K, V>();
  }
=======
  public RecordReader<AvroKey<K>, AvroValue<V>> createRecordReader(InputSplit split, TaskAttemptContext context)
      throws IOException, InterruptedException {
>>>>>>> 11454b9d

    return new AvroTrevniKeyValueRecordReader<>();
  }

}<|MERGE_RESOLUTION|>--- conflicted
+++ resolved
@@ -47,33 +47,17 @@
  * @param <K> The type of the Trevni key to read.
  * @param <V> The type of the Trevni value to read.
  *
-<<<<<<< HEAD
- * <p>
- * A subset schema to be read may be specified with
- * {@link org.apache.avro.mapreduce.AvroJob#setInputKeySchema} and
- * {@link org.apache.avro.mapreduce.AvroJob#setInputValueSchema}.
-=======
  *            <p>
  *            A subset schema to be read may be specified with
  *            {@link org.apache.avro.mapreduce.AvroJob#setInputKeySchema} and
  *            {@link org.apache.avro.mapreduce.AvroJob#setInputValueSchema}.
->>>>>>> 11454b9d
  */
 public class AvroTrevniKeyValueInputFormat<K, V> extends FileInputFormat<AvroKey<K>, AvroValue<V>> {
 
   /** {@inheritDoc} */
   @Override
-<<<<<<< HEAD
-  public RecordReader<AvroKey<K>, AvroValue<V>> createRecordReader(
-      InputSplit split, TaskAttemptContext context) throws IOException,
-      InterruptedException {
-
-    return new AvroTrevniKeyValueRecordReader<K, V>();
-  }
-=======
   public RecordReader<AvroKey<K>, AvroValue<V>> createRecordReader(InputSplit split, TaskAttemptContext context)
       throws IOException, InterruptedException {
->>>>>>> 11454b9d
 
     return new AvroTrevniKeyValueRecordReader<>();
   }
