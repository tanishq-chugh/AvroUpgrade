/*
 * Licensed to the Apache Software Foundation (ASF) under one
 * or more contributor license agreements.  See the NOTICE file
 * distributed with this work for additional information
 * regarding copyright ownership.  The ASF licenses this file
 * to you under the Apache License, Version 2.0 (the
 * "License"); you may not use this file except in compliance
 * with the License.  You may obtain a copy of the License at
 *
 *     https://www.apache.org/licenses/LICENSE-2.0
 *
 * Unless required by applicable law or agreed to in writing, software
 * distributed under the License is distributed on an "AS IS" BASIS,
 * WITHOUT WARRANTIES OR CONDITIONS OF ANY KIND, either express or implied.
 * See the License for the specific language governing permissions and
 * limitations under the License.
 */

package org.apache.trevni.avro;

import java.io.IOException;
import java.util.ArrayList;
import java.util.List;

import org.apache.hadoop.io.NullWritable;
import org.apache.hadoop.fs.FileSystem;
import org.apache.hadoop.fs.Path;
import org.apache.hadoop.fs.FileStatus;
import org.apache.hadoop.mapred.JobConf;
import org.apache.hadoop.mapred.FileInputFormat;
import org.apache.hadoop.mapred.InputSplit;
import org.apache.hadoop.mapred.FileSplit;
import org.apache.hadoop.mapred.Reporter;
import org.apache.hadoop.mapred.RecordReader;

import org.apache.avro.reflect.ReflectData;
import org.apache.avro.mapred.AvroJob;
import org.apache.avro.mapred.AvroWrapper;

/**
 * An {@link org.apache.hadoop.mapred.InputFormat} for Trevni files.
 *
 * <p>
 * A subset schema to be read may be specified with
 * {@link AvroJob#setInputSchema(JobConf,Schema)}.
 */
public class AvroTrevniInputFormat<T> extends FileInputFormat<AvroWrapper<T>, NullWritable> {

  @Override
  protected boolean isSplitable(FileSystem fs, Path filename) {
    return false;
  }

  @Override
  protected FileStatus[] listStatus(JobConf job) throws IOException {
    List<FileStatus> result = new ArrayList<>();
    job.setBoolean("mapred.input.dir.recursive", true);
    for (FileStatus file : super.listStatus(job))
      if (file.getPath().getName().endsWith(AvroTrevniOutputFormat.EXT))
        result.add(file);
    return result.toArray(new FileStatus[0]);
  }

  @Override
  public RecordReader<AvroWrapper<T>, NullWritable> getRecordReader(InputSplit split, final JobConf job,
      Reporter reporter) throws IOException {
    final FileSplit file = (FileSplit) split;
    reporter.setStatus(file.toString());

    final AvroColumnReader.Params params = new AvroColumnReader.Params(new HadoopInput(file.getPath(), job));
    params.setModel(ReflectData.get());
    if (job.get(AvroJob.INPUT_SCHEMA) != null)
      params.setSchema(AvroJob.getInputSchema(job));

    return new RecordReader<AvroWrapper<T>, NullWritable>() {
      private AvroColumnReader<T> reader = new AvroColumnReader<>(params);
      private float rows = reader.getRowCount();
      private long row;

<<<<<<< HEAD
      public AvroWrapper<T> createKey() { return new AvroWrapper<T>(null); }

      public NullWritable createValue() { return NullWritable.get(); }

      public boolean next(AvroWrapper<T> wrapper, NullWritable ignore)
        throws IOException {
=======
      @Override
      public AvroWrapper<T> createKey() {
        return new AvroWrapper<>(null);
      }

      @Override
      public NullWritable createValue() {
        return NullWritable.get();
      }

      @Override
      public boolean next(AvroWrapper<T> wrapper, NullWritable ignore) throws IOException {
>>>>>>> 35ff8b99
        if (!reader.hasNext())
          return false;
        wrapper.datum(reader.next());
        row++;
        return true;
      }
<<<<<<< HEAD

      public float getProgress() throws IOException { return row / rows; }

      public long getPos() throws IOException { return row; }

      public void close() throws IOException { reader.close(); }
=======

      @Override
      public float getProgress() throws IOException {
        return row / rows;
      }

      @Override
      public long getPos() throws IOException {
        return row;
      }

      @Override
      public void close() throws IOException {
        reader.close();
      }
>>>>>>> 35ff8b99

    };

  }

}<|MERGE_RESOLUTION|>--- conflicted
+++ resolved
@@ -53,7 +53,7 @@
 
   @Override
   protected FileStatus[] listStatus(JobConf job) throws IOException {
-    List<FileStatus> result = new ArrayList<>();
+    List<FileStatus> result = new ArrayList<FileStatus>();
     job.setBoolean("mapred.input.dir.recursive", true);
     for (FileStatus file : super.listStatus(job))
       if (file.getPath().getName().endsWith(AvroTrevniOutputFormat.EXT))
@@ -73,18 +73,10 @@
       params.setSchema(AvroJob.getInputSchema(job));
 
     return new RecordReader<AvroWrapper<T>, NullWritable>() {
-      private AvroColumnReader<T> reader = new AvroColumnReader<>(params);
+      private AvroColumnReader<T> reader = new AvroColumnReader<T>(params);
       private float rows = reader.getRowCount();
       private long row;
 
-<<<<<<< HEAD
-      public AvroWrapper<T> createKey() { return new AvroWrapper<T>(null); }
-
-      public NullWritable createValue() { return NullWritable.get(); }
-
-      public boolean next(AvroWrapper<T> wrapper, NullWritable ignore)
-        throws IOException {
-=======
       @Override
       public AvroWrapper<T> createKey() {
         return new AvroWrapper<>(null);
@@ -97,21 +89,12 @@
 
       @Override
       public boolean next(AvroWrapper<T> wrapper, NullWritable ignore) throws IOException {
->>>>>>> 35ff8b99
         if (!reader.hasNext())
           return false;
         wrapper.datum(reader.next());
         row++;
         return true;
       }
-<<<<<<< HEAD
-
-      public float getProgress() throws IOException { return row / rows; }
-
-      public long getPos() throws IOException { return row; }
-
-      public void close() throws IOException { reader.close(); }
-=======
 
       @Override
       public float getProgress() throws IOException {
@@ -127,7 +110,6 @@
       public void close() throws IOException {
         reader.close();
       }
->>>>>>> 35ff8b99
 
     };
 
