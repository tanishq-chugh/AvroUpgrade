/*
 * Licensed to the Apache Software Foundation (ASF) under one
 * or more contributor license agreements.  See the NOTICE file
 * distributed with this work for additional information
 * regarding copyright ownership.  The ASF licenses this file
 * to you under the Apache License, Version 2.0 (the
 * "License"); you may not use this file except in compliance
 * with the License.  You may obtain a copy of the License at
 *
 *     https://www.apache.org/licenses/LICENSE-2.0
 *
 * Unless required by applicable law or agreed to in writing, software
 * distributed under the License is distributed on an "AS IS" BASIS,
 * WITHOUT WARRANTIES OR CONDITIONS OF ANY KIND, either express or implied.
 * See the License for the specific language governing permissions and
 * limitations under the License.
 */

package org.apache.trevni.avro;

import java.io.IOException;
import java.io.Closeable;
import java.io.File;
import java.nio.ByteBuffer;
import java.util.Iterator;
import java.util.Map;
import java.util.HashMap;
import java.util.List;

import org.apache.trevni.ColumnMetaData;
import org.apache.trevni.ColumnFileReader;
import org.apache.trevni.ColumnValues;
import org.apache.trevni.Input;
import org.apache.trevni.InputFile;
import org.apache.trevni.TrevniRuntimeException;

import org.apache.avro.Schema;
import org.apache.avro.Schema.Field;
import org.apache.avro.generic.GenericData;

import static org.apache.trevni.avro.AvroColumnator.isSimple;

/**
 * Read files written with {@link AvroColumnWriter}. A subset of the schema used
 * for writing may be specified when reading. In this case only columns of the
 * subset schema are read.
 */
public class AvroColumnReader<D> implements Iterator<D>, Iterable<D>, Closeable {

  private ColumnFileReader reader;
  private GenericData model;
  private Schema fileSchema;
  private Schema readSchema;

  private ColumnValues[] values;
  private int[] arrayWidths;
  private int column; // current index in values

  private Map<String, Map<String, Object>> defaults = new HashMap<>();

  /** Parameters for reading an Avro column file. */
  public static class Params {
    Input input;
    Schema schema;
    GenericData model = GenericData.get();

    /** Construct reading from a file. */
    public Params(File file) throws IOException {
      this(new InputFile(file));
    }

    /** Construct reading from input. */
    public Params(Input input) {
      this.input = input;
    }

    /** Set subset schema to project data down to. */
    public Params setSchema(Schema schema) {
      this.schema = schema;
      return this;
    }

    /** Set data representation. */
    public Params setModel(GenericData model) {
      this.model = model;
      return this;
    }
  }

  /** Construct a reader for a file. */
  public AvroColumnReader(Params params) throws IOException {
    this.reader = new ColumnFileReader(params.input);
    this.model = params.model;
    this.fileSchema = new Schema.Parser().parse(reader.getMetaData().getString(AvroColumnWriter.SCHEMA_KEY));
    this.readSchema = params.schema == null ? fileSchema : params.schema;
    initialize();
  }

  /** Return the schema for data in this file. */
  public Schema getFileSchema() {
    return fileSchema;
  }

  void initialize() throws IOException {
    // compute a mapping from column name to number for file
    Map<String, Integer> fileColumnNumbers = new HashMap<>();
    int i = 0;
    for (ColumnMetaData c : new AvroColumnator(fileSchema).getColumns())
      fileColumnNumbers.put(c.getName(), i++);

    // create iterator for each column in readSchema
    AvroColumnator readColumnator = new AvroColumnator(readSchema);
    this.arrayWidths = readColumnator.getArrayWidths();
    ColumnMetaData[] readColumns = readColumnator.getColumns();
    this.values = new ColumnValues[readColumns.length];
    int j = 0;
    for (ColumnMetaData c : readColumns) {
      Integer n = fileColumnNumbers.get(c.getName());
      if (n != null)
        values[j++] = reader.getValues(n);
    }
    findDefaults(readSchema, fileSchema);
  }

  // get defaults for fields in read that are not in write
  private void findDefaults(Schema read, Schema write) {
    switch (read.getType()) {
<<<<<<< HEAD
    case NULL: case BOOLEAN:
    case INT: case LONG:
    case FLOAT: case DOUBLE:
    case BYTES: case STRING:
    case ENUM: case FIXED:
=======
    case NULL:
    case BOOLEAN:
    case INT:
    case LONG:
    case FLOAT:
    case DOUBLE:
    case BYTES:
    case STRING:
    case ENUM:
    case FIXED:
>>>>>>> 11454b9d
      if (read.getType() != write.getType())
        throw new TrevniRuntimeException("Type mismatch: " + read + " & " + write);
      break;
    case MAP:
      findDefaults(read.getValueType(), write.getValueType());
      break;
    case ARRAY:
      findDefaults(read.getElementType(), write.getElementType());
      break;
    case UNION:
      for (Schema s : read.getTypes()) {
        Integer index = write.getIndexNamed(s.getFullName());
        if (index == null)
          throw new TrevniRuntimeException("No matching branch: " + s);
        findDefaults(s, write.getTypes().get(index));
      }
      break;
    case RECORD:
      for (Field f : read.getFields()) {
        Field g = write.getField(f.name());
        if (g == null)
          setDefault(read, f);
        else
          findDefaults(f.schema(), g.schema());
      }
      break;
    default:
      throw new TrevniRuntimeException("Unknown schema: " + read);
    }
  }

  private void setDefault(Schema record, Field f) {
    String recordName = record.getFullName();
    Map<String, Object> recordDefaults = defaults.computeIfAbsent(recordName, k -> new HashMap<>());
    recordDefaults.put(f.name(), model.getDefaultValue(f));
  }

  @Override
  public Iterator<D> iterator() {
    return this;
  }

  @Override
  public boolean hasNext() {
    return values[0].hasNext();
  }

  /** Return the number of rows in this file. */
  public long getRowCount() {
    return reader.getRowCount();
  }

  @Override
  public D next() {
    try {
      for (ColumnValues value : values)
        if (value != null)
          value.startRow();
      this.column = 0;
      return (D) read(readSchema);
    } catch (IOException e) {
      throw new TrevniRuntimeException(e);
    }
  }

  private Object read(Schema s) throws IOException {
    if (isSimple(s))
      return nextValue(s, column++);

    final int startColumn = column;

    switch (s.getType()) {
    case MAP:
      int size = values[column].nextLength();
      Map map = new HashMap(size);
      for (int i = 0; i < size; i++) {
        this.column = startColumn;
        values[column++].nextValue(); // null in parent
        String key = (String) values[column++].nextValue(); // key
        map.put(key, read(s.getValueType())); // value
      }
      column = startColumn + arrayWidths[startColumn];
      return map;
    case RECORD:
      Object record = model.newRecord(null, s);
      Map<String, Object> rDefaults = defaults.get(s.getFullName());
      for (Field f : s.getFields()) {
        Object value = ((rDefaults != null) && rDefaults.containsKey(f.name()))
            ? model.deepCopy(f.schema(), rDefaults.get(f.name()))
            : read(f.schema());
        model.setField(record, f.name(), f.pos(), value);
      }
      return record;
    case ARRAY:
      int length = values[column].nextLength();
      List elements = new GenericData.Array(length, s);
      for (int i = 0; i < length; i++) {
        this.column = startColumn;
        Object value = nextValue(s, column++);
        if (!isSimple(s.getElementType()))
          value = read(s.getElementType());
        elements.add(value);
      }
      column = startColumn + arrayWidths[startColumn];
      return elements;
    case UNION:
      Object value = null;
      for (Schema branch : s.getTypes()) {
        if (branch.getType() == Schema.Type.NULL)
          continue;
        if (values[column].nextLength() == 1) {
          value = nextValue(branch, column);
          column++;
          if (!isSimple(branch))
            value = read(branch);
        } else {
          column += arrayWidths[column];
        }
      }
      return value;
    default:
      throw new TrevniRuntimeException("Unknown schema: " + s);
    }
  }

  private Object nextValue(Schema s, int column) throws IOException {
    Object v = values[column].nextValue();

    switch (s.getType()) {
    case ENUM:
      return model.createEnum(s.getEnumSymbols().get((Integer) v), s);
    case FIXED:
      return model.createFixed(null, ((ByteBuffer) v).array(), s);
    }

    return v;
  }

  @Override
  public void remove() {
    throw new UnsupportedOperationException();
  }

  @Override
  public void close() throws IOException {
    reader.close();
  }

}<|MERGE_RESOLUTION|>--- conflicted
+++ resolved
@@ -125,13 +125,6 @@
   // get defaults for fields in read that are not in write
   private void findDefaults(Schema read, Schema write) {
     switch (read.getType()) {
-<<<<<<< HEAD
-    case NULL: case BOOLEAN:
-    case INT: case LONG:
-    case FLOAT: case DOUBLE:
-    case BYTES: case STRING:
-    case ENUM: case FIXED:
-=======
     case NULL:
     case BOOLEAN:
     case INT:
@@ -142,7 +135,6 @@
     case STRING:
     case ENUM:
     case FIXED:
->>>>>>> 11454b9d
       if (read.getType() != write.getType())
         throw new TrevniRuntimeException("Type mismatch: " + read + " & " + write);
       break;
