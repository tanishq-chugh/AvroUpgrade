/*
 * Licensed to the Apache Software Foundation (ASF) under one
 * or more contributor license agreements.  See the NOTICE file
 * distributed with this work for additional information
 * regarding copyright ownership.  The ASF licenses this file
 * to you under the Apache License, Version 2.0 (the
 * "License"); you may not use this file except in compliance
 * with the License.  You may obtain a copy of the License at
 *
 *     https://www.apache.org/licenses/LICENSE-2.0
 *
 * Unless required by applicable law or agreed to in writing, software
 * distributed under the License is distributed on an "AS IS" BASIS,
 * WITHOUT WARRANTIES OR CONDITIONS OF ANY KIND, either express or implied.
 * See the License for the specific language governing permissions and
 * limitations under the License.
 */

package org.apache.trevni.avro.mapreduce;

import java.io.IOException;

import org.apache.avro.generic.GenericRecord;
import org.apache.avro.hadoop.io.AvroKeyValue;
import org.apache.avro.mapred.AvroKey;
import org.apache.avro.mapred.AvroValue;

/**
 * Reads Trevni generic records from an Trevni container file, where the records
 * contain two fields: 'key' and 'value'.
 *
 * <p>
 * The contents of the 'key' field will be parsed into an AvroKey object. The
 * contents of the 'value' field will be parsed into an AvroValue object.
 * </p>
 *
 * @param <K> The type of the Avro key to read.
 * @param <V> The type of the Avro value to read.
 */
public class AvroTrevniKeyValueRecordReader<K, V>
    extends AvroTrevniRecordReaderBase<AvroKey<K>, AvroValue<V>, GenericRecord> {

  /** The current key the reader is on. */
  private final AvroKey<K> mCurrentKey = new AvroKey<>();
  /** The current value the reader is on. */
<<<<<<< HEAD
  private final AvroValue<V> mCurrentValue = new AvroValue<V>();
=======
  private final AvroValue<V> mCurrentValue = new AvroValue<>();
>>>>>>> 35ff8b99

  /** {@inheritDoc} */
  @Override
  public AvroKey<K> getCurrentKey() throws IOException, InterruptedException {
    return mCurrentKey;
  }

  /** {@inheritDoc} */
  @Override
  public AvroValue<V> getCurrentValue() throws IOException, InterruptedException {
    return mCurrentValue;
  }

  /** {@inheritDoc} */
  @Override
  public boolean nextKeyValue() throws IOException, InterruptedException {
    boolean hasNext = super.nextKeyValue();
    AvroKeyValue<K, V> avroKeyValue = new AvroKeyValue<>(getCurrentRecord());
    mCurrentKey.datum(avroKeyValue.getKey());
    mCurrentValue.datum(avroKeyValue.getValue());
    return hasNext;
  }
}<|MERGE_RESOLUTION|>--- conflicted
+++ resolved
@@ -41,13 +41,9 @@
     extends AvroTrevniRecordReaderBase<AvroKey<K>, AvroValue<V>, GenericRecord> {
 
   /** The current key the reader is on. */
-  private final AvroKey<K> mCurrentKey = new AvroKey<>();
+  private final AvroKey<K> mCurrentKey = new AvroKey<K>();
   /** The current value the reader is on. */
-<<<<<<< HEAD
   private final AvroValue<V> mCurrentValue = new AvroValue<V>();
-=======
-  private final AvroValue<V> mCurrentValue = new AvroValue<>();
->>>>>>> 35ff8b99
 
   /** {@inheritDoc} */
   @Override
@@ -65,7 +61,7 @@
   @Override
   public boolean nextKeyValue() throws IOException, InterruptedException {
     boolean hasNext = super.nextKeyValue();
-    AvroKeyValue<K, V> avroKeyValue = new AvroKeyValue<>(getCurrentRecord());
+    AvroKeyValue<K, V> avroKeyValue = new AvroKeyValue<K, V>(getCurrentRecord());
     mCurrentKey.datum(avroKeyValue.getKey());
     mCurrentValue.datum(avroKeyValue.getValue());
     return hasNext;
