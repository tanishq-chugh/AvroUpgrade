--- conflicted
+++ resolved
@@ -43,18 +43,11 @@
  *
  * @param <T> The (java) type of the Trevni data to write.
  *
-<<<<<<< HEAD
- * <p>Writes a directory of files per task, each comprising a single filesystem
- * block.  To reduce the number of files, increase the default filesystem block
- * size for the job.  Each task also requires enough memory to buffer a
- * filesystem block.
-=======
  *            <p>
  *            Writes a directory of files per task, each comprising a single
  *            filesystem block. To reduce the number of files, increase the
  *            default filesystem block size for the job. Each task also requires
  *            enough memory to buffer a filesystem block.
->>>>>>> 11454b9d
  */
 public class AvroTrevniKeyOutputFormat<T> extends FileOutputFormat<AvroKey<T>, NullWritable> {
 
@@ -62,10 +55,6 @@
   public RecordWriter<AvroKey<T>, NullWritable> getRecordWriter(TaskAttemptContext context)
       throws IOException, InterruptedException {
 
-<<<<<<< HEAD
-    return new AvroTrevniKeyRecordWriter<T>(context );
-=======
     return new AvroTrevniKeyRecordWriter<>(context);
->>>>>>> 11454b9d
   }
 }