/*
 * Licensed to the Apache Software Foundation (ASF) under one
 * or more contributor license agreements.  See the NOTICE file
 * distributed with this work for additional information
 * regarding copyright ownership.  The ASF licenses this file
 * to you under the Apache License, Version 2.0 (the
 * "License"); you may not use this file except in compliance
 * with the License.  You may obtain a copy of the License at
 *
 *     https://www.apache.org/licenses/LICENSE-2.0
 *
 * Unless required by applicable law or agreed to in writing, software
 * distributed under the License is distributed on an "AS IS" BASIS,
 * WITHOUT WARRANTIES OR CONDITIONS OF ANY KIND, either express or implied.
 * See the License for the specific language governing permissions and
 * limitations under the License.
 */

package org.apache.trevni.avro;

import java.io.IOException;
import java.io.OutputStream;
import java.nio.charset.StandardCharsets;
import java.util.Map;

import org.apache.hadoop.io.NullWritable;
import org.apache.hadoop.fs.FileSystem;
import org.apache.hadoop.fs.Path;
import org.apache.hadoop.mapred.JobConf;
import org.apache.hadoop.mapred.Reporter;
import org.apache.hadoop.mapred.FileOutputFormat;
import org.apache.hadoop.mapred.RecordWriter;
import org.apache.hadoop.util.Progressable;

import org.apache.avro.Schema;
import org.apache.avro.reflect.ReflectData;
import org.apache.avro.mapred.AvroJob;
import org.apache.avro.mapred.AvroWrapper;

import org.apache.trevni.ColumnFileMetaData;

/**
 * An {@link org.apache.hadoop.mapred.OutputFormat} that writes Avro data to
 * Trevni files.
 *
 * <p>
 * Writes a directory of files per task, each comprising a single filesystem
 * block. To reduce the number of files, increase the default filesystem block
 * size for the job. Each task also requires enough memory to buffer a
 * filesystem block.
 */
public class AvroTrevniOutputFormat<T> extends FileOutputFormat<AvroWrapper<T>, NullWritable> {

  /** The file name extension for trevni files. */
  public final static String EXT = ".trv";

  public static final String META_PREFIX = "trevni.meta.";

  /** Add metadata to job output files. */
  public static void setMeta(JobConf job, String key, String value) {
    job.set(META_PREFIX + key, value);
  }

  @Override
  public RecordWriter<AvroWrapper<T>, NullWritable> getRecordWriter(FileSystem ignore, final JobConf job,
      final String name, Progressable prog) throws IOException {

    boolean isMapOnly = job.getNumReduceTasks() == 0;
    final Schema schema = isMapOnly ? AvroJob.getMapOutputSchema(job) : AvroJob.getOutputSchema(job);

    final ColumnFileMetaData meta = filterMetadata(job);

    final Path dir = FileOutputFormat.getTaskOutputPath(job, name);
    final FileSystem fs = dir.getFileSystem(job);
    if (!fs.mkdirs(dir))
      throw new IOException("Failed to create directory: " + dir);
    final long blockSize = fs.getDefaultBlockSize(dir);

    return new RecordWriter<AvroWrapper<T>, NullWritable>() {
      private int part = 0;

<<<<<<< HEAD
      private AvroColumnWriter<T> writer =
        new AvroColumnWriter<T>(schema, meta, ReflectData.get());
=======
      private AvroColumnWriter<T> writer = new AvroColumnWriter<>(schema, meta, ReflectData.get());
>>>>>>> 11454b9d

      private void flush() throws IOException {
        try (OutputStream out = fs.create(new Path(dir, "part-" + (part++) + EXT))) {
          writer.writeTo(out);
        }
        writer = new AvroColumnWriter<>(schema, meta, ReflectData.get());
      }

      @Override
      public void write(AvroWrapper<T> wrapper, NullWritable ignore) throws IOException {
        writer.write(wrapper.datum());
        if (writer.sizeEstimate() >= blockSize) // block full
          flush();
      }

      public void close(Reporter reporter) throws IOException {
        flush();
      }
    };
  }

  static ColumnFileMetaData filterMetadata(final JobConf job) {
    final ColumnFileMetaData meta = new ColumnFileMetaData();
    for (Map.Entry<String, String> e : job)
      if (e.getKey().startsWith(META_PREFIX))
        meta.put(e.getKey().substring(META_PREFIX.length()), e.getValue().getBytes(StandardCharsets.UTF_8));
    return meta;
  }

}<|MERGE_RESOLUTION|>--- conflicted
+++ resolved
@@ -79,12 +79,7 @@
     return new RecordWriter<AvroWrapper<T>, NullWritable>() {
       private int part = 0;
 
-<<<<<<< HEAD
-      private AvroColumnWriter<T> writer =
-        new AvroColumnWriter<T>(schema, meta, ReflectData.get());
-=======
       private AvroColumnWriter<T> writer = new AvroColumnWriter<>(schema, meta, ReflectData.get());
->>>>>>> 11454b9d
 
       private void flush() throws IOException {
         try (OutputStream out = fs.create(new Path(dir, "part-" + (part++) + EXT))) {
