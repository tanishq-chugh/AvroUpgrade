--- conflicted
+++ resolved
@@ -43,11 +43,7 @@
  * @param <T> The type of the entries within the Trevni container file being
  *            written.
  */
-<<<<<<< HEAD
-public abstract class AvroTrevniRecordWriterBase<K,V, T> extends RecordWriter<K, V> {
-=======
 public abstract class AvroTrevniRecordWriterBase<K, V, T> extends RecordWriter<K, V> {
->>>>>>> 35ff8b99
 
   /** trevni file extension */
   public final static String EXT = ".trv";
@@ -55,16 +51,10 @@
   /** prefix of job configs that we care about */
   public static final String META_PREFIX = "trevni.meta.";
 
-<<<<<<< HEAD
-  /** Counter that increments as new trevni files are create because the current file
-   * has exceeded the block size
-   * */
-=======
   /**
    * Counter that increments as new trevni files are create because the current
    * file has exceeded the block size
    */
->>>>>>> 35ff8b99
   protected int part = 0;
 
   /** Trevni file writer */
@@ -82,16 +72,12 @@
   /** Provided avro schema from the context */
   protected Schema schema;
 
-<<<<<<< HEAD
-  /** meta data to be stored in the output file.  */
-=======
   /** meta data to be stored in the output file. */
->>>>>>> 35ff8b99
   protected ColumnFileMetaData meta;
 
   /**
    * Constructor.
-   * 
+   *
    * @param context The TaskAttempContext to supply the writer with information
    *                form the job configuration
    */
@@ -99,7 +85,7 @@
 
     schema = initSchema(context);
     meta = filterMetadata(context.getConfiguration());
-    writer = new AvroColumnWriter<>(schema, meta, ReflectData.get());
+    writer = new AvroColumnWriter<T>(schema, meta, ReflectData.get());
 
     Path outputPath = FileOutputFormat.getOutputPath(context);
 
@@ -113,25 +99,21 @@
 
   /**
    * Use the task context to construct a schema for writing
-   * 
+   *
    * @throws IOException
    */
-<<<<<<< HEAD
-  abstract protected  Schema initSchema(TaskAttemptContext context);
-=======
   abstract protected Schema initSchema(TaskAttemptContext context);
->>>>>>> 35ff8b99
 
   /**
    * A Trevni flush will close the current file and prep a new writer
-   * 
+   *
    * @throws IOException
    */
   public void flush() throws IOException {
     try (OutputStream out = fs.create(new Path(dirPath, "part-" + (part++) + EXT))) {
       writer.writeTo(out);
     }
-    writer = new AvroColumnWriter<>(schema, meta, ReflectData.get());
+    writer = new AvroColumnWriter<T>(schema, meta, ReflectData.get());
   }
 
   /** {@inheritDoc} */
