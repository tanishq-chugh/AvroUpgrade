--- conflicted
+++ resolved
@@ -22,11 +22,7 @@
   <parent>
     <artifactId>trevni-java</artifactId>
     <groupId>org.apache.avro</groupId>
-<<<<<<< HEAD
-    <version>1.8.2.7.1.9.0-SNAPSHOT</version>
-=======
     <version>1.11.2-SNAPSHOT</version>
->>>>>>> 11454b9d
     <relativePath>../</relativePath>
   </parent>
 
@@ -35,24 +31,9 @@
   <url>https://avro.apache.org/</url>
   <description>Trevni Java Core</description>
 
-<<<<<<< HEAD
-  <dependencies>
-    <dependency>
-      <groupId>org.xerial.snappy</groupId>
-      <artifactId>snappy-java</artifactId>
-      <version>${snappy.version}</version>
-      <scope>compile</scope>
-    </dependency>
-    <dependency>
-      <groupId>org.apache.commons</groupId>
-      <artifactId>commons-compress</artifactId>
-    </dependency>
-  </dependencies>
-=======
   <properties>
     <main.basedir>${project.parent.parent.parent.basedir}</main.basedir>
   </properties>
->>>>>>> 11454b9d
 
   <build>
     <plugins>
