--- conflicted
+++ resolved
@@ -52,22 +52,11 @@
 
       int readCount = -1;
 
-<<<<<<< HEAD
-      while ( (readCount = inputStream.read(buffer, compressedData.position(), buffer.length))> 0) {
-        baos.write(buffer, 0, readCount);
-      }
-
-      ByteBuffer result = ByteBuffer.wrap(baos.toByteArray());
-      return result;
-    } finally {
-      inputStream.close();
-=======
       while ((readCount = inputStream.read(buffer, compressedData.position(), buffer.length)) > 0) {
         baos.write(buffer, 0, readCount);
       }
 
       return ByteBuffer.wrap(baos.toByteArray());
->>>>>>> 11454b9d
     }
   }
 
