/*
 * Licensed to the Apache Software Foundation (ASF) under one
 * or more contributor license agreements.  See the NOTICE file
 * distributed with this work for additional information
 * regarding copyright ownership.  The ASF licenses this file
 * to you under the Apache License, Version 2.0 (the
 * "License"); you may not use this file except in compliance
 * with the License.  You may obtain a copy of the License at
 *
 *     https://www.apache.org/licenses/LICENSE-2.0
 *
 * Unless required by applicable law or agreed to in writing, software
 * distributed under the License is distributed on an "AS IS" BASIS,
 * WITHOUT WARRANTIES OR CONDITIONS OF ANY KIND, either express or implied.
 * See the License for the specific language governing permissions and
 * limitations under the License.
 */
package org.apache.trevni;

import java.io.IOException;
import java.io.OutputStream;
import java.nio.ByteBuffer;
import java.util.ArrayList;
import java.util.List;

class ColumnOutputBuffer {
  private ColumnFileWriter writer;
  private ColumnMetaData meta;
  private Codec codec;
  private Checksum checksum;
  private OutputBuffer buffer;
  private List<BlockDescriptor> blockDescriptors;
  private List<byte[]> blockData;
  private List<byte[]> firstValues;
  private int rowCount;
  private long size = 4; // room for block count

  public ColumnOutputBuffer(ColumnFileWriter writer, ColumnMetaData meta) throws IOException {
    this.writer = writer;
    this.meta = meta;
    this.codec = Codec.get(meta);
    this.checksum = Checksum.get(meta);
    this.buffer = new OutputBuffer();
    this.blockDescriptors = new ArrayList<>();
    this.blockData = new ArrayList<>();
    if (meta.hasIndexValues())
      this.firstValues = new ArrayList<>();
  }

  public ColumnMetaData getMeta() {
    return meta;
  }

  public OutputBuffer getBuffer() {
    return buffer;
  }

  public void startRow() throws IOException {
    if (buffer.isFull())
      flushBuffer();
  }

  public void writeLength(int length) throws IOException {
    throw new TrevniRuntimeException("Not an array column: " + meta);
  }

  public void writeValue(Object value) throws IOException {
    buffer.writeValue(value, meta.getType());
    if (meta.hasIndexValues() && rowCount == 0)
      firstValues.add(buffer.toByteArray());
  }

  public void endRow() throws IOException {
    rowCount++;
  }

  void flushBuffer() throws IOException {
    if (rowCount == 0)
      return;
    ByteBuffer raw = buffer.asByteBuffer();
    ByteBuffer c = codec.compress(raw);

    blockDescriptors.add(new BlockDescriptor(rowCount, raw.remaining(), c.remaining()));

    ByteBuffer data = ByteBuffer.allocate(c.remaining() + checksum.size());
    data.put(c);
    data.put(checksum.compute(raw));
    blockData.add(data.array());

<<<<<<< HEAD
    int sizeIncrement =
      (4*3)                                       // descriptor
      + (firstValues != null                      // firstValue
         ? firstValues.get(firstValues.size()-1).length
         : 0)
      + data.position();                         // data
=======
    int sizeIncrement = (4 * 3) // descriptor
        + (firstValues != null // firstValue
            ? firstValues.get(firstValues.size() - 1).length
            : 0)
        + data.position(); // data
>>>>>>> 11454b9d

    writer.incrementSize(sizeIncrement);
    size += sizeIncrement;

    buffer = new OutputBuffer();
    rowCount = 0;
  }

  public long size() throws IOException {
    flushBuffer();
    return size;
  }

  public void writeTo(OutputStream out) throws IOException {
    OutputBuffer header = new OutputBuffer();
    header.writeFixed32(blockDescriptors.size());
    for (int i = 0; i < blockDescriptors.size(); i++) {
      blockDescriptors.get(i).writeTo(header);
      if (meta.hasIndexValues())
        header.write(firstValues.get(i));
    }
    header.writeTo(out);

    for (byte[] data : blockData)
      out.write(data);
  }

}<|MERGE_RESOLUTION|>--- conflicted
+++ resolved
@@ -87,20 +87,11 @@
     data.put(checksum.compute(raw));
     blockData.add(data.array());
 
-<<<<<<< HEAD
-    int sizeIncrement =
-      (4*3)                                       // descriptor
-      + (firstValues != null                      // firstValue
-         ? firstValues.get(firstValues.size()-1).length
-         : 0)
-      + data.position();                         // data
-=======
     int sizeIncrement = (4 * 3) // descriptor
         + (firstValues != null // firstValue
             ? firstValues.get(firstValues.size() - 1).length
             : 0)
         + data.position(); // data
->>>>>>> 11454b9d
 
     writer.incrementSize(sizeIncrement);
     size += sizeIncrement;
