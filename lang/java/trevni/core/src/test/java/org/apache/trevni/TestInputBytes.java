/*
 * Licensed to the Apache Software Foundation (ASF) under one
 * or more contributor license agreements. See the NOTICE file
 * distributed with this work for additional information
 * regarding copyright ownership. The ASF licenses this file
 * to you under the Apache License, Version 2.0 (the
 * "License"); you may not use this file except in compliance
 * with the License. You may obtain a copy of the License at
 *
 * https://www.apache.org/licenses/LICENSE-2.0
 *
 * Unless required by applicable law or agreed to in writing, software
 * distributed under the License is distributed on an "AS IS" BASIS,
 * WITHOUT WARRANTIES OR CONDITIONS OF ANY KIND, either express or implied.
 * See the License for the specific language governing permissions and
 * limitations under the License.
 */
package org.apache.trevni;

import java.util.Random;
import java.util.Arrays;

import org.junit.Assert;
import org.junit.Test;

public class TestInputBytes {

  private static final int SIZE = 1000;
  private static final int COUNT = 100;

<<<<<<< HEAD
  @Test public void testRandomReads() throws Exception {
=======
  @Test
  public void testRandomReads() throws Exception {
>>>>>>> 11454b9d
    Random random = new Random(19820210);
    int length = random.nextInt(SIZE) + 1;
    byte[] data = new byte[length];
    random.nextBytes(data);

    Input in = new InputBytes(data);

    for (int i = 0; i < COUNT; i++) {
      int p = random.nextInt(length);
      int l = Math.min(random.nextInt(SIZE / 10), length - p);
      byte[] buffer = new byte[l];
      in.read(p, buffer, 0, l);
      Assert.assertArrayEquals(Arrays.copyOfRange(data, p, p + l), buffer);
    }
    in.close();
  }
}<|MERGE_RESOLUTION|>--- conflicted
+++ resolved
@@ -28,12 +28,8 @@
   private static final int SIZE = 1000;
   private static final int COUNT = 100;
 
-<<<<<<< HEAD
-  @Test public void testRandomReads() throws Exception {
-=======
   @Test
   public void testRandomReads() throws Exception {
->>>>>>> 11454b9d
     Random random = new Random(19820210);
     int length = random.nextInt(SIZE) + 1;
     byte[] data = new byte[length];
