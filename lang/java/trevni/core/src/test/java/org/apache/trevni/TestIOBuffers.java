--- conflicted
+++ resolved
@@ -123,12 +123,8 @@
     out.close();
   }
 
-<<<<<<< HEAD
-  @Test public void testFloat() throws Exception {
-=======
   @Test
   public void testFloat() throws Exception {
->>>>>>> 11454b9d
     Random random = TestUtil.createRandom();
     OutputBuffer out = new OutputBuffer();
     for (int i = 0; i < COUNT; i++)
@@ -141,12 +137,8 @@
     out.close();
   }
 
-<<<<<<< HEAD
-  @Test public void testDouble() throws Exception {
-=======
   @Test
   public void testDouble() throws Exception {
->>>>>>> 11454b9d
     OutputBuffer out = new OutputBuffer();
     for (int i = 0; i < COUNT; i++)
       out.writeDouble(Double.MIN_VALUE);
@@ -157,12 +149,8 @@
     out.close();
   }
 
-<<<<<<< HEAD
-  @Test public void testBytes() throws Exception {
-=======
   @Test
   public void testBytes() throws Exception {
->>>>>>> 11454b9d
     Random random = TestUtil.createRandom();
     OutputBuffer out = new OutputBuffer();
     for (int i = 0; i < COUNT; i++)
