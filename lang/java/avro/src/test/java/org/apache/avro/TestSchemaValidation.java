/*
 * Licensed to the Apache Software Foundation (ASF) under one
 * or more contributor license agreements.  See the NOTICE file
 * distributed with this work for additional information
 * regarding copyright ownership.  The ASF licenses this file
 * to you under the Apache License, Version 2.0 (the
 * "License"); you may not use this file except in compliance
 * with the License.  You may obtain a copy of the License at
 *
 *     https://www.apache.org/licenses/LICENSE-2.0
 *
 * Unless required by applicable law or agreed to in writing, software
 * distributed under the License is distributed on an "AS IS" BASIS,
 * WITHOUT WARRANTIES OR CONDITIONS OF ANY KIND, either express or
 * implied.  See the License for the specific language governing
 * permissions and limitations under the License.
 */
package org.apache.avro;

import static org.apache.avro.TestSchemas.*;

import java.util.ArrayList;
<<<<<<< HEAD
import java.util.Arrays;
=======
import java.util.Collections;
import java.util.List;
>>>>>>> 35ff8b99

import org.apache.avro.reflect.ReflectData;
import org.junit.Assert;
import org.junit.Rule;
import org.junit.Test;
import org.junit.rules.ExpectedException;

public class TestSchemaValidation {

  @Rule
  public ExpectedException expectedException = ExpectedException.none();

  /** Collection of reader/writer schema pair that are compatible. */
  public static final List<ReaderWriter> COMPATIBLE_READER_WRITER_TEST_CASES = list(
      new ReaderWriter(BOOLEAN_SCHEMA, BOOLEAN_SCHEMA),

      new ReaderWriter(INT_SCHEMA, INT_SCHEMA),

      new ReaderWriter(LONG_SCHEMA, INT_SCHEMA), new ReaderWriter(LONG_SCHEMA, LONG_SCHEMA),

      // Avro spec says INT/LONG can be promoted to FLOAT/DOUBLE.
      // This is arguable as this causes a loss of precision.
      new ReaderWriter(FLOAT_SCHEMA, INT_SCHEMA), new ReaderWriter(FLOAT_SCHEMA, LONG_SCHEMA),
      new ReaderWriter(DOUBLE_SCHEMA, LONG_SCHEMA),

      new ReaderWriter(DOUBLE_SCHEMA, INT_SCHEMA), new ReaderWriter(DOUBLE_SCHEMA, FLOAT_SCHEMA),

      new ReaderWriter(STRING_SCHEMA, STRING_SCHEMA),

      new ReaderWriter(BYTES_SCHEMA, BYTES_SCHEMA),

      new ReaderWriter(INT_ARRAY_SCHEMA, INT_ARRAY_SCHEMA), new ReaderWriter(LONG_ARRAY_SCHEMA, INT_ARRAY_SCHEMA),
      new ReaderWriter(INT_MAP_SCHEMA, INT_MAP_SCHEMA), new ReaderWriter(LONG_MAP_SCHEMA, INT_MAP_SCHEMA),

      new ReaderWriter(ENUM1_AB_SCHEMA, ENUM1_AB_SCHEMA), new ReaderWriter(ENUM1_ABC_SCHEMA, ENUM1_AB_SCHEMA),

      // String-to/from-bytes, introduced in Avro 1.7.7
      new ReaderWriter(STRING_SCHEMA, BYTES_SCHEMA), new ReaderWriter(BYTES_SCHEMA, STRING_SCHEMA),

      // Tests involving unions:
      new ReaderWriter(EMPTY_UNION_SCHEMA, EMPTY_UNION_SCHEMA), new ReaderWriter(INT_UNION_SCHEMA, INT_UNION_SCHEMA),
      new ReaderWriter(INT_STRING_UNION_SCHEMA, STRING_INT_UNION_SCHEMA),
      new ReaderWriter(INT_UNION_SCHEMA, EMPTY_UNION_SCHEMA), new ReaderWriter(LONG_UNION_SCHEMA, INT_UNION_SCHEMA),
      new ReaderWriter(FLOAT_UNION_SCHEMA, INT_UNION_SCHEMA), new ReaderWriter(FLOAT_UNION_SCHEMA, LONG_UNION_SCHEMA),
      new ReaderWriter(DOUBLE_UNION_SCHEMA, INT_UNION_SCHEMA), new ReaderWriter(LONG_UNION_SCHEMA, EMPTY_UNION_SCHEMA),
      new ReaderWriter(DOUBLE_UNION_SCHEMA, LONG_UNION_SCHEMA),
      new ReaderWriter(FLOAT_UNION_SCHEMA, EMPTY_UNION_SCHEMA),
      new ReaderWriter(DOUBLE_UNION_SCHEMA, FLOAT_UNION_SCHEMA),
      new ReaderWriter(STRING_UNION_SCHEMA, EMPTY_UNION_SCHEMA),
      new ReaderWriter(STRING_UNION_SCHEMA, BYTES_UNION_SCHEMA),
      new ReaderWriter(BYTES_UNION_SCHEMA, EMPTY_UNION_SCHEMA),
      new ReaderWriter(BYTES_UNION_SCHEMA, STRING_UNION_SCHEMA),
      new ReaderWriter(DOUBLE_UNION_SCHEMA, INT_FLOAT_UNION_SCHEMA),

      new ReaderWriter(NULL_INT_ARRAY_UNION_SCHEMA, INT_ARRAY_SCHEMA),
      new ReaderWriter(NULL_INT_MAP_UNION_SCHEMA, INT_MAP_SCHEMA),

      // Readers capable of reading all branches of a union are compatible
      new ReaderWriter(FLOAT_SCHEMA, INT_FLOAT_UNION_SCHEMA), new ReaderWriter(LONG_SCHEMA, INT_LONG_UNION_SCHEMA),
      new ReaderWriter(DOUBLE_SCHEMA, INT_FLOAT_UNION_SCHEMA),
      new ReaderWriter(DOUBLE_SCHEMA, INT_LONG_FLOAT_DOUBLE_UNION_SCHEMA),

      // Special case of singleton unions:
      new ReaderWriter(FLOAT_SCHEMA, FLOAT_UNION_SCHEMA), new ReaderWriter(INT_UNION_SCHEMA, INT_SCHEMA),
      new ReaderWriter(INT_SCHEMA, INT_UNION_SCHEMA),

      // Tests involving records:
      new ReaderWriter(EMPTY_RECORD1, EMPTY_RECORD1), new ReaderWriter(EMPTY_RECORD1, A_INT_RECORD1),

      new ReaderWriter(A_INT_RECORD1, A_INT_RECORD1), new ReaderWriter(A_DINT_RECORD1, A_INT_RECORD1),
      new ReaderWriter(A_DINT_RECORD1, A_DINT_RECORD1), new ReaderWriter(A_INT_RECORD1, A_DINT_RECORD1),

      new ReaderWriter(A_LONG_RECORD1, A_INT_RECORD1),

      new ReaderWriter(A_INT_RECORD1, A_INT_B_INT_RECORD1), new ReaderWriter(A_DINT_RECORD1, A_INT_B_INT_RECORD1),

      new ReaderWriter(A_INT_B_DINT_RECORD1, A_INT_RECORD1), new ReaderWriter(A_DINT_B_DINT_RECORD1, EMPTY_RECORD1),
      new ReaderWriter(A_DINT_B_DINT_RECORD1, A_INT_RECORD1),
      new ReaderWriter(A_INT_B_INT_RECORD1, A_DINT_B_DINT_RECORD1),

      // The SchemaValidator, unlike the SchemaCompatibility class, cannot cope with
      // recursive schemas
      // See AVRO-2074
      // new ReaderWriter(INT_LIST_RECORD, INT_LIST_RECORD),
      // new ReaderWriter(LONG_LIST_RECORD, LONG_LIST_RECORD),
      // new ReaderWriter(LONG_LIST_RECORD, INT_LIST_RECORD),

      new ReaderWriter(NULL_SCHEMA, NULL_SCHEMA),

      // This is comparing two records that have an inner array of records with
      // different namespaces.
      new ReaderWriter(NS_RECORD1, NS_RECORD2));

  /** Collection of reader/writer schema pair that are incompatible. */
  public static final List<ReaderWriter> INCOMPATIBLE_READER_WRITER_TEST_CASES = list(
      new ReaderWriter(NULL_SCHEMA, INT_SCHEMA), new ReaderWriter(NULL_SCHEMA, LONG_SCHEMA),

      new ReaderWriter(BOOLEAN_SCHEMA, INT_SCHEMA),

      new ReaderWriter(INT_SCHEMA, NULL_SCHEMA), new ReaderWriter(INT_SCHEMA, BOOLEAN_SCHEMA),
      new ReaderWriter(INT_SCHEMA, LONG_SCHEMA), new ReaderWriter(INT_SCHEMA, FLOAT_SCHEMA),
      new ReaderWriter(INT_SCHEMA, DOUBLE_SCHEMA),

      new ReaderWriter(LONG_SCHEMA, FLOAT_SCHEMA), new ReaderWriter(LONG_SCHEMA, DOUBLE_SCHEMA),

      new ReaderWriter(FLOAT_SCHEMA, DOUBLE_SCHEMA),

      new ReaderWriter(STRING_SCHEMA, BOOLEAN_SCHEMA), new ReaderWriter(STRING_SCHEMA, INT_SCHEMA),

      new ReaderWriter(BYTES_SCHEMA, NULL_SCHEMA), new ReaderWriter(BYTES_SCHEMA, INT_SCHEMA),

      new ReaderWriter(INT_ARRAY_SCHEMA, LONG_ARRAY_SCHEMA), new ReaderWriter(INT_MAP_SCHEMA, INT_ARRAY_SCHEMA),
      new ReaderWriter(INT_ARRAY_SCHEMA, INT_MAP_SCHEMA), new ReaderWriter(INT_MAP_SCHEMA, LONG_MAP_SCHEMA),

      new ReaderWriter(ENUM1_AB_SCHEMA, ENUM1_ABC_SCHEMA), new ReaderWriter(ENUM1_BC_SCHEMA, ENUM1_ABC_SCHEMA),

      new ReaderWriter(ENUM1_AB_SCHEMA, ENUM2_AB_SCHEMA), new ReaderWriter(INT_SCHEMA, ENUM2_AB_SCHEMA),
      new ReaderWriter(ENUM2_AB_SCHEMA, INT_SCHEMA),

      // Tests involving unions:
      new ReaderWriter(INT_UNION_SCHEMA, INT_STRING_UNION_SCHEMA),
      new ReaderWriter(STRING_UNION_SCHEMA, INT_STRING_UNION_SCHEMA),
      new ReaderWriter(FLOAT_SCHEMA, INT_LONG_FLOAT_DOUBLE_UNION_SCHEMA),
      new ReaderWriter(LONG_SCHEMA, INT_FLOAT_UNION_SCHEMA), new ReaderWriter(INT_SCHEMA, INT_FLOAT_UNION_SCHEMA),

      new ReaderWriter(EMPTY_RECORD2, EMPTY_RECORD1), new ReaderWriter(A_INT_RECORD1, EMPTY_RECORD1),
      new ReaderWriter(A_INT_B_DINT_RECORD1, EMPTY_RECORD1),

      new ReaderWriter(INT_LIST_RECORD, LONG_LIST_RECORD),

      new ReaderWriter(NULL_SCHEMA, INT_SCHEMA));

  SchemaValidatorBuilder builder = new SchemaValidatorBuilder();
  Schema rec = SchemaBuilder.record("test.Rec").fields().name("a").type().intType().intDefault(1).name("b").type()
      .longType().noDefault().endRecord();
  Schema rec2 = SchemaBuilder.record("test.Rec").fields().name("a").type().intType().intDefault(1).name("b").type()
      .longType().noDefault().name("c").type().intType().intDefault(0).endRecord();
  Schema rec3 = SchemaBuilder.record("test.Rec").fields().name("b").type().longType().noDefault().name("c").type()
      .intType().intDefault(0).endRecord();
  Schema rec4 = SchemaBuilder.record("test.Rec").fields().name("b").type().longType().noDefault().name("c").type()
      .intType().noDefault().endRecord();
  Schema rec5 = SchemaBuilder.record("test.Rec").fields().name("a").type().stringType().stringDefault("") // different
                                                                                                          // type from
                                                                                                          // original
      .name("b").type().longType().noDefault().name("c").type().intType().intDefault(0).endRecord();

  @Test
  public void testAllTypes() throws SchemaValidationException {
    Schema s = SchemaBuilder.record("r").fields().requiredBoolean("boolF").requiredInt("intF").requiredLong("longF")
        .requiredFloat("floatF").requiredDouble("doubleF").requiredString("stringF").requiredBytes("bytesF")
        .name("fixedF1").type().fixed("F1").size(1).noDefault().name("enumF").type().enumeration("E1").symbols("S")
        .noDefault().name("mapF").type().map().values().stringType().noDefault().name("arrayF").type().array().items()
        .stringType().noDefault().name("recordF").type().record("inner").fields().name("f").type().intType().noDefault()
        .endRecord().noDefault().optionalBoolean("boolO").endRecord();
    testValidatorPasses(builder.mutualReadStrategy().validateLatest(), s, s);
  }

  @Test
  public void testReadOnePrior() throws SchemaValidationException {
    testValidatorPasses(builder.canReadStrategy().validateLatest(), rec3, rec);
    testValidatorPasses(builder.canReadStrategy().validateLatest(), rec5, rec3);
    testValidatorFails(builder.canReadStrategy().validateLatest(), rec4, rec);
  }

  @Test
  public void testReadAllPrior() throws SchemaValidationException {
    testValidatorPasses(builder.canReadStrategy().validateAll(), rec3, rec, rec2);
    testValidatorFails(builder.canReadStrategy().validateAll(), rec4, rec, rec2, rec3);
    testValidatorFails(builder.canReadStrategy().validateAll(), rec5, rec, rec2, rec3);
  }

  @Test
  public void testOnePriorCanRead() throws SchemaValidationException {
    testValidatorPasses(builder.canBeReadStrategy().validateLatest(), rec, rec3);
    testValidatorFails(builder.canBeReadStrategy().validateLatest(), rec, rec4);
  }

  @Test
  public void testAllPriorCanRead() throws SchemaValidationException {
    testValidatorPasses(builder.canBeReadStrategy().validateAll(), rec, rec3, rec2);
    testValidatorFails(builder.canBeReadStrategy().validateAll(), rec, rec4, rec3, rec2);
  }

  @Test
  public void testOnePriorCompatible() throws SchemaValidationException {
    testValidatorPasses(builder.mutualReadStrategy().validateLatest(), rec, rec3);
    testValidatorFails(builder.mutualReadStrategy().validateLatest(), rec, rec4);
  }

  @Test
  public void testAllPriorCompatible() throws SchemaValidationException {
    testValidatorPasses(builder.mutualReadStrategy().validateAll(), rec, rec3, rec2);
    testValidatorFails(builder.mutualReadStrategy().validateAll(), rec, rec4, rec3, rec2);
  }

  @Test(expected = AvroRuntimeException.class)
  public void testInvalidBuild() {
    builder.strategy(null).validateAll();
  }

  public static class Point {
    double x;
    double y;
  }

  public static class Circle {
    Point center;
    double radius;
  }

  public static final Schema circleSchema = SchemaBuilder.record("Circle").fields().name("center").type()
      .record("Point").fields().requiredDouble("x").requiredDouble("y").endRecord().noDefault().requiredDouble("radius")
      .endRecord();

  public static final Schema circleSchemaDifferentNames = SchemaBuilder.record("crcl").fields().name("center").type()
      .record("pt").fields().requiredDouble("x").requiredDouble("y").endRecord().noDefault().requiredDouble("radius")
      .endRecord();

  @Test
  public void testReflectMatchStructure() throws SchemaValidationException {
    testValidatorPasses(builder.canBeReadStrategy().validateAll(), circleSchemaDifferentNames,
        ReflectData.get().getSchema(Circle.class));
  }

  @Test
  public void testReflectWithAllowNullMatchStructure() throws SchemaValidationException {
    testValidatorPasses(builder.canBeReadStrategy().validateAll(), circleSchemaDifferentNames,
        ReflectData.AllowNull.get().getSchema(Circle.class));
  }

  @Test
  public void testUnionWithIncompatibleElements() throws SchemaValidationException {
    Schema union1 = Schema.createUnion(Collections.singletonList(rec));
    Schema union2 = Schema.createUnion(Collections.singletonList(rec4));
    testValidatorFails(builder.canReadStrategy().validateAll(), union2, union1);
  }

  @Test
<<<<<<< HEAD
  public void testUnionWithIncompatibleElements() throws SchemaValidationException {
    Schema union1 = Schema.createUnion(Arrays.asList(rec));
    Schema union2 = Schema.createUnion(Arrays.asList(rec4));
    testValidatorFails(builder.canReadStrategy().validateAll(),
        union2, union1);
  }

  @Test
  public void testUnionWithCompatibleElements() throws SchemaValidationException {
    Schema union1 = Schema.createUnion(Arrays.asList(rec));
    Schema union2 = Schema.createUnion(Arrays.asList(rec3));
    testValidatorPasses(builder.canReadStrategy().validateAll(),
        union2, union1);
  }

  private void testValidatorPasses(SchemaValidator validator,
      Schema schema, Schema... prev) throws SchemaValidationException {
    ArrayList<Schema> prior = new ArrayList<Schema>();
    for(int i = prev.length - 1; i >= 0; i--) {
=======
  public void testUnionWithCompatibleElements() throws SchemaValidationException {
    Schema union1 = Schema.createUnion(Collections.singletonList(rec));
    Schema union2 = Schema.createUnion(Collections.singletonList(rec3));
    testValidatorPasses(builder.canReadStrategy().validateAll(), union2, union1);
  }

  @Test
  public void testSchemaCompatibilitySuccesses() throws SchemaValidationException {
    // float-union-to-int/long-union does not work...
    // and neither does recursive types
    for (ReaderWriter tc : COMPATIBLE_READER_WRITER_TEST_CASES) {
      testValidatorPasses(builder.canReadStrategy().validateAll(), tc.getReader(), tc.getWriter());
    }
  }

  @Test
  public void testSchemaCompatibilityFailures() throws SchemaValidationException {
    for (ReaderWriter tc : INCOMPATIBLE_READER_WRITER_TEST_CASES) {
      Schema reader = tc.getReader();
      Schema writer = tc.getWriter();
      expectedException.expect(SchemaValidationException.class);
      expectedException.expectMessage("Unable to read schema: \n" + writer.toString());
      SchemaValidator validator = builder.canReadStrategy().validateAll();
      validator.validate(reader, Collections.singleton(writer));
    }
  }

  private void testValidatorPasses(SchemaValidator validator, Schema schema, Schema... prev)
      throws SchemaValidationException {
    ArrayList<Schema> prior = new ArrayList<>();
    for (int i = prev.length - 1; i >= 0; i--) {
>>>>>>> 35ff8b99
      prior.add(prev[i]);
    }
    validator.validate(schema, prior);
  }

  private void testValidatorFails(SchemaValidator validator, Schema schemaFails, Schema... prev)
      throws SchemaValidationException {
    ArrayList<Schema> prior = new ArrayList<>();
    for (int i = prev.length - 1; i >= 0; i--) {
      prior.add(prev[i]);
    }
    boolean threw = false;
    try {
      // should fail
      validator.validate(schemaFails, prior);
    } catch (SchemaValidationException sve) {
      threw = true;
    }
    Assert.assertTrue(threw);
  }
  public static final org.apache.avro.Schema recursiveSchema = new org.apache.avro.Schema.Parser().parse("{\"type\":\"record\",\"name\":\"Node\",\"namespace\":\"avro\",\"fields\":[{\"name\":\"value\",\"type\":[\"null\",\"Node\"],\"default\":null}]}");

<<<<<<< HEAD
  /**
   * Unit test to verify that recursive schemas can be validated.
   * See AVRO-2122.
=======
  public static final org.apache.avro.Schema recursiveSchema = new org.apache.avro.Schema.Parser().parse(
      "{\"type\":\"record\",\"name\":\"Node\",\"namespace\":\"avro\",\"fields\":[{\"name\":\"value\",\"type\":[\"null\",\"Node\"],\"default\":null}]}");

  /**
   * Unit test to verify that recursive schemas can be validated. See AVRO-2122.
>>>>>>> 35ff8b99
   */
  @Test
  public void testRecursiveSchemaValidation() throws SchemaValidationException {
    // before AVRO-2122, this would cause a StackOverflowError
    final SchemaValidator backwardValidator = builder.canReadStrategy().validateLatest();
<<<<<<< HEAD
    backwardValidator.validate(recursiveSchema, Arrays.asList(recursiveSchema));
=======
    backwardValidator.validate(recursiveSchema, Collections.singletonList(recursiveSchema));
>>>>>>> 35ff8b99
  }
}<|MERGE_RESOLUTION|>--- conflicted
+++ resolved
@@ -20,12 +20,8 @@
 import static org.apache.avro.TestSchemas.*;
 
 import java.util.ArrayList;
-<<<<<<< HEAD
-import java.util.Arrays;
-=======
 import java.util.Collections;
 import java.util.List;
->>>>>>> 35ff8b99
 
 import org.apache.avro.reflect.ReflectData;
 import org.junit.Assert;
@@ -264,27 +260,6 @@
   }
 
   @Test
-<<<<<<< HEAD
-  public void testUnionWithIncompatibleElements() throws SchemaValidationException {
-    Schema union1 = Schema.createUnion(Arrays.asList(rec));
-    Schema union2 = Schema.createUnion(Arrays.asList(rec4));
-    testValidatorFails(builder.canReadStrategy().validateAll(),
-        union2, union1);
-  }
-
-  @Test
-  public void testUnionWithCompatibleElements() throws SchemaValidationException {
-    Schema union1 = Schema.createUnion(Arrays.asList(rec));
-    Schema union2 = Schema.createUnion(Arrays.asList(rec3));
-    testValidatorPasses(builder.canReadStrategy().validateAll(),
-        union2, union1);
-  }
-
-  private void testValidatorPasses(SchemaValidator validator,
-      Schema schema, Schema... prev) throws SchemaValidationException {
-    ArrayList<Schema> prior = new ArrayList<Schema>();
-    for(int i = prev.length - 1; i >= 0; i--) {
-=======
   public void testUnionWithCompatibleElements() throws SchemaValidationException {
     Schema union1 = Schema.createUnion(Collections.singletonList(rec));
     Schema union2 = Schema.createUnion(Collections.singletonList(rec3));
@@ -316,7 +291,6 @@
       throws SchemaValidationException {
     ArrayList<Schema> prior = new ArrayList<>();
     for (int i = prev.length - 1; i >= 0; i--) {
->>>>>>> 35ff8b99
       prior.add(prev[i]);
     }
     validator.validate(schema, prior);
@@ -337,28 +311,17 @@
     }
     Assert.assertTrue(threw);
   }
-  public static final org.apache.avro.Schema recursiveSchema = new org.apache.avro.Schema.Parser().parse("{\"type\":\"record\",\"name\":\"Node\",\"namespace\":\"avro\",\"fields\":[{\"name\":\"value\",\"type\":[\"null\",\"Node\"],\"default\":null}]}");
-
-<<<<<<< HEAD
-  /**
-   * Unit test to verify that recursive schemas can be validated.
-   * See AVRO-2122.
-=======
+
   public static final org.apache.avro.Schema recursiveSchema = new org.apache.avro.Schema.Parser().parse(
       "{\"type\":\"record\",\"name\":\"Node\",\"namespace\":\"avro\",\"fields\":[{\"name\":\"value\",\"type\":[\"null\",\"Node\"],\"default\":null}]}");
 
   /**
    * Unit test to verify that recursive schemas can be validated. See AVRO-2122.
->>>>>>> 35ff8b99
    */
   @Test
   public void testRecursiveSchemaValidation() throws SchemaValidationException {
     // before AVRO-2122, this would cause a StackOverflowError
     final SchemaValidator backwardValidator = builder.canReadStrategy().validateLatest();
-<<<<<<< HEAD
-    backwardValidator.validate(recursiveSchema, Arrays.asList(recursiveSchema));
-=======
     backwardValidator.validate(recursiveSchema, Collections.singletonList(recursiveSchema));
->>>>>>> 35ff8b99
   }
 }