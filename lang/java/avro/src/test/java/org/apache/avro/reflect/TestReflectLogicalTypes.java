--- conflicted
+++ resolved
@@ -764,12 +764,6 @@
       return false;
     }
     RecordWithTimestamps that = (RecordWithTimestamps) obj;
-<<<<<<< HEAD
-    return Objects.equals(that.localDateTime, that.localDateTime);
-  }
-}
-=======
     return Objects.equals(localDateTime, that.localDateTime);
   }
-}
->>>>>>> 35ff8b99
+}