--- conflicted
+++ resolved
@@ -766,8 +766,4 @@
     RecordWithTimestamps that = (RecordWithTimestamps) obj;
     return Objects.equals(that.localDateTime, that.localDateTime);
   }
-<<<<<<< HEAD
-}
-=======
-}
->>>>>>> 11454b9d
+}