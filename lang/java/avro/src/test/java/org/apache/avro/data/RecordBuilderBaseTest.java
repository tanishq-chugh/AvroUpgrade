/*
 * Licensed to the Apache Software Foundation (ASF) under one
 * or more contributor license agreements.  See the NOTICE file
 * distributed with this work for additional information
 * regarding copyright ownership.  The ASF licenses this file
 * to you under the Apache License, Version 2.0 (the
 * "License"); you may not use this file except in compliance
 * with the License.  You may obtain a copy of the License at
 *
 *     https://www.apache.org/licenses/LICENSE-2.0
 *
 * Unless required by applicable law or agreed to in writing, software
 * distributed under the License is distributed on an "AS IS" BASIS,
 * WITHOUT WARRANTIES OR CONDITIONS OF ANY KIND, either express or implied.
 * See the License for the specific language governing permissions and
 * limitations under the License.
 */
package org.apache.avro.data;

import java.util.Arrays;
import java.util.HashSet;
import java.util.Set;

import org.apache.avro.Schema;
import org.apache.avro.Schema.Field;
import org.apache.avro.Schema.Type;
import org.junit.Assert;
import org.junit.BeforeClass;
import org.junit.Test;

/**
 * Unit test for RecordBuilderBase.
 */
public class RecordBuilderBaseTest {
  private static Set<Type> primitives;
  private static Set<Type> nonNullPrimitives;

  @BeforeClass()
  public static void setUpBeforeClass() {
<<<<<<< HEAD
    primitives = new HashSet<Type>(Arrays.asList(Type.values()));
    primitives.removeAll(Arrays.asList(new Type[] {
        Type.RECORD, Type.ENUM, Type.ARRAY, Type.MAP, Type.UNION, Type.FIXED
    }));

    nonNullPrimitives = new HashSet<Type>(primitives);
=======
    primitives = new HashSet<>(Arrays.asList(Type.values()));
    primitives.removeAll(Arrays.asList(Type.RECORD, Type.ENUM, Type.ARRAY, Type.MAP, Type.UNION, Type.FIXED));

    nonNullPrimitives = new HashSet<>(primitives);
>>>>>>> 11454b9d
    nonNullPrimitives.remove(Type.NULL);
  }

  @Test
  public void testIsValidValueWithPrimitives() {
    // Verify that a non-null value is valid for all primitives:
    for (Type type : primitives) {
      Field f = new Field("f", Schema.create(type), null, null);
      Assert.assertTrue(RecordBuilderBase.isValidValue(f, new Object()));
    }

    // Verify that null is not valid for all non-null primitives:
    for (Type type : nonNullPrimitives) {
      Field f = new Field("f", Schema.create(type), null, null);
      Assert.assertFalse(RecordBuilderBase.isValidValue(f, null));
    }
  }

  @Test
  public void testIsValidValueWithNullField() {
    // Verify that null is a valid value for null fields:
    Assert.assertTrue(RecordBuilderBase.isValidValue(new Field("f", Schema.create(Type.NULL), null, null), null));
  }

  @Test
  public void testIsValidValueWithUnion() {
    // Verify that null values are not valid for a union with no null type:
<<<<<<< HEAD
    Schema unionWithoutNull = Schema.createUnion(Arrays.asList(new Schema[] {
        Schema.create(Type.STRING), Schema.create(Type.BOOLEAN)
    }));

    Assert.assertTrue(RecordBuilderBase.isValidValue(
        new Field("f", unionWithoutNull, null, null), new Object()));
    Assert.assertFalse(RecordBuilderBase.isValidValue(
        new Field("f", unionWithoutNull, null, null), null));

    // Verify that null values are valid for a union with a null type:
    Schema unionWithNull = Schema.createUnion(Arrays.asList(new Schema[] {
        Schema.create(Type.STRING), Schema.create(Type.NULL)
    }));

    Assert.assertTrue(RecordBuilderBase.isValidValue(
        new Field("f", unionWithNull, null, null), new Object()));
    Assert.assertTrue(RecordBuilderBase.isValidValue(
        new Field("f", unionWithNull, null, null), null));
=======
    Schema unionWithoutNull = Schema
        .createUnion(Arrays.asList(Schema.create(Type.STRING), Schema.create(Type.BOOLEAN)));

    Assert.assertTrue(RecordBuilderBase.isValidValue(new Field("f", unionWithoutNull, null, null), new Object()));
    Assert.assertFalse(RecordBuilderBase.isValidValue(new Field("f", unionWithoutNull, null, null), null));

    // Verify that null values are valid for a union with a null type:
    Schema unionWithNull = Schema.createUnion(Arrays.asList(Schema.create(Type.STRING), Schema.create(Type.NULL)));

    Assert.assertTrue(RecordBuilderBase.isValidValue(new Field("f", unionWithNull, null, null), new Object()));
    Assert.assertTrue(RecordBuilderBase.isValidValue(new Field("f", unionWithNull, null, null), null));
>>>>>>> 11454b9d
  }
}<|MERGE_RESOLUTION|>--- conflicted
+++ resolved
@@ -37,19 +37,10 @@
 
   @BeforeClass()
   public static void setUpBeforeClass() {
-<<<<<<< HEAD
-    primitives = new HashSet<Type>(Arrays.asList(Type.values()));
-    primitives.removeAll(Arrays.asList(new Type[] {
-        Type.RECORD, Type.ENUM, Type.ARRAY, Type.MAP, Type.UNION, Type.FIXED
-    }));
-
-    nonNullPrimitives = new HashSet<Type>(primitives);
-=======
     primitives = new HashSet<>(Arrays.asList(Type.values()));
     primitives.removeAll(Arrays.asList(Type.RECORD, Type.ENUM, Type.ARRAY, Type.MAP, Type.UNION, Type.FIXED));
 
     nonNullPrimitives = new HashSet<>(primitives);
->>>>>>> 11454b9d
     nonNullPrimitives.remove(Type.NULL);
   }
 
@@ -77,26 +68,6 @@
   @Test
   public void testIsValidValueWithUnion() {
     // Verify that null values are not valid for a union with no null type:
-<<<<<<< HEAD
-    Schema unionWithoutNull = Schema.createUnion(Arrays.asList(new Schema[] {
-        Schema.create(Type.STRING), Schema.create(Type.BOOLEAN)
-    }));
-
-    Assert.assertTrue(RecordBuilderBase.isValidValue(
-        new Field("f", unionWithoutNull, null, null), new Object()));
-    Assert.assertFalse(RecordBuilderBase.isValidValue(
-        new Field("f", unionWithoutNull, null, null), null));
-
-    // Verify that null values are valid for a union with a null type:
-    Schema unionWithNull = Schema.createUnion(Arrays.asList(new Schema[] {
-        Schema.create(Type.STRING), Schema.create(Type.NULL)
-    }));
-
-    Assert.assertTrue(RecordBuilderBase.isValidValue(
-        new Field("f", unionWithNull, null, null), new Object()));
-    Assert.assertTrue(RecordBuilderBase.isValidValue(
-        new Field("f", unionWithNull, null, null), null));
-=======
     Schema unionWithoutNull = Schema
         .createUnion(Arrays.asList(Schema.create(Type.STRING), Schema.create(Type.BOOLEAN)));
 
@@ -108,6 +79,5 @@
 
     Assert.assertTrue(RecordBuilderBase.isValidValue(new Field("f", unionWithNull, null, null), new Object()));
     Assert.assertTrue(RecordBuilderBase.isValidValue(new Field("f", unionWithNull, null, null), null));
->>>>>>> 11454b9d
   }
 }