--- conflicted
+++ resolved
@@ -312,22 +312,10 @@
         .noDefault().endRecord();
     Schema s2 = SchemaBuilder.record("org.example.myrecord").fields().name("myint").type().intType().noDefault()
         .endRecord();
-<<<<<<< HEAD
-    Schema s3 = SchemaBuilder.record("org.example.myrecord")
-      .namespace("org.example2")
-      .fields()
-        .name("myint").type().intType().noDefault()
-        .endRecord();
-    Schema s4 = SchemaBuilder.builder("org.example").record("myrecord")
-      .fields()
-        .name("myint").type().intType().noDefault()
-        .endRecord();
-=======
     Schema s3 = SchemaBuilder.record("org.example.myrecord").namespace("org.example2").fields().name("myint").type()
         .intType().noDefault().endRecord();
     Schema s4 = SchemaBuilder.builder("org.example").record("myrecord").fields().name("myint").type().intType()
         .noDefault().endRecord();
->>>>>>> 35ff8b99
 
     Assert.assertEquals("myrecord", s1.getName());
     Assert.assertEquals("myrecord", s2.getName());
@@ -423,10 +411,6 @@
     Assert.assertEquals(expected, built1);
   }
 
-<<<<<<< HEAD
-
-=======
->>>>>>> 35ff8b99
   private Schema primitive(Schema.Type type, Schema bare) {
     // test creation of bare schema by name
     Schema bareByName = SchemaBuilder.builder().type(type.getName());
@@ -437,10 +421,6 @@
     p.addProp("p", "v");
     return p;
   }
-<<<<<<< HEAD
-
-=======
->>>>>>> 35ff8b99
 
 //  @Test
 //  public void testError() {
@@ -538,13 +518,7 @@
     types.add(Schema.create(Schema.Type.NULL));
     Schema expected = Schema.createUnion(types);
 
-<<<<<<< HEAD
-    Schema schema = SchemaBuilder.unionOf()
-        .longType().and()
-        .nullType().endUnion();
-=======
     Schema schema = SchemaBuilder.unionOf().longType().and().nullType().endUnion();
->>>>>>> 35ff8b99
     Assert.assertEquals(expected, schema);
 
     schema = SchemaBuilder.nullable().longType();
@@ -566,55 +540,6 @@
 
   @Test
   public void testFieldShortcuts() {
-<<<<<<< HEAD
-    Schema full = SchemaBuilder.record("Blah").fields()
-        .name("rbool").type().booleanType().noDefault()
-        .name("obool").type().optional().booleanType()
-        .name("nbool").type().nullable().booleanType().booleanDefault(true)
-        .name("rint").type().intType().noDefault()
-        .name("oint").type().optional().intType()
-        .name("nint").type().nullable().intType().intDefault(1)
-        .name("rlong").type().longType().noDefault()
-        .name("olong").type().optional().longType()
-        .name("nlong").type().nullable().longType().longDefault(2L)
-        .name("rfloat").type().floatType().noDefault()
-        .name("ofloat").type().optional().floatType()
-        .name("nfloat").type().nullable().floatType().floatDefault(-1.1f)
-        .name("rdouble").type().doubleType().noDefault()
-        .name("odouble").type().optional().doubleType()
-        .name("ndouble").type().nullable().doubleType().doubleDefault(99.9d)
-        .name("rstring").type().stringType().noDefault()
-        .name("ostring").type().optional().stringType()
-        .name("nstring").type().nullable().stringType().stringDefault("def")
-        .name("rbytes").type().bytesType().noDefault()
-        .name("obytes").type().optional().bytesType()
-        .name("nbytes").type().nullable().bytesType().bytesDefault(new byte[] {1,2,3})
-        .endRecord();
-
-    Schema shortcut = SchemaBuilder.record("Blah").fields()
-        .requiredBoolean("rbool")
-        .optionalBoolean("obool")
-        .nullableBoolean("nbool", true)
-        .requiredInt("rint")
-        .optionalInt("oint")
-        .nullableInt("nint", 1)
-        .requiredLong("rlong")
-        .optionalLong("olong")
-        .nullableLong("nlong", 2L)
-        .requiredFloat("rfloat")
-        .optionalFloat("ofloat")
-        .nullableFloat("nfloat", -1.1f)
-        .requiredDouble("rdouble")
-        .optionalDouble("odouble")
-        .nullableDouble("ndouble", 99.9d)
-        .requiredString("rstring")
-        .optionalString("ostring")
-        .nullableString("nstring", "def")
-        .requiredBytes("rbytes")
-        .optionalBytes("obytes")
-        .nullableBytes("nbytes", new byte[] {1,2,3})
-        .endRecord();
-=======
     Schema full = SchemaBuilder.record("Blah").fields().name("rbool").type().booleanType().noDefault().name("obool")
         .type().optional().booleanType().name("nbool").type().nullable().booleanType().booleanDefault(true).name("rint")
         .type().intType().noDefault().name("oint").type().optional().intType().name("nint").type().nullable().intType()
@@ -634,7 +559,6 @@
         .nullableDouble("ndouble", 99.9d).requiredString("rstring").optionalString("ostring")
         .nullableString("nstring", "def").requiredBytes("rbytes").optionalBytes("obytes")
         .nullableBytes("nbytes", new byte[] { 1, 2, 3 }).endRecord();
->>>>>>> 35ff8b99
 
     Assert.assertEquals(full, shortcut);
   }
@@ -693,11 +617,7 @@
     checkField(r, expected, "f0");
     checkField(r, expected, "f1");
 
-<<<<<<< HEAD
-    // mimic names of primitives, but with a namesapce.  This is OK
-=======
     // mimic names of primitives, but with a namesapce. This is OK
->>>>>>> 35ff8b99
     SchemaBuilder.fixed("org.test.long").size(1);
     SchemaBuilder.fixed("long").namespace("org.test").size(1);
     SchemaBuilder.builder("org.test").fixed("long").size(1);
@@ -708,11 +628,7 @@
     Assert.assertEquals(expected, r.getField(name).schema());
   }
 
-<<<<<<< HEAD
-  @Test(expected=SchemaParseException.class)
-=======
   @Test(expected = SchemaParseException.class)
->>>>>>> 35ff8b99
   public void testNamesFailRedefined() {
     SchemaBuilder.record("Rec").fields().name("f0").type().enumeration("MyEnum").symbols("A", "B").enumDefault("A")
         .name("f1").type().enumeration("MyEnum").symbols("X", "Y").noDefault().endRecord();
@@ -723,11 +639,7 @@
     SchemaBuilder.builder().type("notdefined");
   }
 
-<<<<<<< HEAD
-  @Test(expected=AvroTypeException.class)
-=======
   @Test(expected = AvroTypeException.class)
->>>>>>> 35ff8b99
   public void testNameReserved() {
     SchemaBuilder.fixed("long").namespace("").size(1);
   }
@@ -739,80 +651,6 @@
     String strdef = "\u0003";
     HashMap<String, String> mapdef = new HashMap<>();
     mapdef.put("a", "A");
-<<<<<<< HEAD
-    ArrayList<String> arrdef = new ArrayList<String>();
-    arrdef.add("arr");
-
-    Schema rec = SchemaBuilder.record("inner").fields()
-      .name("f").type().intType().noDefault()
-      .endRecord();
-
-    Schema rec2 = SchemaBuilder.record("inner2").fields()
-      .name("f2").type().intType().noDefault()
-      .endRecord();
-
-    GenericData.Record recdef =
-        new GenericRecordBuilder(rec).set("f", 1).build();
-
-    GenericData.Record recdef2 =
-        new GenericRecordBuilder(rec2).set("f2", 2).build();
-
-    Schema r = SchemaBuilder.record("r").fields()
-      .name("boolF").type().booleanType().booleanDefault(false)
-      .name("intF").type().intType().intDefault(1)
-      .name("longF").type().longType().longDefault(2L)
-      .name("floatF").type().floatType().floatDefault(3.0f)
-      .name("doubleF").type().doubleType().doubleDefault(4.0d)
-      .name("stringF").type().stringType().stringDefault("def")
-      .name("bytesF1").type().bytesType().bytesDefault(bytedef)
-      .name("bytesF2").type().bytesType().bytesDefault(bufdef)
-      .name("bytesF3").type().bytesType().bytesDefault(strdef)
-      .name("nullF").type().nullType().nullDefault()
-      .name("fixedF1").type().fixed("F1").size(1).fixedDefault(bytedef)
-      .name("fixedF2").type().fixed("F2").size(1).fixedDefault(bufdef)
-      .name("fixedF3").type().fixed("F3").size(1).fixedDefault(strdef)
-      .name("enumF").type().enumeration("E1").symbols("S").enumDefault("S")
-      .name("mapF").type().map().values().stringType()
-        .mapDefault(mapdef)
-      .name("arrayF").type().array().items().stringType()
-        .arrayDefault(arrdef)
-      .name("recordF").type().record("inner").fields()
-        .name("f").type().intType().noDefault()
-        .endRecord().recordDefault(recdef)
-      .name("byName").type("E1").withDefault("S")
-      // union builders, one for each 'first type' in a union:
-      .name("boolU").type().unionOf().booleanType().and()
-        .intType().endUnion().booleanDefault(false)
-      .name("intU").type().unionOf().intType().and()
-        .longType().endUnion().intDefault(1)
-      .name("longU").type().unionOf().longType().and()
-        .intType().endUnion().longDefault(2L)
-      .name("floatU").type().unionOf().floatType().and()
-        .intType().endUnion().floatDefault(3.0f)
-      .name("doubleU").type().unionOf().doubleType().and()
-        .intType().endUnion().doubleDefault(4.0d)
-      .name("stringU").type().unionOf().stringType().and()
-        .intType().endUnion().stringDefault("def")
-      .name("bytesU").type().unionOf().bytesType().and()
-        .intType().endUnion().bytesDefault(bytedef)
-      .name("nullU").type().unionOf().nullType().and()
-        .intType().endUnion().nullDefault()
-      .name("fixedU").type().unionOf().fixed("F4").size(1).and()
-        .intType().endUnion().fixedDefault(bytedef)
-      .name("enumU").type().unionOf().enumeration("E2").symbols("SS").and()
-        .intType().endUnion().enumDefault("SS")
-      .name("mapU").type().unionOf().map().values().stringType().and()
-        .intType().endUnion().mapDefault(mapdef)
-      .name("arrayU").type().unionOf().array().items().stringType().and()
-        .intType().endUnion().arrayDefault(arrdef)
-      .name("recordU").type().unionOf().record("inner2").fields()
-        .name("f2").type().intType().noDefault()
-        .endRecord().and().intType().endUnion().recordDefault(recdef2)
-      .endRecord();
-
-    GenericData.Record newRec =
-        new GenericRecordBuilder(r).build();
-=======
     List<String> arrdef = Collections.singletonList("arr");
 
     Schema rec = SchemaBuilder.record("inner").fields().name("f").type().intType().noDefault().endRecord();
@@ -850,7 +688,6 @@
         .and().intType().endUnion().recordDefault(recdef2).endRecord();
 
     GenericData.Record newRec = new GenericRecordBuilder(r).build();
->>>>>>> 35ff8b99
 
     Assert.assertEquals(false, newRec.get("boolF"));
     Assert.assertEquals(false, newRec.get("boolU"));
@@ -870,21 +707,6 @@
     Assert.assertEquals(bufdef, newRec.get("bytesU"));
     Assert.assertNull(newRec.get("nullF"));
     Assert.assertNull(newRec.get("nullU"));
-<<<<<<< HEAD
-    Assert.assertArrayEquals(bytedef,
-        ((GenericData.Fixed)newRec.get("fixedF1")).bytes());
-    Assert.assertArrayEquals(bytedef,
-        ((GenericData.Fixed)newRec.get("fixedF2")).bytes());
-    Assert.assertArrayEquals(bytedef,
-        ((GenericData.Fixed)newRec.get("fixedF3")).bytes());
-    Assert.assertArrayEquals(bytedef,
-        ((GenericData.Fixed)newRec.get("fixedU")).bytes());
-    Assert.assertEquals("S", newRec.get("enumF").toString());
-    Assert.assertEquals("SS", newRec.get("enumU").toString());
-    @SuppressWarnings("unchecked")
-    Map<CharSequence, CharSequence> map =
-      (Map<CharSequence, CharSequence>) newRec.get("mapF");
-=======
     Assert.assertArrayEquals(bytedef, ((GenericData.Fixed) newRec.get("fixedF1")).bytes());
     Assert.assertArrayEquals(bytedef, ((GenericData.Fixed) newRec.get("fixedF2")).bytes());
     Assert.assertArrayEquals(bytedef, ((GenericData.Fixed) newRec.get("fixedF3")).bytes());
@@ -893,19 +715,13 @@
     Assert.assertEquals("SS", newRec.get("enumU").toString());
     @SuppressWarnings("unchecked")
     Map<CharSequence, CharSequence> map = (Map<CharSequence, CharSequence>) newRec.get("mapF");
->>>>>>> 35ff8b99
     Assert.assertEquals(mapdef.size(), map.size());
     for (Map.Entry<CharSequence, CharSequence> e : map.entrySet()) {
       Assert.assertEquals(mapdef.get(e.getKey().toString()), e.getValue().toString());
     }
     Assert.assertEquals(newRec.get("mapF"), newRec.get("mapU"));
     @SuppressWarnings("unchecked")
-<<<<<<< HEAD
-    GenericData.Array<CharSequence> arr =
-      (GenericData.Array<CharSequence>) newRec.get("arrayF");
-=======
     GenericData.Array<CharSequence> arr = (GenericData.Array<CharSequence>) newRec.get("arrayF");
->>>>>>> 35ff8b99
     Assert.assertEquals(arrdef.size(), arr.size());
     for (CharSequence c : arr) {
       Assert.assertTrue(arrdef.contains(c.toString()));
@@ -916,11 +732,7 @@
     Assert.assertEquals("S", newRec.get("byName").toString());
   }
 
-<<<<<<< HEAD
-  @Test(expected=SchemaBuilderException.class)
-=======
   @Test(expected = SchemaBuilderException.class)
->>>>>>> 35ff8b99
   public void testBadDefault() {
     SchemaBuilder.record("r").fields().name("f").type(Schema.create(Schema.Type.INT)).withDefault(new Object())
         .endRecord();
@@ -1030,28 +842,6 @@
         schema.getField(fieldName).defaultValue().asText());
   }
 
-<<<<<<< HEAD
-  @Test
-  public void testDefaultTypes() {
-    Integer intDef = 1;
-    Long longDef = 2L;
-    Float floatDef = 3F;
-    Double doubleDef = 4D;
-    Schema schema = SchemaBuilder.record("r").fields()
-        .name("int").type().intType().intDefault(intDef)
-        .name("long").type().longType().longDefault(longDef)
-        .name("float").type().floatType().floatDefault(floatDef)
-        .name("double").type().doubleType().doubleDefault(doubleDef)
-        .endRecord();
-
-    Assert.assertEquals("int field default type or value mismatch", intDef, schema.getField("int").defaultVal());
-    Assert.assertEquals("long field default type or value mismatch", longDef, schema.getField("long").defaultVal());
-    Assert.assertEquals("float field default type or value mismatch", floatDef, schema.getField("float").defaultVal());
-    Assert.assertEquals("double field default type or value mismatch", doubleDef,
-        schema.getField("double").defaultVal());
-  }
-
-=======
   /**
    * https://issues.apache.org/jira/browse/AVRO-1965
    */
@@ -1066,5 +856,4 @@
 
     Assert.assertEquals(a2, a1);
   }
->>>>>>> 35ff8b99
 }