/*
 * Licensed to the Apache Software Foundation (ASF) under one
 * or more contributor license agreements.  See the NOTICE file
 * distributed with this work for additional information
 * regarding copyright ownership.  The ASF licenses this file
 * to you under the Apache License, Version 2.0 (the
 * "License"); you may not use this file except in compliance
 * with the License.  You may obtain a copy of the License at
 *
 *     https://www.apache.org/licenses/LICENSE-2.0
 *
 * Unless required by applicable law or agreed to in writing, software
 * distributed under the License is distributed on an "AS IS" BASIS,
 * WITHOUT WARRANTIES OR CONDITIONS OF ANY KIND, either express or implied.
 * See the License for the specific language governing permissions and
 * limitations under the License.
 */
package org.apache.avro;

import static org.junit.jupiter.api.Assertions.assertEquals;
import static org.junit.jupiter.api.Assertions.assertNotNull;
import static org.junit.jupiter.api.Assertions.assertNull;
import static org.junit.jupiter.api.Assertions.assertTrue;

import java.io.ByteArrayOutputStream;
import java.io.File;
import java.io.IOException;
import java.util.ArrayList;
import java.util.List;
import java.util.Random;
import java.util.stream.Stream;

import org.apache.avro.file.CodecFactory;
import org.apache.avro.file.DataFileReader;
import org.apache.avro.file.DataFileStream;
import org.apache.avro.file.DataFileWriter;
import org.apache.avro.file.FileReader;
import org.apache.avro.file.SeekableFileInput;
import org.apache.avro.file.Syncable;
import org.apache.avro.generic.GenericData;
import org.apache.avro.generic.GenericDatumReader;
import org.apache.avro.generic.GenericDatumWriter;
import org.apache.avro.io.DatumReader;
import org.apache.avro.util.RandomData;

import org.junit.jupiter.api.Test;
import org.junit.jupiter.api.io.TempDir;
import org.junit.jupiter.params.ParameterizedTest;
import org.junit.jupiter.params.provider.Arguments;
import org.junit.jupiter.params.provider.MethodSource;

import org.slf4j.Logger;
import org.slf4j.LoggerFactory;

public class TestDataFile {
  private static final Logger LOG = LoggerFactory.getLogger(TestDataFile.class);

  @TempDir
  public File DIR;

  public static Stream<Arguments> codecs() {
    List<Object[]> r = new ArrayList<>();
    r.add(new Object[] { null });
    r.add(new Object[] { CodecFactory.deflateCodec(0) });
    r.add(new Object[] { CodecFactory.deflateCodec(1) });
    r.add(new Object[] { CodecFactory.deflateCodec(9) });
    r.add(new Object[] { CodecFactory.nullCodec() });
    r.add(new Object[] { CodecFactory.snappyCodec() });
    r.add(new Object[] { CodecFactory.xzCodec(0) });
    r.add(new Object[] { CodecFactory.xzCodec(1) });
    r.add(new Object[] { CodecFactory.xzCodec(6) });
    r.add(new Object[] { CodecFactory.zstandardCodec(-5) });
    r.add(new Object[] { CodecFactory.zstandardCodec(0, true) });
    r.add(new Object[] { CodecFactory.zstandardCodec(5, false) });
    r.add(new Object[] { CodecFactory.zstandardCodec(18, true) });
    r.add(new Object[] { CodecFactory.zstandardCodec(0, false, false) });
    r.add(new Object[] { CodecFactory.zstandardCodec(0, false, true) });
    return r.stream().map(Arguments::of);
  }

  private static final int COUNT = Integer.parseInt(System.getProperty("test.count", "200"));
  private static final boolean VALIDATE = !"false".equals(System.getProperty("test.validate", "true"));

  private static final long SEED = System.currentTimeMillis();
  private static final String SCHEMA_JSON = "{\"type\": \"record\", \"name\": \"Test\", \"fields\": ["
      + "{\"name\":\"stringField\", \"type\":\"string\"}," + "{\"name\":\"longField\", \"type\":\"long\"}]}";
  private static final Schema SCHEMA = new Schema.Parser().parse(SCHEMA_JSON);

  private File makeFile(CodecFactory codec) {
    return new File(DIR, "test-" + codec + ".avro");
  }

  @ParameterizedTest
  @MethodSource("codecs")
  public void runTestsInOrder(CodecFactory codec) throws Exception {
    LOG.info("Running with codec: " + codec);
    testGenericWrite(codec);
    testGenericRead(codec);
    testSplits(codec);
    testSyncDiscovery(codec);
    testGenericAppend(codec);
    testReadWithHeader(codec);
    testFSync(codec, false);
    testFSync(codec, true);
  }

  private void testGenericWrite(CodecFactory codec) throws IOException {
    DataFileWriter<Object> writer = new DataFileWriter<>(new GenericDatumWriter<>()).setSyncInterval(100);
    if (codec != null) {
      writer.setCodec(codec);
    }
    writer.create(SCHEMA, makeFile(codec));
    try {
      int count = 0;
      for (Object datum : new RandomData(SCHEMA, COUNT, SEED)) {
        writer.append(datum);
        if (++count % (COUNT / 3) == 0)
          writer.sync(); // force some syncs mid-file
        if (count == 5) {
          // force a write of an invalid record
          boolean threwProperly = false;
          try {
            GenericData.Record record = (GenericData.Record) datum;
            record.put(1, null);
            threwProperly = true;
            writer.append(record);
            threwProperly = false;
          } catch (DataFileWriter.AppendWriteException e) {
            System.out.println("Ignoring: " + e);
          }
          assertTrue(threwProperly, "failed to throw when expected");
        }
      }
    } finally {
      writer.close();
    }

    // Ensure that a second call to close doesn't raise an exception. (AVRO-1249)
    Exception doubleCloseEx = null;

    try {
      writer.close();
    } catch (Exception e) {
      doubleCloseEx = e;
    }

    assertNull(doubleCloseEx, "Double close() threw an unexpected exception");
  }

  private void testGenericRead(CodecFactory codec) throws IOException {
    try (DataFileReader<Object> reader = new DataFileReader<>(makeFile(codec), new GenericDatumReader<>())) {
      Object datum = null;
      if (VALIDATE) {
        for (Object expected : new RandomData(SCHEMA, COUNT, SEED)) {
          datum = reader.next(datum);
          assertEquals(expected, datum);
        }
      } else {
        for (int i = 0; i < COUNT; i++) {
          datum = reader.next(datum);
        }
      }
    }
  }

  private void testSplits(CodecFactory codec) throws IOException {
    File file = makeFile(codec);
    try (DataFileReader<Object> reader = new DataFileReader<>(file, new GenericDatumReader<>())) {
      Random rand = new Random(SEED);
      int splits = 10; // number of splits
      int length = (int) file.length(); // length of file
      int end = length; // end of split
      int remaining = end; // bytes remaining
      int count = 0; // count of entries
      while (remaining > 0) {
        int start = Math.max(0, end - rand.nextInt(2 * length / splits));
        reader.sync(start); // count entries in split
        while (!reader.pastSync(end)) {
          reader.next();
          count++;
        }
        remaining -= end - start;
        end = start;
      }
      assertEquals(COUNT, count);
    }
  }

  private void testSyncDiscovery(CodecFactory codec) throws IOException {
    File file = makeFile(codec);
    try (DataFileReader<Object> reader = new DataFileReader<>(file, new GenericDatumReader<>())) {
      // discover the sync points
      ArrayList<Long> syncs = new ArrayList<>();
      long previousSync = -1;
      while (reader.hasNext()) {
        if (reader.previousSync() != previousSync) {
          previousSync = reader.previousSync();
          syncs.add(previousSync);
        }
        reader.next();
      }
      // confirm that the first point is the one reached by sync(0)
      reader.sync(0);
      assertEquals(reader.previousSync(), (long) syncs.get(0));
      // and confirm that all points are reachable
      for (Long sync : syncs) {
        reader.seek(sync);
        assertNotNull(reader.next());
      }
    }
  }

  private void testGenericAppend(CodecFactory codec) throws IOException {
    File file = makeFile(codec);
    long start = file.length();
    try (DataFileWriter<Object> writer = new DataFileWriter<>(new GenericDatumWriter<>()).appendTo(file)) {
      for (Object datum : new RandomData(SCHEMA, COUNT, SEED + 1)) {
        writer.append(datum);
      }
    }
    try (DataFileReader<Object> reader = new DataFileReader<>(file, new GenericDatumReader<>())) {
      reader.seek(start);
      Object datum = null;
      if (VALIDATE) {
        for (Object expected : new RandomData(SCHEMA, COUNT, SEED + 1)) {
          datum = reader.next(datum);
          assertEquals(expected, datum);
        }
      } else {
        for (int i = 0; i < COUNT; i++) {
          datum = reader.next(datum);
        }
      }
    }
<<<<<<< HEAD
  }

  public void testReadWithHeader() throws IOException {
    File file = makeFile();
    DataFileReader<Object> reader =
      new DataFileReader<Object>(file, new GenericDatumReader<Object>());
    // get a header for this file
    DataFileStream.Header header = reader.getHeader();
    // re-open to an arbitrary position near the middle, with sync == true
    SeekableFileInput sin = new SeekableFileInput(file);
    sin.seek(sin.length() / 2);
    reader = DataFileReader.<Object>openReader(sin, new GenericDatumReader<Object>(),
        header, true);
    assertNotNull("Should be able to reopen from arbitrary point", reader.next());
    long validPos = reader.previousSync();
    // post sync, we know of a valid sync point: re-open with seek (sync == false)
    sin.seek(validPos);
    reader = DataFileReader.<Object>openReader(sin, new GenericDatumReader<Object>(),
        header, false);
    assertEquals("Should not move from sync point on reopen", validPos, sin.tell());
    assertNotNull("Should be able to reopen at sync point", reader.next());
=======
>>>>>>> 11454b9d
  }

  private void testReadWithHeader(CodecFactory codec) throws IOException {
    File file = makeFile(codec);
    try (DataFileReader<Object> reader = new DataFileReader<>(file, new GenericDatumReader<>())) {
      // get a header for this file
      DataFileStream.Header header = reader.getHeader();
      // re-open to an arbitrary position near the middle, with sync == true
      SeekableFileInput sin = new SeekableFileInput(file);
      sin.seek(sin.length() / 2);
      try (DataFileReader<Object> readerTrue = DataFileReader.openReader(sin, new GenericDatumReader<>(), header,
          true);) {

        assertNotNull(readerTrue.next(), "Should be able to reopen from arbitrary point");
        long validPos = readerTrue.previousSync();
        // post sync, we know of a valid sync point: re-open with seek (sync == false)
        sin.seek(validPos);
        try (DataFileReader<Object> readerFalse = DataFileReader.openReader(sin, new GenericDatumReader<>(), header,
            false)) {
          assertEquals(validPos, sin.tell(), "Should not move from sync point on reopen");
          assertNotNull(readerFalse.next(), "Should be able to reopen at sync point");
        }

      }

    }

  }

  @Test
  public void testSyncInHeader() throws IOException {
    try (DataFileReader<Object> reader = new DataFileReader<>(new File("../../../share/test/data/syncInMeta.avro"),
        new GenericDatumReader<>())) {
      reader.sync(0);
      for (Object datum : reader)
        assertNotNull(datum);
    }
  }

  @Test
  public void test12() throws IOException {
    readFile(new File("../../../share/test/data/test.avro12"), new GenericDatumReader<>());
  }

  @Test
  public void testFlushCount() throws IOException {
    DataFileWriter<Object> writer = new DataFileWriter<>(new GenericDatumWriter<>());
    writer.setFlushOnEveryBlock(false);
    TestingByteArrayOutputStream out = new TestingByteArrayOutputStream();
    writer.create(SCHEMA, out);
    int currentCount = 0;
    int flushCounter = 0;
    try {
      for (Object datum : new RandomData(SCHEMA, COUNT, SEED + 1)) {
        currentCount++;
        writer.append(datum);
        writer.sync();
        if (currentCount % 10 == 0) {
          flushCounter++;
          writer.flush();
        }
      }
    } finally {
      writer.close();
    }
    System.out.println("Total number of flushes: " + out.flushCount);
    // Unfortunately, the underlying buffered output stream might flush data
    // to disk when the buffer becomes full, so the only check we can
    // accurately do is that each sync did not lead to a flush and that the
    // file was flushed at least as many times as we called flush. Generally
    // noticed that out.flushCount is almost always 24 though.
    assertTrue(out.flushCount < currentCount && out.flushCount >= flushCounter);
  }

<<<<<<< HEAD
  private void testFSync(boolean useFile) throws IOException {
    DataFileWriter<Object> writer =
      new DataFileWriter<Object>(new GenericDatumWriter<Object>());
    try {
      writer.setFlushOnEveryBlock(false);
      TestingByteArrayOutputStream out = new TestingByteArrayOutputStream();
      if (useFile) {
        File f = makeFile();
        SeekableFileInput in = new SeekableFileInput(f);
        try {
          writer.appendTo(in, out);
        } finally {
          in.close();
=======
  private void testFSync(CodecFactory codec, boolean useFile) throws IOException {
    try (DataFileWriter<Object> writer = new DataFileWriter<>(new GenericDatumWriter<>())) {
      writer.setFlushOnEveryBlock(false);
      TestingByteArrayOutputStream out = new TestingByteArrayOutputStream();
      if (useFile) {
        File f = makeFile(codec);
        try (SeekableFileInput in = new SeekableFileInput(f)) {
          writer.appendTo(in, out);
>>>>>>> 11454b9d
        }
      } else {
        writer.create(SCHEMA, out);
      }
      int currentCount = 0;
      int syncCounter = 0;
      for (Object datum : new RandomData(SCHEMA, COUNT, SEED + 1)) {
        currentCount++;
        writer.append(datum);
        if (currentCount % 10 == 0) {
          writer.fSync();
          syncCounter++;
        }
      }
      System.out.println("Total number of syncs: " + out.syncCount);
<<<<<<< HEAD
      Assert.assertEquals(syncCounter, out.syncCount);
    } finally {
      writer.close();
=======
      assertEquals(syncCounter, out.syncCount);
>>>>>>> 11454b9d
    }
  }

  static void readFile(File f, DatumReader<? extends Object> datumReader) throws IOException {
    try (FileReader<? extends Object> reader = DataFileReader.openReader(f, datumReader)) {
      for (Object datum : reader) {
        assertNotNull(datum);
      }
    }
  }

  public static void main(String[] args) throws Exception {
    File input = new File(args[0]);
    Schema projection = null;
    if (args.length > 1)
      projection = new Schema.Parser().parse(new File(args[1]));
    TestDataFile.readFile(input, new GenericDatumReader<>(null, projection));
    long start = System.currentTimeMillis();
    for (int i = 0; i < 4; i++)
      TestDataFile.readFile(input, new GenericDatumReader<>(null, projection));
    System.out.println("Time: " + (System.currentTimeMillis() - start));
  }

  private static class TestingByteArrayOutputStream extends ByteArrayOutputStream implements Syncable {
    private int flushCount = 0;
    private int syncCount = 0;

    @Override
    public void flush() throws IOException {
      super.flush();
      flushCount++;
    }

    @Override
    public void sync() throws IOException {
      syncCount++;
    }
  }
}<|MERGE_RESOLUTION|>--- conflicted
+++ resolved
@@ -232,30 +232,6 @@
         }
       }
     }
-<<<<<<< HEAD
-  }
-
-  public void testReadWithHeader() throws IOException {
-    File file = makeFile();
-    DataFileReader<Object> reader =
-      new DataFileReader<Object>(file, new GenericDatumReader<Object>());
-    // get a header for this file
-    DataFileStream.Header header = reader.getHeader();
-    // re-open to an arbitrary position near the middle, with sync == true
-    SeekableFileInput sin = new SeekableFileInput(file);
-    sin.seek(sin.length() / 2);
-    reader = DataFileReader.<Object>openReader(sin, new GenericDatumReader<Object>(),
-        header, true);
-    assertNotNull("Should be able to reopen from arbitrary point", reader.next());
-    long validPos = reader.previousSync();
-    // post sync, we know of a valid sync point: re-open with seek (sync == false)
-    sin.seek(validPos);
-    reader = DataFileReader.<Object>openReader(sin, new GenericDatumReader<Object>(),
-        header, false);
-    assertEquals("Should not move from sync point on reopen", validPos, sin.tell());
-    assertNotNull("Should be able to reopen at sync point", reader.next());
-=======
->>>>>>> 11454b9d
   }
 
   private void testReadWithHeader(CodecFactory codec) throws IOException {
@@ -330,21 +306,6 @@
     assertTrue(out.flushCount < currentCount && out.flushCount >= flushCounter);
   }
 
-<<<<<<< HEAD
-  private void testFSync(boolean useFile) throws IOException {
-    DataFileWriter<Object> writer =
-      new DataFileWriter<Object>(new GenericDatumWriter<Object>());
-    try {
-      writer.setFlushOnEveryBlock(false);
-      TestingByteArrayOutputStream out = new TestingByteArrayOutputStream();
-      if (useFile) {
-        File f = makeFile();
-        SeekableFileInput in = new SeekableFileInput(f);
-        try {
-          writer.appendTo(in, out);
-        } finally {
-          in.close();
-=======
   private void testFSync(CodecFactory codec, boolean useFile) throws IOException {
     try (DataFileWriter<Object> writer = new DataFileWriter<>(new GenericDatumWriter<>())) {
       writer.setFlushOnEveryBlock(false);
@@ -353,7 +314,6 @@
         File f = makeFile(codec);
         try (SeekableFileInput in = new SeekableFileInput(f)) {
           writer.appendTo(in, out);
->>>>>>> 11454b9d
         }
       } else {
         writer.create(SCHEMA, out);
@@ -369,13 +329,7 @@
         }
       }
       System.out.println("Total number of syncs: " + out.syncCount);
-<<<<<<< HEAD
-      Assert.assertEquals(syncCounter, out.syncCount);
-    } finally {
-      writer.close();
-=======
       assertEquals(syncCounter, out.syncCount);
->>>>>>> 11454b9d
     }
   }
 
