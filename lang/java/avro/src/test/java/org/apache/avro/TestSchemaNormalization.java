/*
 * Licensed to the Apache Software Foundation (ASF) under one
 * or more contributor license agreements.  See the NOTICE file
 * distributed with this work for additional information
 * regarding copyright ownership.  The ASF licenses this file
 * to you under the Apache License, Version 2.0 (the
 * "License"); you may not use this file except in compliance
 * with the License.  You may obtain a copy of the License at
 *
 *     https://www.apache.org/licenses/LICENSE-2.0
 *
 * Unless required by applicable law or agreed to in writing, software
 * distributed under the License is distributed on an "AS IS" BASIS,
 * WITHOUT WARRANTIES OR CONDITIONS OF ANY KIND, either express or implied.
 * See the License for the specific language governing permissions and
 * limitations under the License.
 */
package org.apache.avro;

import static java.nio.charset.StandardCharsets.UTF_8;
import static org.junit.Assert.assertEquals;
import static org.junit.Assert.assertTrue;

import java.io.BufferedReader;
import java.io.IOException;
import java.nio.file.Files;
import java.nio.file.Paths;
import java.util.ArrayList;
import java.util.Formatter;
<<<<<<< HEAD
=======
import java.util.List;
>>>>>>> 35ff8b99
import java.util.Locale;

import org.apache.avro.util.CaseFinder;
import org.junit.Test;
import org.junit.experimental.runners.Enclosed;
import org.junit.runner.RunWith;
import org.junit.runners.Parameterized;
import org.junit.runners.Parameterized.Parameters;

@RunWith(Enclosed.class)
public class TestSchemaNormalization {

  @RunWith(Parameterized.class)
  public static class TestCanonical {
    String input, expectedOutput;

    public TestCanonical(String i, String o) {
      input = i;
      expectedOutput = o;
    }

    @Parameters
    public static List<Object[]> cases() throws IOException {
      return CaseFinder.find(data(), "canonical", new ArrayList<>());
    }

    @Test
    public void testCanonicalization() throws Exception {
      assertEquals(SchemaNormalization.toParsingForm(new Schema.Parser().parse(input)), expectedOutput);
    }
  }

  @RunWith(Parameterized.class)
  public static class TestFingerprint {
    String input, expectedOutput;

    public TestFingerprint(String i, String o) {
      input = i;
      expectedOutput = o;
    }

    @Parameters
    public static List<Object[]> cases() throws IOException {
      return CaseFinder.find(data(), "fingerprint", new ArrayList<>());
    }

    @Test
    public void testCanonicalization() throws Exception {
      Schema s = new Schema.Parser().parse(input);
      long carefulFP = altFingerprint(SchemaNormalization.toParsingForm(s));
      assertEquals(carefulFP, Long.parseLong(expectedOutput));
      assertEqHex(carefulFP, SchemaNormalization.parsingFingerprint64(s));
    }
  }

  // see AVRO-1493
  @RunWith(Parameterized.class)
  public static class TestFingerprintInternationalization {
    String input, expectedOutput;

    public TestFingerprintInternationalization(String i, String o) {
      input = i;
      expectedOutput = o;
    }

    @Parameters
    public static List<Object[]> cases() throws IOException {
      return CaseFinder.find(data(), "fingerprint", new ArrayList<>());
    }

    @Test
    public void testCanonicalization() throws Exception {
      Locale originalDefaultLocale = Locale.getDefault();
      Locale.setDefault(Locale.forLanguageTag("tr"));
      Schema s = new Schema.Parser().parse(input);
      long carefulFP = altFingerprint(SchemaNormalization.toParsingForm(s));
      assertEquals(carefulFP, Long.parseLong(expectedOutput));
      assertEqHex(carefulFP, SchemaNormalization.parsingFingerprint64(s));
      Locale.setDefault(originalDefaultLocale);
    }
  }

<<<<<<< HEAD
  // see AVRO-1493
  @RunWith(Parameterized.class)
  public static class TestFingerprintInternationalization {
    String input, expectedOutput;
    public TestFingerprintInternationalization(String i, String o) { input=i; expectedOutput=o; }

    @Parameters public static List<Object[]> cases() throws IOException
    { return CaseFinder.find(data(),"fingerprint",new ArrayList<Object[]>()); }

    @Test public void testCanonicalization() throws Exception {
      Locale originalDefaultLocale = Locale.getDefault();
      Locale.setDefault(Locale.forLanguageTag("tr"));
      Schema s = Schema.parse(input);
      long carefulFP = altFingerprint(SchemaNormalization.toParsingForm(s));
      assertEquals(carefulFP, Long.parseLong(expectedOutput));
      assertEqHex(carefulFP, SchemaNormalization.parsingFingerprint64(s));
      Locale.setDefault(originalDefaultLocale);
    }
  }

  private static String DATA_FILE =
    (System.getProperty("share.dir", "../../../share")
     + "/test/data/schema-tests.txt");
=======
  private static String DATA_FILE = (System.getProperty("share.dir", "../../../share") + "/test/data/schema-tests.txt");
>>>>>>> 35ff8b99

  private static BufferedReader data() throws IOException {
    return Files.newBufferedReader(Paths.get(DATA_FILE), UTF_8);
  }

  /**
   * Compute the fingerprint of <i>bytes[s,s+l)</i> using a slow algorithm that's
   * an alternative to that implemented in {@link SchemaNormalization}. Algo from
   * Broder93 ("Some applications of Rabin's fingerprinting method").
   */
  public static long altFingerprint(String s) {
    // In our algorithm, we multiply all inputs by x^64 (which is
    // equivalent to prepending it with a single "1" bit followed
    // by 64 zero bits). This both deals with the fact that
    // CRCs ignore leading zeros, and also ensures some degree of
    // randomness for small inputs
<<<<<<< HEAD
    try {
      long tmp = altExtend(SchemaNormalization.EMPTY64, 64, ONE,
                           s.getBytes("UTF-8"));
      return altExtend(SchemaNormalization.EMPTY64, 64, tmp, POSTFIX);
    } catch (java.io.UnsupportedEncodingException e)
      { throw new RuntimeException(e); }
=======

    long tmp = altExtend(SchemaNormalization.EMPTY64, 64, ONE, s.getBytes(UTF_8));
    return altExtend(SchemaNormalization.EMPTY64, 64, tmp, POSTFIX);
>>>>>>> 35ff8b99
  }

  private static long altExtend(long poly, int degree, long fp, byte[] b) {
    final long overflowBit = 1L << (64 - degree);
    for (byte b1 : b) {
      for (int j = 1; j < 129; j = j << 1) {
        boolean overflow = (0 != (fp & overflowBit));
        fp >>>= 1;
        if (0 != (j & b1))
          fp |= ONE; // shift in the input bit
        if (overflow) {
          fp ^= poly; // hi-order coeff of poly kills overflow bit
        }
      }
    }
    return fp;
  }

  private static final long ONE = 0x8000000000000000L;
  private static final byte[] POSTFIX = { 0, 0, 0, 0, 0, 0, 0, 0 };

  private static void assertEqHex(long expected, long actual) {
    String m = format("0x%016x != 0x%016x", expected, actual);
    assertTrue(m, expected == actual);
  }

  private static String format(String f, Object... args) {
    return (new Formatter()).format(f, args).toString();
  }
}<|MERGE_RESOLUTION|>--- conflicted
+++ resolved
@@ -27,10 +27,7 @@
 import java.nio.file.Paths;
 import java.util.ArrayList;
 import java.util.Formatter;
-<<<<<<< HEAD
-=======
 import java.util.List;
->>>>>>> 35ff8b99
 import java.util.Locale;
 
 import org.apache.avro.util.CaseFinder;
@@ -113,33 +110,7 @@
     }
   }
 
-<<<<<<< HEAD
-  // see AVRO-1493
-  @RunWith(Parameterized.class)
-  public static class TestFingerprintInternationalization {
-    String input, expectedOutput;
-    public TestFingerprintInternationalization(String i, String o) { input=i; expectedOutput=o; }
-
-    @Parameters public static List<Object[]> cases() throws IOException
-    { return CaseFinder.find(data(),"fingerprint",new ArrayList<Object[]>()); }
-
-    @Test public void testCanonicalization() throws Exception {
-      Locale originalDefaultLocale = Locale.getDefault();
-      Locale.setDefault(Locale.forLanguageTag("tr"));
-      Schema s = Schema.parse(input);
-      long carefulFP = altFingerprint(SchemaNormalization.toParsingForm(s));
-      assertEquals(carefulFP, Long.parseLong(expectedOutput));
-      assertEqHex(carefulFP, SchemaNormalization.parsingFingerprint64(s));
-      Locale.setDefault(originalDefaultLocale);
-    }
-  }
-
-  private static String DATA_FILE =
-    (System.getProperty("share.dir", "../../../share")
-     + "/test/data/schema-tests.txt");
-=======
   private static String DATA_FILE = (System.getProperty("share.dir", "../../../share") + "/test/data/schema-tests.txt");
->>>>>>> 35ff8b99
 
   private static BufferedReader data() throws IOException {
     return Files.newBufferedReader(Paths.get(DATA_FILE), UTF_8);
@@ -156,18 +127,9 @@
     // by 64 zero bits). This both deals with the fact that
     // CRCs ignore leading zeros, and also ensures some degree of
     // randomness for small inputs
-<<<<<<< HEAD
-    try {
-      long tmp = altExtend(SchemaNormalization.EMPTY64, 64, ONE,
-                           s.getBytes("UTF-8"));
-      return altExtend(SchemaNormalization.EMPTY64, 64, tmp, POSTFIX);
-    } catch (java.io.UnsupportedEncodingException e)
-      { throw new RuntimeException(e); }
-=======
 
     long tmp = altExtend(SchemaNormalization.EMPTY64, 64, ONE, s.getBytes(UTF_8));
     return altExtend(SchemaNormalization.EMPTY64, 64, tmp, POSTFIX);
->>>>>>> 35ff8b99
   }
 
   private static long altExtend(long poly, int degree, long fp, byte[] b) {
