/*
 * Licensed to the Apache Software Foundation (ASF) under one
 * or more contributor license agreements.  See the NOTICE file
 * distributed with this work for additional information
 * regarding copyright ownership.  The ASF licenses this file
 * to you under the Apache License, Version 2.0 (the
 * "License"); you may not use this file except in compliance
 * with the License.  You may obtain a copy of the License at
 *
 *     https://www.apache.org/licenses/LICENSE-2.0
 *
 * Unless required by applicable law or agreed to in writing, software
 * distributed under the License is distributed on an "AS IS" BASIS,
 * WITHOUT WARRANTIES OR CONDITIONS OF ANY KIND, either express or implied.
 * See the License for the specific language governing permissions and
 * limitations under the License.
 */
package org.apache.avro.io;

import java.io.ByteArrayInputStream;
import java.io.ByteArrayOutputStream;
import java.io.EOFException;
import java.io.IOException;
import java.io.InputStream;
import java.nio.ByteBuffer;
import java.util.ArrayList;
import java.util.Arrays;
import java.util.Collection;
import org.apache.avro.AvroRuntimeException;
import org.apache.avro.Schema;
import org.apache.avro.generic.GenericDatumReader;
import org.apache.avro.generic.GenericDatumWriter;
import org.apache.avro.util.ByteBufferInputStream;
import org.apache.avro.util.ByteBufferOutputStream;
import org.apache.avro.util.RandomData;
import org.apache.avro.util.Utf8;
import org.junit.Assert;
import org.junit.BeforeClass;
import org.junit.Test;
import org.junit.runner.RunWith;
import org.junit.runners.Parameterized;
import org.junit.runners.Parameterized.Parameters;

@RunWith(Parameterized.class)
public class TestBinaryDecoder {
  // prime number buffer size so that looping tests hit the buffer edge
  // at different points in the loop.
  DecoderFactory factory = new DecoderFactory().configureDecoderBufferSize(521);
  private boolean useDirect = false;
  static EncoderFactory e_factory = EncoderFactory.get();

  public TestBinaryDecoder(boolean useDirect) {
    this.useDirect = useDirect;
  }

  @Parameters
  public static Collection<Object[]> data() {
    return Arrays.asList(new Object[][] { { true }, { false }, });
  }

<<<<<<< HEAD
  private Decoder newDecoderWithNoData() throws IOException {
    return newDecoder(new byte[0]);
  }

  private Decoder newDecoder(byte[] bytes, int start, int len)
    throws IOException {
    return factory.binaryDecoder(bytes, start, len, null);

=======
  private Decoder newDecoderWithNoData() {
    return newDecoder(new byte[0]);
  }

  private BinaryDecoder newDecoder(byte[] bytes, int start, int len) {
    return this.newDecoder(bytes, start, len, null);
  }

  private BinaryDecoder newDecoder(byte[] bytes, int start, int len, BinaryDecoder reuse) {
    if (useDirect) {
      final ByteArrayInputStream input = new ByteArrayInputStream(bytes, start, len);
      return factory.directBinaryDecoder(input, reuse);
    } else {
      return factory.binaryDecoder(bytes, start, len, reuse);
    }
  }

  private BinaryDecoder newDecoder(InputStream in) {
    return this.newDecoder(in, null);
>>>>>>> 11454b9d
  }

  private BinaryDecoder newDecoder(InputStream in, BinaryDecoder reuse) {
    if (useDirect) {
      return factory.directBinaryDecoder(in, reuse);
    } else {
      return factory.binaryDecoder(in, reuse);
    }
  }

  private BinaryDecoder newDecoder(byte[] bytes, BinaryDecoder reuse) {
    if (this.useDirect) {
      return this.factory.directBinaryDecoder(new ByteArrayInputStream(bytes), reuse);
    } else {
      return factory.binaryDecoder(bytes, reuse);
    }
  }

  private BinaryDecoder newDecoder(byte[] bytes) {
    return this.newDecoder(bytes, null);
  }

  /** Verify EOFException throw at EOF */

  @Test(expected = EOFException.class)
  public void testEOFBoolean() throws IOException {
    newDecoderWithNoData().readBoolean();
  }

<<<<<<< HEAD
  @Test(expected=EOFException.class)
=======
  @Test(expected = EOFException.class)
>>>>>>> 11454b9d
  public void testEOFInt() throws IOException {
    newDecoderWithNoData().readInt();
  }

<<<<<<< HEAD
  @Test(expected=EOFException.class)
=======
  @Test(expected = EOFException.class)
>>>>>>> 11454b9d
  public void testEOFLong() throws IOException {
    newDecoderWithNoData().readLong();
  }

<<<<<<< HEAD
  @Test(expected=EOFException.class)
=======
  @Test(expected = EOFException.class)
>>>>>>> 11454b9d
  public void testEOFFloat() throws IOException {
    newDecoderWithNoData().readFloat();
  }

<<<<<<< HEAD
  @Test(expected=EOFException.class)
=======
  @Test(expected = EOFException.class)
>>>>>>> 11454b9d
  public void testEOFDouble() throws IOException {
    newDecoderWithNoData().readDouble();
  }

<<<<<<< HEAD
  @Test(expected=EOFException.class)
=======
  @Test(expected = EOFException.class)
>>>>>>> 11454b9d
  public void testEOFBytes() throws IOException {
    newDecoderWithNoData().readBytes(null);
  }

<<<<<<< HEAD
  @Test(expected=EOFException.class)
=======
  @Test(expected = EOFException.class)
>>>>>>> 11454b9d
  public void testEOFString() throws IOException {
    newDecoderWithNoData().readString(new Utf8("a"));
  }

<<<<<<< HEAD
  @Test(expected=EOFException.class)
=======
  @Test(expected = EOFException.class)
>>>>>>> 11454b9d
  public void testEOFFixed() throws IOException {
    newDecoderWithNoData().readFixed(new byte[1]);
  }

  @Test(expected = EOFException.class)
  public void testEOFEnum() throws IOException {
    newDecoderWithNoData().readEnum();
  }

  @Test
  public void testReuse() throws IOException {
    ByteBufferOutputStream bbo1 = new ByteBufferOutputStream();
    ByteBufferOutputStream bbo2 = new ByteBufferOutputStream();
    byte[] b1 = new byte[] { 1, 2 };

    BinaryEncoder e1 = e_factory.binaryEncoder(bbo1, null);
    e1.writeBytes(b1);
    e1.flush();

    BinaryEncoder e2 = e_factory.binaryEncoder(bbo2, null);
    e2.writeBytes(b1);
    e2.flush();

<<<<<<< HEAD
    DirectBinaryDecoder d = new DirectBinaryDecoder(
        new ByteBufferInputStream(bbo1.getBufferList()));
=======
    DirectBinaryDecoder d = new DirectBinaryDecoder(new ByteBufferInputStream(bbo1.getBufferList()));
>>>>>>> 11454b9d
    ByteBuffer bb1 = d.readBytes(null);
    Assert.assertEquals(b1.length, bb1.limit() - bb1.position());

    d.configure(new ByteBufferInputStream(bbo2.getBufferList()));
    ByteBuffer bb2 = d.readBytes(null);
    Assert.assertEquals(b1.length, bb2.limit() - bb2.position());

  }

  private static byte[] data = null;
  private static Schema schema = null;
  private static final int count = 200;
  private static final ArrayList<Object> records = new ArrayList<>(count);

  @BeforeClass
  public static void generateData() throws IOException {
    int seed = (int) System.currentTimeMillis();
    // note some tests (testSkipping) rely on this explicitly
    String jsonSchema = "{\"type\": \"record\", \"name\": \"Test\", \"fields\": ["
        + "{\"name\":\"intField\", \"type\":\"int\"}," + "{\"name\":\"bytesField\", \"type\":\"bytes\"},"
        + "{\"name\":\"booleanField\", \"type\":\"boolean\"}," + "{\"name\":\"stringField\", \"type\":\"string\"},"
        + "{\"name\":\"floatField\", \"type\":\"float\"}," + "{\"name\":\"doubleField\", \"type\":\"double\"},"
        + "{\"name\":\"arrayField\", \"type\": " + "{\"type\":\"array\", \"items\":\"boolean\"}},"
        + "{\"name\":\"longField\", \"type\":\"long\"}]}";
    schema = new Schema.Parser().parse(jsonSchema);
    GenericDatumWriter<Object> writer = new GenericDatumWriter<>();
    writer.setSchema(schema);
    ByteArrayOutputStream baos = new ByteArrayOutputStream(8192);
    BinaryEncoder encoder = e_factory.binaryEncoder(baos, null);

    for (Object datum : new RandomData(schema, count, seed)) {
      writer.write(datum, encoder);
      records.add(datum);
    }
    encoder.flush();
    data = baos.toByteArray();
  }

  @Test
  public void testDecodeFromSources() throws IOException {
    GenericDatumReader<Object> reader = new GenericDatumReader<>();
    reader.setSchema(schema);

    ByteArrayInputStream is = new ByteArrayInputStream(data);
    ByteArrayInputStream is2 = new ByteArrayInputStream(data);
    ByteArrayInputStream is3 = new ByteArrayInputStream(data);

    Decoder fromInputStream = newDecoder(is);
    Decoder fromArray = newDecoder(data);

    byte[] data2 = new byte[data.length + 30];
    Arrays.fill(data2, (byte) 0xff);
    System.arraycopy(data, 0, data2, 15, data.length);

    Decoder fromOffsetArray = newDecoder(data2, 15, data.length);

<<<<<<< HEAD
    BinaryDecoder initOnInputStream = factory.binaryDecoder(
        new byte[50], 0, 30, null);
    initOnInputStream = factory.binaryDecoder(is2, initOnInputStream);
    BinaryDecoder initOnArray = factory.binaryDecoder(is3, null);
    initOnArray = factory.binaryDecoder(
        data, 0, data.length, initOnArray);
=======
    BinaryDecoder initOnInputStream = newDecoder(new byte[50], 0, 30);
    initOnInputStream = newDecoder(is2, initOnInputStream);
    BinaryDecoder initOnArray = this.newDecoder(is3, null);
    initOnArray = this.newDecoder(data, initOnArray);
>>>>>>> 11454b9d

    for (Object datum : records) {
      Assert.assertEquals("InputStream based BinaryDecoder result does not match", datum,
          reader.read(null, fromInputStream));
      Assert.assertEquals("Array based BinaryDecoder result does not match", datum, reader.read(null, fromArray));
      Assert.assertEquals("offset Array based BinaryDecoder result does not match", datum,
          reader.read(null, fromOffsetArray));
      Assert.assertEquals("InputStream initialized BinaryDecoder result does not match", datum,
          reader.read(null, initOnInputStream));
      Assert.assertEquals("Array initialized BinaryDecoder result does not match", datum,
          reader.read(null, initOnArray));
    }
  }

  @Test
  public void testInputStreamProxy() throws IOException {
    BinaryDecoder d = newDecoder(data);
    if (d != null) {
      BinaryDecoder bd = d;
      InputStream test = bd.inputStream();
      InputStream check = new ByteArrayInputStream(data);
      validateInputStreamReads(test, check);
      bd = this.newDecoder(data, bd);
      test = bd.inputStream();
      check = new ByteArrayInputStream(data);
      validateInputStreamSkips(test, check);
      // with input stream sources
      bd = newDecoder(new ByteArrayInputStream(data), bd);
      test = bd.inputStream();
      check = new ByteArrayInputStream(data);
      validateInputStreamReads(test, check);
      bd = newDecoder(new ByteArrayInputStream(data), bd);
      test = bd.inputStream();
      check = new ByteArrayInputStream(data);
      validateInputStreamSkips(test, check);
    }
  }

  @Test
  public void testInputStreamProxyDetached() throws IOException {
    Decoder d = newDecoder(data);
    if (d instanceof BinaryDecoder) {
      BinaryDecoder bd = (BinaryDecoder) d;
      InputStream test = bd.inputStream();
      InputStream check = new ByteArrayInputStream(data);
      // detach input stream and decoder from old source
      this.newDecoder(new byte[56]);
      try (InputStream bad = bd.inputStream(); InputStream check2 = new ByteArrayInputStream(data)) {
        validateInputStreamReads(test, check);
        Assert.assertNotEquals(bad.read(), check2.read());
      }
    }
  }

  @Test
  public void testInputStreamPartiallyUsed() throws IOException {
    BinaryDecoder bd = this.newDecoder(new ByteArrayInputStream(data));
    InputStream test = bd.inputStream();
    InputStream check = new ByteArrayInputStream(data);
    // triggers buffer fill if unused and tests isEnd()
    try {
      Assert.assertFalse(bd.isEnd());
    } catch (UnsupportedOperationException e) {
      // this is ok if its a DirectBinaryDecoder.
      if (bd.getClass() != DirectBinaryDecoder.class) {
        throw e;
      }
    }
    bd.readFloat(); // use data, and otherwise trigger buffer fill
    check.skip(4); // skip the same # of bytes here
    validateInputStreamReads(test, check);
  }

  private void validateInputStreamReads(InputStream test, InputStream check) throws IOException {
    byte[] bt = new byte[7];
    byte[] bc = new byte[7];
    while (true) {
      int t = test.read();
      int c = check.read();
      Assert.assertEquals(c, t);
      if (-1 == t)
        break;
      t = test.read(bt);
      c = check.read(bc);
      Assert.assertEquals(c, t);
      Assert.assertArrayEquals(bt, bc);
      if (-1 == t)
        break;
      t = test.read(bt, 1, 4);
      c = check.read(bc, 1, 4);
      Assert.assertEquals(c, t);
      Assert.assertArrayEquals(bt, bc);
      if (-1 == t)
        break;
    }
    Assert.assertEquals(0, test.skip(5));
    Assert.assertEquals(0, test.available());
    Assert.assertFalse(test.getClass() != ByteArrayInputStream.class && test.markSupported());
    test.close();
  }

  private void validateInputStreamSkips(InputStream test, InputStream check) throws IOException {
    while (true) {
      long t2 = test.skip(19);
      long c2 = check.skip(19);
      Assert.assertEquals(c2, t2);
      if (0 == t2)
        break;
    }
    Assert.assertEquals(-1, test.read());
  }

  @Test
  public void testBadIntEncoding() throws IOException {
    byte[] badint = new byte[5];
    Arrays.fill(badint, (byte) 0xff);
    Decoder bd = this.newDecoder(badint);
    String message = "";
    try {
      bd.readInt();
    } catch (IOException ioe) {
      message = ioe.getMessage();
    }
    Assert.assertEquals("Invalid int encoding", message);
  }

  @Test
  public void testBadLongEncoding() throws IOException {
    byte[] badint = new byte[10];
    Arrays.fill(badint, (byte) 0xff);
    Decoder bd = this.newDecoder(badint);
    String message = "";
    try {
      bd.readLong();
    } catch (IOException ioe) {
      message = ioe.getMessage();
    }
    Assert.assertEquals("Invalid long encoding", message);
  }

  @Test
  public void testNegativeStringLength() throws IOException {
    byte[] bad = new byte[] { (byte) 1 };
    Decoder bd = this.newDecoder(bad);

    Assert.assertThrows("Malformed data. Length is negative: -1", AvroRuntimeException.class, bd::readString);
  }

  @Test
  public void testStringMaxArraySize() throws IOException {
    byte[] bad = new byte[10];
    BinaryData.encodeLong(BinaryDecoder.MAX_ARRAY_SIZE + 1, bad, 0);
    Decoder bd = this.newDecoder(bad);

    Assert.assertThrows("Cannot read strings longer than " + BinaryDecoder.MAX_ARRAY_SIZE + " bytes",
        UnsupportedOperationException.class, bd::readString);
  }

  @Test
  public void testNegativeBytesLength() throws IOException {
    byte[] bad = new byte[] { (byte) 1 };
    Decoder bd = this.newDecoder(bad);

    Assert.assertThrows("Malformed data. Length is negative: -1", AvroRuntimeException.class, () -> bd.readBytes(null));
  }

  @Test
  public void testBytesMaxArraySize() {
    byte[] bad = new byte[10];
    BinaryData.encodeLong(BinaryDecoder.MAX_ARRAY_SIZE + 1, bad, 0);
    Decoder bd = this.newDecoder(bad);

    Assert.assertThrows("Cannot read arrays longer than " + BinaryDecoder.MAX_ARRAY_SIZE + " bytes",
        UnsupportedOperationException.class, () -> bd.readBytes(null));
  }

  @Test
  public void testBytesMaxLengthProperty() {
    int maxLength = 128;
    byte[] bad = new byte[10];
    BinaryData.encodeLong(maxLength + 1, bad, 0);
    try {
      System.setProperty("org.apache.avro.limits.bytes.maxLength", Long.toString(maxLength));
      Decoder bd = this.newDecoder(bad);

      Assert.assertThrows("Bytes length " + (maxLength + 1) + " exceeds maximum allowed", AvroRuntimeException.class,
          () -> bd.readBytes(null));
    } finally {
      System.clearProperty("org.apache.avro.limits.bytes.maxLength");
    }
  }

  @Test(expected = UnsupportedOperationException.class)
  public void testLongLengthEncoding() throws IOException {
    // Size equivalent to Integer.MAX_VALUE + 1
    byte[] bad = new byte[] { (byte) -128, (byte) -128, (byte) -128, (byte) -128, (byte) 16 };
    Decoder bd = this.newDecoder(bad);
    bd.readString();
  }

  @Test(expected = EOFException.class)
  public void testIntTooShort() throws IOException {
    byte[] badint = new byte[4];
    Arrays.fill(badint, (byte) 0xff);
    newDecoder(badint).readInt();
  }

  @Test(expected = EOFException.class)
  public void testLongTooShort() throws IOException {
    byte[] badint = new byte[9];
    Arrays.fill(badint, (byte) 0xff);
    newDecoder(badint).readLong();
  }

<<<<<<< HEAD
  @Test(expected=EOFException.class)
=======
  @Test(expected = EOFException.class)
>>>>>>> 11454b9d
  public void testFloatTooShort() throws IOException {
    byte[] badint = new byte[3];
    Arrays.fill(badint, (byte) 0xff);
    newDecoder(badint).readInt();
  }

  @Test(expected = EOFException.class)
  public void testDoubleTooShort() throws IOException {
    byte[] badint = new byte[7];
    Arrays.fill(badint, (byte) 0xff);
    newDecoder(badint).readLong();
  }

  @Test
  public void testSkipping() throws IOException {
    Decoder d = newDecoder(data);
    skipGenerated(d);
    if (d instanceof BinaryDecoder) {
      BinaryDecoder bd = (BinaryDecoder) d;
      try {
        Assert.assertTrue(bd.isEnd());
      } catch (UnsupportedOperationException e) {
        // this is ok if its a DirectBinaryDecoder.
        if (bd.getClass() != DirectBinaryDecoder.class) {
          throw e;
        }
      }
      bd = this.newDecoder(new ByteArrayInputStream(data), bd);
      skipGenerated(bd);
      try {
        Assert.assertTrue(bd.isEnd());
      } catch (UnsupportedOperationException e) {
        // this is ok if its a DirectBinaryDecoder.
        if (bd.getClass() != DirectBinaryDecoder.class) {
          throw e;
        }
      }
    }
  }

  private void skipGenerated(Decoder bd) throws IOException {
    for (int i = 0; i < records.size(); i++) {
      bd.readInt();
      bd.skipBytes();
      bd.skipFixed(1);
      bd.skipString();
      bd.skipFixed(4);
      bd.skipFixed(8);
      long leftover = bd.skipArray();
      // booleans are one byte, array trailer is one byte
<<<<<<< HEAD
      bd.skipFixed((int)leftover + 1);
=======
      bd.skipFixed((int) leftover + 1);
>>>>>>> 11454b9d
      bd.skipFixed(0);
      bd.readLong();
    }
    EOFException eof = null;
    try {
      bd.skipFixed(4);
    } catch (EOFException e) {
      eof = e;
    }
    Assert.assertNotNull(eof);
  }

  @Test(expected = EOFException.class)
  public void testEOF() throws IOException {
    ByteArrayOutputStream baos = new ByteArrayOutputStream();
    Encoder e = EncoderFactory.get().binaryEncoder(baos, null);
    e.writeLong(0x10000000000000L);
    e.flush();

    Decoder d = newDecoder(new ByteArrayInputStream(baos.toByteArray()));
    Assert.assertEquals(0x10000000000000L, d.readLong());
    d.readInt();
  }

}<|MERGE_RESOLUTION|>--- conflicted
+++ resolved
@@ -58,16 +58,6 @@
     return Arrays.asList(new Object[][] { { true }, { false }, });
   }
 
-<<<<<<< HEAD
-  private Decoder newDecoderWithNoData() throws IOException {
-    return newDecoder(new byte[0]);
-  }
-
-  private Decoder newDecoder(byte[] bytes, int start, int len)
-    throws IOException {
-    return factory.binaryDecoder(bytes, start, len, null);
-
-=======
   private Decoder newDecoderWithNoData() {
     return newDecoder(new byte[0]);
   }
@@ -87,7 +77,6 @@
 
   private BinaryDecoder newDecoder(InputStream in) {
     return this.newDecoder(in, null);
->>>>>>> 11454b9d
   }
 
   private BinaryDecoder newDecoder(InputStream in, BinaryDecoder reuse) {
@@ -117,65 +106,37 @@
     newDecoderWithNoData().readBoolean();
   }
 
-<<<<<<< HEAD
-  @Test(expected=EOFException.class)
-=======
-  @Test(expected = EOFException.class)
->>>>>>> 11454b9d
+  @Test(expected = EOFException.class)
   public void testEOFInt() throws IOException {
     newDecoderWithNoData().readInt();
   }
 
-<<<<<<< HEAD
-  @Test(expected=EOFException.class)
-=======
-  @Test(expected = EOFException.class)
->>>>>>> 11454b9d
+  @Test(expected = EOFException.class)
   public void testEOFLong() throws IOException {
     newDecoderWithNoData().readLong();
   }
 
-<<<<<<< HEAD
-  @Test(expected=EOFException.class)
-=======
-  @Test(expected = EOFException.class)
->>>>>>> 11454b9d
+  @Test(expected = EOFException.class)
   public void testEOFFloat() throws IOException {
     newDecoderWithNoData().readFloat();
   }
 
-<<<<<<< HEAD
-  @Test(expected=EOFException.class)
-=======
-  @Test(expected = EOFException.class)
->>>>>>> 11454b9d
+  @Test(expected = EOFException.class)
   public void testEOFDouble() throws IOException {
     newDecoderWithNoData().readDouble();
   }
 
-<<<<<<< HEAD
-  @Test(expected=EOFException.class)
-=======
-  @Test(expected = EOFException.class)
->>>>>>> 11454b9d
+  @Test(expected = EOFException.class)
   public void testEOFBytes() throws IOException {
     newDecoderWithNoData().readBytes(null);
   }
 
-<<<<<<< HEAD
-  @Test(expected=EOFException.class)
-=======
-  @Test(expected = EOFException.class)
->>>>>>> 11454b9d
+  @Test(expected = EOFException.class)
   public void testEOFString() throws IOException {
     newDecoderWithNoData().readString(new Utf8("a"));
   }
 
-<<<<<<< HEAD
-  @Test(expected=EOFException.class)
-=======
-  @Test(expected = EOFException.class)
->>>>>>> 11454b9d
+  @Test(expected = EOFException.class)
   public void testEOFFixed() throws IOException {
     newDecoderWithNoData().readFixed(new byte[1]);
   }
@@ -199,12 +160,7 @@
     e2.writeBytes(b1);
     e2.flush();
 
-<<<<<<< HEAD
-    DirectBinaryDecoder d = new DirectBinaryDecoder(
-        new ByteBufferInputStream(bbo1.getBufferList()));
-=======
     DirectBinaryDecoder d = new DirectBinaryDecoder(new ByteBufferInputStream(bbo1.getBufferList()));
->>>>>>> 11454b9d
     ByteBuffer bb1 = d.readBytes(null);
     Assert.assertEquals(b1.length, bb1.limit() - bb1.position());
 
@@ -261,19 +217,10 @@
 
     Decoder fromOffsetArray = newDecoder(data2, 15, data.length);
 
-<<<<<<< HEAD
-    BinaryDecoder initOnInputStream = factory.binaryDecoder(
-        new byte[50], 0, 30, null);
-    initOnInputStream = factory.binaryDecoder(is2, initOnInputStream);
-    BinaryDecoder initOnArray = factory.binaryDecoder(is3, null);
-    initOnArray = factory.binaryDecoder(
-        data, 0, data.length, initOnArray);
-=======
     BinaryDecoder initOnInputStream = newDecoder(new byte[50], 0, 30);
     initOnInputStream = newDecoder(is2, initOnInputStream);
     BinaryDecoder initOnArray = this.newDecoder(is3, null);
     initOnArray = this.newDecoder(data, initOnArray);
->>>>>>> 11454b9d
 
     for (Object datum : records) {
       Assert.assertEquals("InputStream based BinaryDecoder result does not match", datum,
@@ -488,11 +435,7 @@
     newDecoder(badint).readLong();
   }
 
-<<<<<<< HEAD
-  @Test(expected=EOFException.class)
-=======
-  @Test(expected = EOFException.class)
->>>>>>> 11454b9d
+  @Test(expected = EOFException.class)
   public void testFloatTooShort() throws IOException {
     byte[] badint = new byte[3];
     Arrays.fill(badint, (byte) 0xff);
@@ -543,11 +486,7 @@
       bd.skipFixed(8);
       long leftover = bd.skipArray();
       // booleans are one byte, array trailer is one byte
-<<<<<<< HEAD
-      bd.skipFixed((int)leftover + 1);
-=======
       bd.skipFixed((int) leftover + 1);
->>>>>>> 11454b9d
       bd.skipFixed(0);
       bd.readLong();
     }
