--- conflicted
+++ resolved
@@ -61,11 +61,7 @@
 
   public static final GenericData GENERIC = new GenericData();
 
-<<<<<<< HEAD
-  @BeforeClass
-=======
   @BeforeAll
->>>>>>> 35ff8b99
   public static void addLogicalTypes() {
     GENERIC.addLogicalTypeConversion(new Conversions.DecimalConversion());
     GENERIC.addLogicalTypeConversion(new Conversions.UUIDConversion());
@@ -276,38 +272,11 @@
 
   @Test
   public void testCopyUuid() {
-<<<<<<< HEAD
-    testCopy(LogicalTypes.uuid().addToSchema(Schema.create(Schema.Type.STRING)),
-             UUID.randomUUID(),
-             GENERIC);
-=======
     testCopy(LogicalTypes.uuid().addToSchema(Schema.create(Schema.Type.STRING)), UUID.randomUUID(), GENERIC);
->>>>>>> 35ff8b99
   }
 
   @Test
   public void testCopyUuidRaw() {
-<<<<<<< HEAD
-    testCopy(LogicalTypes.uuid().addToSchema(Schema.create(Schema.Type.STRING)),
-             UUID.randomUUID().toString(),        // use raw type
-             GenericData.get());                  // with no conversions
-  }
-    
-  @Test
-  public void testCopyDecimal() {
-    testCopy(LogicalTypes.decimal(9, 2).addToSchema(Schema.create(Schema.Type.BYTES)),
-             new BigDecimal("-34.34"),
-             GENERIC);
-  }
-    
-  @Test
-  public void testCopyDecimalRaw() {
-    testCopy(LogicalTypes.decimal(9, 2).addToSchema(Schema.create(Schema.Type.BYTES)),
-             ByteBuffer.wrap(new BigDecimal("-34.34").unscaledValue().toByteArray()),
-             GenericData.get());                  // no conversions
-  }
-    
-=======
     testCopy(LogicalTypes.uuid().addToSchema(Schema.create(Schema.Type.STRING)), UUID.randomUUID().toString(), // use
                                                                                                                // raw
                                                                                                                // type
@@ -326,18 +295,13 @@
         ByteBuffer.wrap(new BigDecimal("-34.34").unscaledValue().toByteArray()), GenericData.get()); // no conversions
   }
 
->>>>>>> 35ff8b99
   private void testCopy(Schema schema, Object value, GenericData model) {
     // test direct copy of instance
     checkCopy(value, model.deepCopy(schema, value), false);
 
     // test nested in a record
     Schema recordSchema = Schema.createRecord("X", "", "test", false);
-<<<<<<< HEAD
-    List<Schema.Field> fields = new ArrayList<Schema.Field>();
-=======
     List<Schema.Field> fields = new ArrayList<>();
->>>>>>> 35ff8b99
     fields.add(new Schema.Field("x", schema, "", null));
     recordSchema.setFields(fields);
 
@@ -348,33 +312,19 @@
 
     // test nested in array
     Schema arraySchema = Schema.createArray(schema);
-<<<<<<< HEAD
-    ArrayList array = new ArrayList(Arrays.asList(value));
-=======
     ArrayList array = new ArrayList(Collections.singletonList(value));
->>>>>>> 35ff8b99
     checkCopy(array, model.deepCopy(arraySchema, array), true);
 
     // test record nested in array
     Schema recordArraySchema = Schema.createArray(recordSchema);
-<<<<<<< HEAD
-    ArrayList recordArray = new ArrayList(Arrays.asList(record));
-=======
     ArrayList recordArray = new ArrayList(Collections.singletonList(record));
->>>>>>> 35ff8b99
     checkCopy(recordArray, model.deepCopy(recordArraySchema, recordArray), true);
   }
 
   private void checkCopy(Object original, Object copy, boolean notSame) {
-<<<<<<< HEAD
-    if (notSame) 
-      Assert.assertNotSame(original, copy);
-    Assert.assertEquals(original, copy);
-=======
     if (notSame)
       Assertions.assertNotSame(original, copy);
     Assertions.assertEquals(original, copy);
->>>>>>> 35ff8b99
   }
 
   @Test
@@ -394,13 +344,8 @@
     Long i2long = 0L;
 
     File test = write(longSchema, i1long, i2long);
-<<<<<<< HEAD
-    Assert.assertEquals("Should convert long to LocalDateTime", expected,
-        read(GENERIC.createDatumReader(timestampSchema), test));
-=======
     Assertions.assertEquals(expected, read(GENERIC.createDatumReader(timestampSchema), test),
         "Should convert long to LocalDateTime");
->>>>>>> 35ff8b99
   }
 
   @Test
@@ -419,13 +364,8 @@
     List<Long> expected = Arrays.asList(d1long, d2long);
 
     File test = write(GENERIC, timestampSchema, i1, i2);
-<<<<<<< HEAD
-    Assert.assertEquals("Should read LocalDateTime as longs", expected,
-        read(GenericData.get().createDatumReader(timestampSchema), test));
-=======
     Assertions.assertEquals(expected, read(GenericData.get().createDatumReader(timestampSchema), test),
         "Should read LocalDateTime as longs");
->>>>>>> 35ff8b99
   }
 
   @Test
@@ -445,13 +385,8 @@
     Long i2long = conversion.toLong(i2, longSchema, timestamp);
 
     File test = write(longSchema, i1long, i2long);
-<<<<<<< HEAD
-    Assert.assertEquals("Should convert long to LocalDateTime", expected,
-        read(GENERIC.createDatumReader(timestampSchema), test));
-=======
     Assertions.assertEquals(expected, read(GENERIC.createDatumReader(timestampSchema), test),
         "Should convert long to LocalDateTime");
->>>>>>> 35ff8b99
   }
 
   @Test
@@ -470,10 +405,6 @@
     List<Long> expected = Arrays.asList(d1long, d2long);
 
     File test = write(GENERIC, timestampSchema, i1, i2);
-<<<<<<< HEAD
-    Assert.assertEquals("Should read LocalDateTime as longs", expected,
-        read(GenericData.get().createDatumReader(timestampSchema), test));
-=======
     Assertions.assertEquals(expected, read(GenericData.get().createDatumReader(timestampSchema), test),
         "Should read LocalDateTime as longs");
   }
@@ -525,6 +456,5 @@
 
     assertEquals(expected, read(GenericData.get().createDatumReader(stringSchema), test),
         "Should read CustomType as strings");
->>>>>>> 35ff8b99
   }
 }