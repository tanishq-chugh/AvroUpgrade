--- conflicted
+++ resolved
@@ -51,14 +51,8 @@
   private final Schema schema;
   private final JsonNode data;
 
-<<<<<<< HEAD
-  public TestResolvingGrammarGenerator(String jsonSchema, String jsonData)
-    throws IOException {
-    this.schema = Schema.parse(jsonSchema);
-=======
   public TestResolvingGrammarGenerator(String jsonSchema, String jsonData) throws IOException {
     this.schema = new Schema.Parser().parse(jsonSchema);
->>>>>>> 11454b9d
     JsonFactory factory = new JsonFactory();
     ObjectMapper mapper = new ObjectMapper(factory);
 
@@ -69,12 +63,7 @@
   public void test() throws IOException {
     ByteArrayOutputStream baos = new ByteArrayOutputStream();
     EncoderFactory factory = EncoderFactory.get();
-<<<<<<< HEAD
-    Encoder e = factory.validatingEncoder(schema,
-        factory.binaryEncoder(baos, null));
-=======
     Encoder e = factory.validatingEncoder(schema, factory.binaryEncoder(baos, null));
->>>>>>> 11454b9d
 
     ResolvingGrammarGenerator.encode(e, schema, data);
     e.flush();
@@ -97,8 +86,6 @@
     }
   }
 
-<<<<<<< HEAD
-=======
   @Test
   public void testDifferingEnumNamespaces() throws Exception {
     Schema schema1 = SchemaBuilder.record("MyRecord").fields().name("field").type(ENUM1_AB_SCHEMA_NAMESPACE_1)
@@ -112,7 +99,6 @@
     Assert.assertEquals(genericEnumSymbol, readRecord(schema2, data).get("field"));
   }
 
->>>>>>> 11454b9d
   @Parameterized.Parameters
   public static Collection<Object[]> data() {
     Collection<Object[]> ret = Arrays.asList(new Object[][] {
