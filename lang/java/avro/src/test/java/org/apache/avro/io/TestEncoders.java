/*
 * Licensed to the Apache Software Foundation (ASF) under one
 * or more contributor license agreements.  See the NOTICE file
 * distributed with this work for additional information
 * regarding copyright ownership.  The ASF licenses this file
 * to you under the Apache License, Version 2.0 (the
 * "License"); you may not use this file except in compliance
 * with the License.  You may obtain a copy of the License at
 *
 *     https://www.apache.org/licenses/LICENSE-2.0
 *
 * Unless required by applicable law or agreed to in writing, software
 * distributed under the License is distributed on an "AS IS" BASIS,
 * WITHOUT WARRANTIES OR CONDITIONS OF ANY KIND, either express or implied.
 * See the License for the specific language governing permissions and
 * limitations under the License.
 */
package org.apache.avro.io;

import com.fasterxml.jackson.core.JsonEncoding;
import com.fasterxml.jackson.core.JsonFactory;
import com.fasterxml.jackson.core.JsonGenerator;
import com.fasterxml.jackson.databind.ObjectMapper;

import org.apache.avro.AvroTypeException;
import org.apache.avro.Schema;
import org.apache.avro.Schema.Type;
import org.apache.avro.generic.GenericDatumReader;
import org.apache.avro.generic.GenericDatumWriter;
import org.junit.Assert;
import org.junit.Rule;
import org.junit.Test;
import org.junit.rules.TemporaryFolder;

import java.io.ByteArrayOutputStream;
import java.io.IOException;
import java.io.OutputStream;
import java.nio.ByteBuffer;
import java.nio.MappedByteBuffer;
import java.nio.channels.FileChannel;
import java.nio.charset.StandardCharsets;
import java.nio.file.Files;
import java.nio.file.Path;
import java.nio.file.Paths;
import java.nio.file.StandardOpenOption;

import static java.util.Arrays.asList;
import static org.hamcrest.Matchers.equalTo;
import static org.hamcrest.Matchers.is;
import static org.hamcrest.MatcherAssert.assertThat;

public class TestEncoders {
  private static final int ENCODER_BUFFER_SIZE = 32;
  private static final int EXAMPLE_DATA_SIZE = 17;

  private static EncoderFactory factory = EncoderFactory.get();

  @Rule
  public TemporaryFolder DIR = new TemporaryFolder();

  @Test
  public void testBinaryEncoderInit() throws IOException {
    OutputStream out = new ByteArrayOutputStream();
    BinaryEncoder enc = factory.binaryEncoder(out, null);
    Assert.assertSame(enc, factory.binaryEncoder(out, enc));
  }

<<<<<<< HEAD
  @Test(expected=NullPointerException.class)
=======
  @Test(expected = NullPointerException.class)
>>>>>>> 35ff8b99
  public void testBadBinaryEncoderInit() {
    factory.binaryEncoder(null, null);
  }

  @Test
  public void testBlockingBinaryEncoderInit() throws IOException {
    OutputStream out = new ByteArrayOutputStream();
    BinaryEncoder reuse = null;
    reuse = factory.blockingBinaryEncoder(out, reuse);
<<<<<<< HEAD
    Assert.assertTrue(reuse == factory.blockingBinaryEncoder(out, reuse));
    // comparison
  }

  @Test(expected=NullPointerException.class)
=======
    Assert.assertSame(reuse, factory.blockingBinaryEncoder(out, reuse));
    // comparison
  }

  @Test(expected = NullPointerException.class)
>>>>>>> 35ff8b99
  public void testBadBlockintBinaryEncoderInit() {
    factory.binaryEncoder(null, null);
  }

  @Test
  public void testDirectBinaryEncoderInit() throws IOException {
    OutputStream out = new ByteArrayOutputStream();
    BinaryEncoder enc = factory.directBinaryEncoder(out, null);
    Assert.assertSame(enc, factory.directBinaryEncoder(out, enc));
  }

<<<<<<< HEAD
  @Test(expected=NullPointerException.class)
=======
  @Test(expected = NullPointerException.class)
>>>>>>> 35ff8b99
  public void testBadDirectBinaryEncoderInit() {
    factory.directBinaryEncoder(null, null);
  }

  @Test
  public void testJsonEncoderInit() throws IOException {
    Schema s = new Schema.Parser().parse("\"int\"");
    OutputStream out = new ByteArrayOutputStream();
    factory.jsonEncoder(s, out);
    JsonEncoder enc = factory.jsonEncoder(s, new JsonFactory().createGenerator(out, JsonEncoding.UTF8));
    enc.configure(out);
  }

<<<<<<< HEAD
  @Test(expected=NullPointerException.class)
=======
  @Test(expected = NullPointerException.class)
>>>>>>> 35ff8b99
  public void testBadJsonEncoderInitOS() throws IOException {
    factory.jsonEncoder(Schema.create(Type.INT), (OutputStream) null);
  }

<<<<<<< HEAD
  @Test(expected=NullPointerException.class)
=======
  @Test(expected = NullPointerException.class)
>>>>>>> 35ff8b99
  public void testBadJsonEncoderInit() throws IOException {
    factory.jsonEncoder(Schema.create(Type.INT), (JsonGenerator) null);
  }

  @Test
  public void testJsonEncoderNewlineDelimited() throws IOException {
    OutputStream out = new ByteArrayOutputStream();
    Schema ints = Schema.create(Type.INT);
    Encoder e = factory.jsonEncoder(ints, out);
    String separator = System.getProperty("line.separator");
    GenericDatumWriter<Integer> writer = new GenericDatumWriter<>(ints);
    writer.write(1, e);
    writer.write(2, e);
    e.flush();
    Assert.assertEquals("1" + separator + "2", out.toString());
  }

  @Test
  public void testJsonEncoderWhenIncludeNamespaceOptionIsFalse() throws IOException {
    String value = "{\"b\": {\"string\":\"myVal\"}, \"a\": 1}";
    String schemaStr = "{\"type\": \"record\", \"name\": \"ab\", \"fields\": ["
        + "{\"name\": \"a\", \"type\": \"int\"}, {\"name\": \"b\", \"type\": [\"null\", \"string\"]}" + "]}";
    Schema schema = new Schema.Parser().parse(schemaStr);
    byte[] avroBytes = fromJsonToAvro(value, schema);
    ObjectMapper mapper = new ObjectMapper();

    Assert.assertEquals(mapper.readTree("{\"b\":\"myVal\",\"a\":1}"),
        mapper.readTree(fromAvroToJson(avroBytes, schema, false)));
  }

  @Test
  public void testJsonEncoderWhenIncludeNamespaceOptionIsTrue() throws IOException {
    String value = "{\"b\": {\"string\":\"myVal\"}, \"a\": 1}";
    String schemaStr = "{\"type\": \"record\", \"name\": \"ab\", \"fields\": ["
        + "{\"name\": \"a\", \"type\": \"int\"}, {\"name\": \"b\", \"type\": [\"null\", \"string\"]}" + "]}";
    Schema schema = new Schema.Parser().parse(schemaStr);
    byte[] avroBytes = fromJsonToAvro(value, schema);
    ObjectMapper mapper = new ObjectMapper();

    Assert.assertEquals(mapper.readTree("{\"b\":{\"string\":\"myVal\"},\"a\":1}"),
        mapper.readTree(fromAvroToJson(avroBytes, schema, true)));
  }

  @Test
  public void testValidatingEncoderInit() throws IOException {
    Schema s = new Schema.Parser().parse("\"int\"");
    OutputStream out = new ByteArrayOutputStream();
    Encoder e = factory.directBinaryEncoder(out, null);
    factory.validatingEncoder(s, e).configure(e);
  }

  @Test
  public void testJsonRecordOrdering() throws IOException {
    String value = "{\"b\": 2, \"a\": 1}";
<<<<<<< HEAD
    Schema schema = new Schema.Parser().parse("{\"type\": \"record\", \"name\": \"ab\", \"fields\": [" +
        "{\"name\": \"a\", \"type\": \"int\"}, {\"name\": \"b\", \"type\": \"int\"}" +
        "]}");
    GenericDatumReader<Object> reader = new GenericDatumReader<Object>(schema);
=======
    Schema schema = new Schema.Parser().parse("{\"type\": \"record\", \"name\": \"ab\", \"fields\": ["
        + "{\"name\": \"a\", \"type\": \"int\"}, {\"name\": \"b\", \"type\": \"int\"}" + "]}");
    GenericDatumReader<Object> reader = new GenericDatumReader<>(schema);
>>>>>>> 35ff8b99
    Decoder decoder = DecoderFactory.get().jsonDecoder(schema, value);
    Object o = reader.read(null, decoder);
    Assert.assertEquals("{\"a\": 1, \"b\": 2}", o.toString());
  }

  @Test(expected = AvroTypeException.class)
  public void testJsonExcessFields() throws IOException {
    String value = "{\"b\": { \"b3\": 1.4, \"b2\": 3.14, \"b1\": \"h\"}, \"a\": {\"a0\": 45, \"a2\":true, \"a1\": null}}";
    Schema schema = new Schema.Parser().parse("{\"type\": \"record\", \"name\": \"ab\", \"fields\": [\n"
        + "{\"name\": \"a\", \"type\": {\"type\":\"record\",\"name\":\"A\",\"fields\":\n"
        + "[{\"name\":\"a1\", \"type\":\"null\"}, {\"name\":\"a2\", \"type\":\"boolean\"}]}},\n"
        + "{\"name\": \"b\", \"type\": {\"type\":\"record\",\"name\":\"B\",\"fields\":\n"
        + "[{\"name\":\"b1\", \"type\":\"string\"}, {\"name\":\"b2\", \"type\":\"float\"}, {\"name\":\"b3\", \"type\":\"double\"}]}}\n"
        + "]}");
    GenericDatumReader<Object> reader = new GenericDatumReader<>(schema);
    Decoder decoder = DecoderFactory.get().jsonDecoder(schema, value);
    reader.read(null, decoder);
  }

  @Test
  public void testJsonRecordOrdering2() throws IOException {
    String value = "{\"b\": { \"b3\": 1.4, \"b2\": 3.14, \"b1\": \"h\"}, \"a\": {\"a2\":true, \"a1\": null}}";
    Schema schema = new Schema.Parser().parse("{\"type\": \"record\", \"name\": \"ab\", \"fields\": [\n"
        + "{\"name\": \"a\", \"type\": {\"type\":\"record\",\"name\":\"A\",\"fields\":\n"
        + "[{\"name\":\"a1\", \"type\":\"null\"}, {\"name\":\"a2\", \"type\":\"boolean\"}]}},\n"
        + "{\"name\": \"b\", \"type\": {\"type\":\"record\",\"name\":\"B\",\"fields\":\n"
        + "[{\"name\":\"b1\", \"type\":\"string\"}, {\"name\":\"b2\", \"type\":\"float\"}, {\"name\":\"b3\", \"type\":\"double\"}]}}\n"
        + "]}");
    GenericDatumReader<Object> reader = new GenericDatumReader<>(schema);
    Decoder decoder = DecoderFactory.get().jsonDecoder(schema, value);
    Object o = reader.read(null, decoder);
    Assert.assertEquals("{\"a\": {\"a1\": null, \"a2\": true}, \"b\": {\"b1\": \"h\", \"b2\": 3.14, \"b3\": 1.4}}",
        o.toString());
  }

  @Test
  public void testJsonRecordOrderingWithProjection() throws IOException {
    String value = "{\"b\": { \"b3\": 1.4, \"b2\": 3.14, \"b1\": \"h\"}, \"a\": {\"a2\":true, \"a1\": null}}";
    Schema writerSchema = new Schema.Parser().parse("{\"type\": \"record\", \"name\": \"ab\", \"fields\": [\n"
        + "{\"name\": \"a\", \"type\": {\"type\":\"record\",\"name\":\"A\",\"fields\":\n"
        + "[{\"name\":\"a1\", \"type\":\"null\"}, {\"name\":\"a2\", \"type\":\"boolean\"}]}},\n"
        + "{\"name\": \"b\", \"type\": {\"type\":\"record\",\"name\":\"B\",\"fields\":\n"
        + "[{\"name\":\"b1\", \"type\":\"string\"}, {\"name\":\"b2\", \"type\":\"float\"}, {\"name\":\"b3\", \"type\":\"double\"}]}}\n"
        + "]}");
    Schema readerSchema = new Schema.Parser().parse("{\"type\": \"record\", \"name\": \"ab\", \"fields\": [\n"
        + "{\"name\": \"a\", \"type\": {\"type\":\"record\",\"name\":\"A\",\"fields\":\n"
        + "[{\"name\":\"a1\", \"type\":\"null\"}, {\"name\":\"a2\", \"type\":\"boolean\"}]}}\n" + "]}");
    GenericDatumReader<Object> reader = new GenericDatumReader<>(writerSchema, readerSchema);
    Decoder decoder = DecoderFactory.get().jsonDecoder(writerSchema, value);
    Object o = reader.read(null, decoder);
    Assert.assertEquals("{\"a\": {\"a1\": null, \"a2\": true}}", o.toString());
  }

  @Test
  public void testJsonRecordOrderingWithProjection2() throws IOException {
    String value = "{\"b\": { \"b1\": \"h\", \"b2\": [3.14, 3.56], \"b3\": 1.4}, \"a\": {\"a2\":true, \"a1\": null}}";
    Schema writerSchema = new Schema.Parser().parse("{\"type\": \"record\", \"name\": \"ab\", \"fields\": [\n"
        + "{\"name\": \"a\", \"type\": {\"type\":\"record\",\"name\":\"A\",\"fields\":\n"
        + "[{\"name\":\"a1\", \"type\":\"null\"}, {\"name\":\"a2\", \"type\":\"boolean\"}]}},\n"
        + "{\"name\": \"b\", \"type\": {\"type\":\"record\",\"name\":\"B\",\"fields\":\n"
        + "[{\"name\":\"b1\", \"type\":\"string\"}, {\"name\":\"b2\", \"type\":{\"type\":\"array\", \"items\":\"float\"}}, {\"name\":\"b3\", \"type\":\"double\"}]}}\n"
        + "]}");
    Schema readerSchema = new Schema.Parser().parse("{\"type\": \"record\", \"name\": \"ab\", \"fields\": [\n"
        + "{\"name\": \"a\", \"type\": {\"type\":\"record\",\"name\":\"A\",\"fields\":\n"
        + "[{\"name\":\"a1\", \"type\":\"null\"}, {\"name\":\"a2\", \"type\":\"boolean\"}]}}\n" + "]}");
    GenericDatumReader<Object> reader = new GenericDatumReader<>(writerSchema, readerSchema);
    Decoder decoder = DecoderFactory.get().jsonDecoder(writerSchema, value);
    Object o = reader.read(null, decoder);
    Assert.assertEquals("{\"a\": {\"a1\": null, \"a2\": true}}", o.toString());
  }

  @Test
  public void testArrayBackedByteBuffer() throws IOException {
    ByteBuffer buffer = ByteBuffer.wrap(someBytes(EXAMPLE_DATA_SIZE));

    testWithBuffer(buffer);
  }

  @Test
  public void testMappedByteBuffer() throws IOException {
    Path file = Paths.get(DIR.getRoot().getPath() + "testMappedByteBuffer.avro");
    Files.write(file, someBytes(EXAMPLE_DATA_SIZE));
    MappedByteBuffer buffer = FileChannel.open(file, StandardOpenOption.READ).map(FileChannel.MapMode.READ_ONLY, 0,
        EXAMPLE_DATA_SIZE);

    testWithBuffer(buffer);
  }

  private void testWithBuffer(ByteBuffer buffer) throws IOException {
    assertThat(asList(buffer.position(), buffer.remaining()), is(asList(0, EXAMPLE_DATA_SIZE)));

    ByteArrayOutputStream output = new ByteArrayOutputStream(EXAMPLE_DATA_SIZE * 2);
    EncoderFactory encoderFactory = new EncoderFactory();
    encoderFactory.configureBufferSize(ENCODER_BUFFER_SIZE);

    Encoder encoder = encoderFactory.binaryEncoder(output, null);
    new GenericDatumWriter<ByteBuffer>(Schema.create(Schema.Type.BYTES)).write(buffer, encoder);
    encoder.flush();

    assertThat(output.toByteArray(), equalTo(avroEncoded(someBytes(EXAMPLE_DATA_SIZE))));
    assertThat(asList(buffer.position(), buffer.remaining()), is(asList(0, EXAMPLE_DATA_SIZE))); // fails if buffer is
    // not array-backed and
    // buffer overflow
    // occurs
  }

  private byte[] someBytes(int size) {
    byte[] result = new byte[size];
    for (int i = 0; i < size; i++) {
      result[i] = (byte) i;
    }
    return result;
  }

  private byte[] avroEncoded(byte[] bytes) {
    assert bytes.length < 64;
    byte[] result = new byte[1 + bytes.length];
    result[0] = (byte) (bytes.length * 2); // zig-zag encoding
    System.arraycopy(bytes, 0, result, 1, bytes.length);
    return result;
  }

  private byte[] fromJsonToAvro(String json, Schema schema) throws IOException {
    DatumReader<Object> reader = new GenericDatumReader<>(schema);
    GenericDatumWriter<Object> writer = new GenericDatumWriter<>(schema);
    ByteArrayOutputStream output = new ByteArrayOutputStream();

    Decoder decoder = DecoderFactory.get().jsonDecoder(schema, json);
    Encoder encoder = EncoderFactory.get().binaryEncoder(output, null);

    Object datum = reader.read(null, decoder);

    writer.write(datum, encoder);
    encoder.flush();

    return output.toByteArray();
  }

  private String fromAvroToJson(byte[] avroBytes, Schema schema, boolean includeNamespace) throws IOException {
    GenericDatumReader<Object> reader = new GenericDatumReader<>(schema);
    DatumWriter<Object> writer = new GenericDatumWriter<>(schema);
    ByteArrayOutputStream output = new ByteArrayOutputStream();

    JsonEncoder encoder = factory.jsonEncoder(schema, output);
    encoder.setIncludeNamespace(includeNamespace);
    Decoder decoder = DecoderFactory.get().binaryDecoder(avroBytes, null);
    Object datum = reader.read(null, decoder);
    writer.write(datum, encoder);
    encoder.flush();
    output.flush();

    return new String(output.toByteArray(), StandardCharsets.UTF_8.name());
  }
}<|MERGE_RESOLUTION|>--- conflicted
+++ resolved
@@ -65,11 +65,7 @@
     Assert.assertSame(enc, factory.binaryEncoder(out, enc));
   }
 
-<<<<<<< HEAD
-  @Test(expected=NullPointerException.class)
-=======
-  @Test(expected = NullPointerException.class)
->>>>>>> 35ff8b99
+  @Test(expected = NullPointerException.class)
   public void testBadBinaryEncoderInit() {
     factory.binaryEncoder(null, null);
   }
@@ -79,19 +75,11 @@
     OutputStream out = new ByteArrayOutputStream();
     BinaryEncoder reuse = null;
     reuse = factory.blockingBinaryEncoder(out, reuse);
-<<<<<<< HEAD
-    Assert.assertTrue(reuse == factory.blockingBinaryEncoder(out, reuse));
-    // comparison
-  }
-
-  @Test(expected=NullPointerException.class)
-=======
     Assert.assertSame(reuse, factory.blockingBinaryEncoder(out, reuse));
     // comparison
   }
 
   @Test(expected = NullPointerException.class)
->>>>>>> 35ff8b99
   public void testBadBlockintBinaryEncoderInit() {
     factory.binaryEncoder(null, null);
   }
@@ -103,11 +91,7 @@
     Assert.assertSame(enc, factory.directBinaryEncoder(out, enc));
   }
 
-<<<<<<< HEAD
-  @Test(expected=NullPointerException.class)
-=======
-  @Test(expected = NullPointerException.class)
->>>>>>> 35ff8b99
+  @Test(expected = NullPointerException.class)
   public void testBadDirectBinaryEncoderInit() {
     factory.directBinaryEncoder(null, null);
   }
@@ -121,20 +105,12 @@
     enc.configure(out);
   }
 
-<<<<<<< HEAD
-  @Test(expected=NullPointerException.class)
-=======
-  @Test(expected = NullPointerException.class)
->>>>>>> 35ff8b99
+  @Test(expected = NullPointerException.class)
   public void testBadJsonEncoderInitOS() throws IOException {
     factory.jsonEncoder(Schema.create(Type.INT), (OutputStream) null);
   }
 
-<<<<<<< HEAD
-  @Test(expected=NullPointerException.class)
-=======
-  @Test(expected = NullPointerException.class)
->>>>>>> 35ff8b99
+  @Test(expected = NullPointerException.class)
   public void testBadJsonEncoderInit() throws IOException {
     factory.jsonEncoder(Schema.create(Type.INT), (JsonGenerator) null);
   }
@@ -145,7 +121,7 @@
     Schema ints = Schema.create(Type.INT);
     Encoder e = factory.jsonEncoder(ints, out);
     String separator = System.getProperty("line.separator");
-    GenericDatumWriter<Integer> writer = new GenericDatumWriter<>(ints);
+    GenericDatumWriter<Integer> writer = new GenericDatumWriter<Integer>(ints);
     writer.write(1, e);
     writer.write(2, e);
     e.flush();
@@ -189,16 +165,9 @@
   @Test
   public void testJsonRecordOrdering() throws IOException {
     String value = "{\"b\": 2, \"a\": 1}";
-<<<<<<< HEAD
-    Schema schema = new Schema.Parser().parse("{\"type\": \"record\", \"name\": \"ab\", \"fields\": [" +
-        "{\"name\": \"a\", \"type\": \"int\"}, {\"name\": \"b\", \"type\": \"int\"}" +
-        "]}");
-    GenericDatumReader<Object> reader = new GenericDatumReader<Object>(schema);
-=======
     Schema schema = new Schema.Parser().parse("{\"type\": \"record\", \"name\": \"ab\", \"fields\": ["
         + "{\"name\": \"a\", \"type\": \"int\"}, {\"name\": \"b\", \"type\": \"int\"}" + "]}");
     GenericDatumReader<Object> reader = new GenericDatumReader<>(schema);
->>>>>>> 35ff8b99
     Decoder decoder = DecoderFactory.get().jsonDecoder(schema, value);
     Object o = reader.read(null, decoder);
     Assert.assertEquals("{\"a\": 1, \"b\": 2}", o.toString());
