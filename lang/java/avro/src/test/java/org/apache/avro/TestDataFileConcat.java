/*
 * Licensed to the Apache Software Foundation (ASF) under one
 * or more contributor license agreements.  See the NOTICE file
 * distributed with this work for additional information
 * regarding copyright ownership.  The ASF licenses this file
 * to you under the Apache License, Version 2.0 (the
 * "License"); you may not use this file except in compliance
 * with the License.  You may obtain a copy of the License at
 *
 *     https://www.apache.org/licenses/LICENSE-2.0
 *
 * Unless required by applicable law or agreed to in writing, software
 * distributed under the License is distributed on an "AS IS" BASIS,
 * WITHOUT WARRANTIES OR CONDITIONS OF ANY KIND, either express or implied.
 * See the License for the specific language governing permissions and
 * limitations under the License.
 */
package org.apache.avro;

import static org.junit.Assert.assertEquals;

import java.io.File;
import java.io.IOException;
import java.util.ArrayList;
import java.util.List;

import org.apache.avro.file.CodecFactory;
import org.apache.avro.file.DataFileReader;
import org.apache.avro.file.DataFileWriter;
import org.apache.avro.generic.GenericDatumReader;
import org.apache.avro.generic.GenericDatumWriter;
import org.apache.avro.util.RandomData;
import org.junit.Rule;
import org.junit.Test;
import org.junit.rules.TemporaryFolder;
import org.junit.runner.RunWith;
import org.junit.runners.Parameterized;
import org.junit.runners.Parameterized.Parameters;
import org.slf4j.Logger;
import org.slf4j.LoggerFactory;

@RunWith(Parameterized.class)
public class TestDataFileConcat {
  private static final Logger LOG = LoggerFactory.getLogger(TestDataFileConcat.class);

  @Rule
  public TemporaryFolder DIR = new TemporaryFolder();

  CodecFactory codec;
  CodecFactory codec2;
  boolean recompress;

  public TestDataFileConcat(CodecFactory codec, CodecFactory codec2, Boolean recompress) {
    this.codec = codec;
    this.codec2 = codec2;
    this.recompress = recompress;
<<<<<<< HEAD
    LOG.info("Testing concatenating files, " + codec2 + " into " + codec +
        " with recompress=" + recompress);
=======
    LOG.info("Testing concatenating files, " + codec2 + " into " + codec + " with recompress=" + recompress);
>>>>>>> 35ff8b99
  }

  @Parameters
  public static List<Object[]> codecs() {
    List<Object[]> r = new ArrayList<>();
    r.add(new Object[] { null, null, false });
    r.add(new Object[] { null, null, true });
    r.add(new Object[] { CodecFactory.deflateCodec(1), CodecFactory.deflateCodec(6), false });
    r.add(new Object[] { CodecFactory.deflateCodec(1), CodecFactory.deflateCodec(6), true });
    r.add(new Object[] { CodecFactory.deflateCodec(3), CodecFactory.nullCodec(), false });
    r.add(new Object[] { CodecFactory.nullCodec(), CodecFactory.deflateCodec(6), false });
    r.add(new Object[] { CodecFactory.xzCodec(1), CodecFactory.xzCodec(2), false });
    r.add(new Object[] { CodecFactory.xzCodec(1), CodecFactory.xzCodec(2), true });
    r.add(new Object[] { CodecFactory.xzCodec(2), CodecFactory.nullCodec(), false });
    r.add(new Object[] { CodecFactory.nullCodec(), CodecFactory.xzCodec(2), false });
    return r;
  }

  private static final int COUNT = Integer.parseInt(System.getProperty("test.count", "200"));
  private static final boolean VALIDATE = !"false".equals(System.getProperty("test.validate", "true"));

  private static final long SEED = System.currentTimeMillis();

  private static final String SCHEMA_JSON = "{\"type\": \"record\", \"name\": \"Test\", \"fields\": ["
      + "{\"name\":\"stringField\", \"type\":\"string\"}" + "," + "{\"name\":\"longField\", \"type\":\"long\"}" + "]}";
  private static final Schema SCHEMA = new Schema.Parser().parse(SCHEMA_JSON);

  private File makeFile(String name) {
    return new File(DIR.getRoot().getPath(), "test-" + name + ".avro");
  }

  @Test
  public void testConcatenateFiles() throws IOException {
    System.out.println("SEED = " + SEED);
    System.out.println("COUNT = " + COUNT);
    for (int k = 0; k < 5; k++) {
      int syncInterval = 460 + k;
      RandomData data1 = new RandomData(SCHEMA, COUNT, SEED);
      RandomData data2 = new RandomData(SCHEMA, COUNT, SEED + 1);
      File file1 = makeFile((codec == null ? "null" : codec.toString()) + "-A");
      File file2 = makeFile((codec2 == null ? "null" : codec2.toString()) + "-B");
      DataFileWriter<Object> writer = new DataFileWriter<>(new GenericDatumWriter<>()).setSyncInterval(syncInterval);
      if (codec != null) {
        writer.setCodec(codec);
      }
      writer.create(SCHEMA, file1);
      try {
        for (Object datum : data1) {
          writer.append(datum);
        }
      } finally {
        writer.close();
      }
      DataFileWriter<Object> writer2 = new DataFileWriter<>(new GenericDatumWriter<>()).setSyncInterval(syncInterval);
      if (codec2 != null) {
        writer2.setCodec(codec2);
      }
      writer2.create(SCHEMA, file2);
      try {
        for (Object datum : data2) {
          writer2.append(datum);
        }
      } finally {
        writer2.close();
      }
<<<<<<< HEAD
      DataFileWriter<Object> concatinto =
        new DataFileWriter<Object>(new GenericDatumWriter<Object>())
        .setSyncInterval(syncInterval);
=======
      DataFileWriter<Object> concatinto = new DataFileWriter<>(new GenericDatumWriter<>())
          .setSyncInterval(syncInterval);
>>>>>>> 35ff8b99
      concatinto.appendTo(file1);
      DataFileReader<Object> concatfrom = new DataFileReader<>(file2, new GenericDatumReader<>());
      concatinto.appendAllFrom(concatfrom, recompress);
      concatinto.close();
      concatfrom.close();

      concatfrom = new DataFileReader<>(file2, new GenericDatumReader<>());

      DataFileReader<Object> concat = new DataFileReader<>(file1, new GenericDatumReader<>());
      int count = 0;
      try {
        Object datum = null;
        if (VALIDATE) {
          for (Object expected : data1) {
            datum = concat.next(datum);
            assertEquals("at " + count++, expected, datum);
          }
          for (Object expected : data2) {
            datum = concatfrom.next(datum);
            assertEquals("at " + count++, expected, datum);
          }
          for (Object expected : data2) {
            datum = concat.next(datum);
            assertEquals("at " + count++, expected, datum);
          }
        } else {
          for (int i = 0; i < COUNT * 2; i++) {
            datum = concat.next(datum);
          }
        }
      } finally {
        if (count != 3 * COUNT) {
          System.out.println(count + " " + k);
        }
        concat.close();
        concatfrom.close();
      }

    }
  }

}<|MERGE_RESOLUTION|>--- conflicted
+++ resolved
@@ -17,6 +17,7 @@
  */
 package org.apache.avro;
 
+//import static org.junit.Assert.*;
 import static org.junit.Assert.assertEquals;
 
 import java.io.File;
@@ -43,23 +44,15 @@
 public class TestDataFileConcat {
   private static final Logger LOG = LoggerFactory.getLogger(TestDataFileConcat.class);
 
-  @Rule
-  public TemporaryFolder DIR = new TemporaryFolder();
-
-  CodecFactory codec;
-  CodecFactory codec2;
+  CodecFactory codec = null;
+  CodecFactory codec2 = null;
   boolean recompress;
 
   public TestDataFileConcat(CodecFactory codec, CodecFactory codec2, Boolean recompress) {
     this.codec = codec;
     this.codec2 = codec2;
     this.recompress = recompress;
-<<<<<<< HEAD
-    LOG.info("Testing concatenating files, " + codec2 + " into " + codec +
-        " with recompress=" + recompress);
-=======
     LOG.info("Testing concatenating files, " + codec2 + " into " + codec + " with recompress=" + recompress);
->>>>>>> 35ff8b99
   }
 
   @Parameters
@@ -80,7 +73,7 @@
 
   private static final int COUNT = Integer.parseInt(System.getProperty("test.count", "200"));
   private static final boolean VALIDATE = !"false".equals(System.getProperty("test.validate", "true"));
-
+  private static final File DIR = new File(System.getProperty("test.dir", "/tmp"));
   private static final long SEED = System.currentTimeMillis();
 
   private static final String SCHEMA_JSON = "{\"type\": \"record\", \"name\": \"Test\", \"fields\": ["
@@ -88,7 +81,7 @@
   private static final Schema SCHEMA = new Schema.Parser().parse(SCHEMA_JSON);
 
   private File makeFile(String name) {
-    return new File(DIR.getRoot().getPath(), "test-" + name + ".avro");
+    return new File(DIR, "test-" + name + ".avro");
   }
 
   @Test
@@ -125,21 +118,15 @@
       } finally {
         writer2.close();
       }
-<<<<<<< HEAD
-      DataFileWriter<Object> concatinto =
-        new DataFileWriter<Object>(new GenericDatumWriter<Object>())
-        .setSyncInterval(syncInterval);
-=======
-      DataFileWriter<Object> concatinto = new DataFileWriter<>(new GenericDatumWriter<>())
+      DataFileWriter<Object> concatinto = new DataFileWriter<Object>(new GenericDatumWriter<Object>())
           .setSyncInterval(syncInterval);
->>>>>>> 35ff8b99
       concatinto.appendTo(file1);
-      DataFileReader<Object> concatfrom = new DataFileReader<>(file2, new GenericDatumReader<>());
+      DataFileReader<Object> concatfrom = new DataFileReader<Object>(file2, new GenericDatumReader<Object>());
       concatinto.appendAllFrom(concatfrom, recompress);
       concatinto.close();
       concatfrom.close();
 
-      concatfrom = new DataFileReader<>(file2, new GenericDatumReader<>());
+      concatfrom = new DataFileReader<Object>(file2, new GenericDatumReader<Object>());
 
       DataFileReader<Object> concat = new DataFileReader<>(file1, new GenericDatumReader<>());
       int count = 0;
