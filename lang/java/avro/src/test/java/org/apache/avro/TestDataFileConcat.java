--- conflicted
+++ resolved
@@ -54,12 +54,7 @@
     this.codec = codec;
     this.codec2 = codec2;
     this.recompress = recompress;
-<<<<<<< HEAD
-    LOG.info("Testing concatenating files, " + codec2 + " into " + codec +
-        " with recompress=" + recompress);
-=======
     LOG.info("Testing concatenating files, " + codec2 + " into " + codec + " with recompress=" + recompress);
->>>>>>> 11454b9d
   }
 
   @Parameters
@@ -125,14 +120,8 @@
       } finally {
         writer2.close();
       }
-<<<<<<< HEAD
-      DataFileWriter<Object> concatinto =
-        new DataFileWriter<Object>(new GenericDatumWriter<Object>())
-        .setSyncInterval(syncInterval);
-=======
       DataFileWriter<Object> concatinto = new DataFileWriter<>(new GenericDatumWriter<>())
           .setSyncInterval(syncInterval);
->>>>>>> 11454b9d
       concatinto.appendTo(file1);
       DataFileReader<Object> concatfrom = new DataFileReader<>(file2, new GenericDatumReader<>());
       concatinto.appendAllFrom(concatfrom, recompress);
