/*
 * Licensed to the Apache Software Foundation (ASF) under one
 * or more contributor license agreements.  See the NOTICE file
 * distributed with this work for additional information
 * regarding copyright ownership.  The ASF licenses this file
 * to you under the Apache License, Version 2.0 (the
 * "License"); you may not use this file except in compliance
 * with the License.  You may obtain a copy of the License at
 *
 *     https://www.apache.org/licenses/LICENSE-2.0
 *
 * Unless required by applicable law or agreed to in writing, software
 * distributed under the License is distributed on an "AS IS" BASIS,
 * WITHOUT WARRANTIES OR CONDITIONS OF ANY KIND, either express or implied.
 * See the License for the specific language governing permissions and
 * limitations under the License.
 */
package org.apache.avro;

import static java.util.Collections.singletonMap;
import static org.junit.Assert.*;

import org.junit.Test;

public class TestProtocol {

  @Test
  public void testNamespaceAndNameRules() {
    Protocol p1 = new Protocol("P", null, "foo");
    Protocol p2 = new Protocol("foo.P", null, null);
    Protocol p3 = new Protocol("foo.P", null, "bar");
    assertEquals(p1.getName(), p2.getName());
    assertEquals(p1.getNamespace(), p2.getNamespace());
    assertEquals(p1.getName(), p3.getName());
    assertEquals(p1.getNamespace(), p3.getNamespace());

    // The following situation is allowed, even if confusing, because the
    // specification describes this algorithm without specifying that the resulting
    // namespace mst be non-empty.
    Protocol invalidName = new Protocol(".P", null, "ignored");
    assertNull(invalidName.getNamespace());
    assertEquals("P", invalidName.getName());
  }

  @Test
  public void testPropEquals() {
    Protocol p1 = new Protocol("P", null, "foo");
    p1.addProp("a", "1");
    Protocol p2 = new Protocol("P", null, "foo");
    p2.addProp("a", "2");
    assertNotEquals(p1, p2);
  }

  @Test
  public void testSplitProtocolBuild() {
    Protocol p = new Protocol("P", null, "foo");
    p.addProp("property", "some value");

    String protocolString = p.toString();
    final int mid = protocolString.length() / 2;
<<<<<<< HEAD
    String[] parts = {
      protocolString.substring(0, mid),
      protocolString.substring(mid),
    };
=======
>>>>>>> 35ff8b99

    Protocol parsedStringProtocol = org.apache.avro.Protocol.parse(protocolString);
    Protocol parsedArrayOfStringProtocol = org.apache.avro.Protocol.parse(protocolString.substring(0, mid),
        protocolString.substring(mid));

    assertNotNull(parsedStringProtocol);
    assertNotNull(parsedArrayOfStringProtocol);
    assertEquals(parsedStringProtocol.toString(), parsedArrayOfStringProtocol.toString());
  }

  @Test
  public void testCopyMessage() {
    Protocol p = new Protocol("P", "protocol", "foo");
    Schema req1 = SchemaBuilder.record("foo.req1").fields().endRecord();
    Protocol.Message m1 = p.createMessage("M", "message", singletonMap("foo", "bar"), req1);
    Schema req2 = SchemaBuilder.record("foo.req2").fields().name("test").type().booleanType().noDefault().endRecord();

    Protocol.Message m2 = p.createMessage(m1, req2);
    assertEquals(m1.getName(), m2.getName());
    assertEquals(m1.getDoc(), m2.getDoc());
    assertEquals(m1.getProp("foo"), m2.getProp("foo"));
  }
}<|MERGE_RESOLUTION|>--- conflicted
+++ resolved
@@ -58,13 +58,6 @@
 
     String protocolString = p.toString();
     final int mid = protocolString.length() / 2;
-<<<<<<< HEAD
-    String[] parts = {
-      protocolString.substring(0, mid),
-      protocolString.substring(mid),
-    };
-=======
->>>>>>> 35ff8b99
 
     Protocol parsedStringProtocol = org.apache.avro.Protocol.parse(protocolString);
     Protocol parsedArrayOfStringProtocol = org.apache.avro.Protocol.parse(protocolString.substring(0, mid),
