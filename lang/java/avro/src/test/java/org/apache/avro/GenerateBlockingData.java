--- conflicted
+++ resolved
@@ -38,12 +38,7 @@
  */
 public class GenerateBlockingData {
   private static final int SYNC_INTERVAL = 1000;
-<<<<<<< HEAD
-  private static ByteArrayOutputStream buffer =
-                      new ByteArrayOutputStream(2*SYNC_INTERVAL);
-=======
   private static ByteArrayOutputStream buffer = new ByteArrayOutputStream(2 * SYNC_INTERVAL);
->>>>>>> 11454b9d
 
   private static EncoderFactory factory = EncoderFactory.get();
   private static Encoder bufOut = EncoderFactory.get().blockingBinaryEncoder(buffer, null);
@@ -63,11 +58,7 @@
       System.exit(-1);
     }
 
-<<<<<<< HEAD
-    Schema sch = Schema.parse(new File(args[0]));
-=======
     Schema sch = new Schema.Parser().parse(new File(args[0]));
->>>>>>> 11454b9d
     File outputFile = new File(args[1]);
     int numObjects = Integer.parseInt(args[2]);
 
