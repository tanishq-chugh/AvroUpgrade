--- conflicted
+++ resolved
@@ -79,12 +79,8 @@
   }
 
   @Override
-<<<<<<< HEAD
-  public void writeNull() throws IOException { }
-=======
   public void writeNull() throws IOException {
   }
->>>>>>> 35ff8b99
 
   @Override
   public void writeBoolean(boolean b) throws IOException {
