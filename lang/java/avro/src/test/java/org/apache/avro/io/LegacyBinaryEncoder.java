--- conflicted
+++ resolved
@@ -79,12 +79,8 @@
   }
 
   @Override
-<<<<<<< HEAD
-  public void writeNull() throws IOException { }
-=======
   public void writeNull() throws IOException {
   }
->>>>>>> 11454b9d
 
   @Override
   public void writeBoolean(boolean b) throws IOException {
