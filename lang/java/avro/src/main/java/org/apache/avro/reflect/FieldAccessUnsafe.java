--- conflicted
+++ resolved
@@ -358,10 +358,7 @@
       encoding.write(UNSAFE.getObject(object, offset), out);
     }
 
-<<<<<<< HEAD
-=======
-    @Override
->>>>>>> 35ff8b99
+    @Override
     protected boolean isCustomEncoded() {
       return true;
     }
