--- conflicted
+++ resolved
@@ -33,17 +33,6 @@
 import org.apache.avro.io.parsing.Parser;
 import org.apache.avro.io.parsing.Symbol;
 import org.apache.avro.util.Utf8;
-<<<<<<< HEAD
-import org.codehaus.jackson.Base64Variant;
-import org.codehaus.jackson.JsonFactory;
-import org.codehaus.jackson.JsonLocation;
-import org.codehaus.jackson.JsonParser;
-import org.codehaus.jackson.JsonStreamContext;
-import org.codehaus.jackson.JsonToken;
-import org.codehaus.jackson.ObjectCodec;
-
-/** A {@link Decoder} for Avro's JSON data encoding.
-=======
 import com.fasterxml.jackson.core.JsonFactory;
 import com.fasterxml.jackson.core.JsonParser;
 import com.fasterxml.jackson.core.JsonToken;
@@ -51,7 +40,6 @@
 
 /**
  * A {@link Decoder} for Avro's JSON data encoding.
->>>>>>> 11454b9d
  * </p>
  * Construct using {@link DecoderFactory}.
  * </p>
@@ -60,17 +48,6 @@
 public class JsonDecoder extends ParsingDecoder implements Parser.ActionHandler {
   private JsonParser in;
   private static JsonFactory jsonFactory = new JsonFactory();
-<<<<<<< HEAD
-  Stack<ReorderBuffer> reorderBuffers = new Stack<ReorderBuffer>();
-  ReorderBuffer currentReorderBuffer;
-
-  private static class ReorderBuffer {
-    public Map<String, List<JsonElement>> savedFields = new HashMap<String, List<JsonElement>>();
-    public JsonParser origParser = null;
-  }
-
-  static final String CHARSET = "ISO-8859-1";
-=======
   Stack<ReorderBuffer> reorderBuffers = new Stack<>();
   ReorderBuffer currentReorderBuffer;
 
@@ -78,7 +55,6 @@
     public Map<String, TokenBuffer> savedFields = new HashMap<>();
     public JsonParser origParser = null;
   }
->>>>>>> 11454b9d
 
   private JsonDecoder(Symbol root, InputStream in) throws IOException {
     super(root);
@@ -531,196 +507,6 @@
     return null;
   }
 
-<<<<<<< HEAD
-  private static class JsonElement {
-    public final JsonToken token;
-    public final String value;
-    public JsonElement(JsonToken t, String value) {
-      this.token = t;
-      this.value = value;
-    }
-
-    public JsonElement(JsonToken t) {
-      this(t, null);
-    }
-  }
-
-  private static List<JsonElement> getVaueAsTree(JsonParser in) throws IOException {
-    int level = 0;
-    List<JsonElement> result = new ArrayList<JsonElement>();
-    do {
-      JsonToken t = in.getCurrentToken();
-      switch (t) {
-      case START_OBJECT:
-      case START_ARRAY:
-        level++;
-        result.add(new JsonElement(t));
-        break;
-      case END_OBJECT:
-      case END_ARRAY:
-        level--;
-        result.add(new JsonElement(t));
-        break;
-      case FIELD_NAME:
-      case VALUE_STRING:
-      case VALUE_NUMBER_INT:
-      case VALUE_NUMBER_FLOAT:
-      case VALUE_TRUE:
-      case VALUE_FALSE:
-      case VALUE_NULL:
-        result.add(new JsonElement(t, in.getText()));
-        break;
-      }
-      in.nextToken();
-    } while (level != 0);
-    result.add(new JsonElement(null));
-    return result;
-  }
-
-  private JsonParser makeParser(final List<JsonElement> elements) throws IOException {
-    return new JsonParser() {
-      int pos = 0;
-
-      @Override
-      public ObjectCodec getCodec() {
-        throw new UnsupportedOperationException();
-      }
-
-      @Override
-      public void setCodec(ObjectCodec c) {
-        throw new UnsupportedOperationException();
-      }
-
-      @Override
-      public void close() throws IOException {
-        throw new UnsupportedOperationException();
-      }
-
-      @Override
-      public JsonToken nextToken() throws IOException {
-        pos++;
-        return elements.get(pos).token;
-      }
-
-      @Override
-      public JsonParser skipChildren() throws IOException {
-        JsonToken tkn = elements.get(pos).token;
-        int level = (tkn == JsonToken.START_ARRAY || tkn == JsonToken.END_ARRAY) ? 1 : 0;
-        while (level > 0) {
-          switch(elements.get(++pos).token) {
-          case START_ARRAY:
-          case START_OBJECT:
-            level++;
-            break;
-          case END_ARRAY:
-          case END_OBJECT:
-            level--;
-            break;
-          }
-        }
-        return this;
-      }
-
-      @Override
-      public boolean isClosed() {
-        throw new UnsupportedOperationException();
-      }
-
-      @Override
-      public String getCurrentName() throws IOException {
-        throw new UnsupportedOperationException();
-      }
-
-      @Override
-      public JsonStreamContext getParsingContext() {
-        throw new UnsupportedOperationException();
-      }
-
-      @Override
-      public JsonLocation getTokenLocation() {
-        throw new UnsupportedOperationException();
-      }
-
-      @Override
-      public JsonLocation getCurrentLocation() {
-        throw new UnsupportedOperationException();
-      }
-
-      @Override
-      public String getText() throws IOException {
-        return elements.get(pos).value;
-      }
-
-      @Override
-      public char[] getTextCharacters() throws IOException {
-        throw new UnsupportedOperationException();
-      }
-
-      @Override
-      public int getTextLength() throws IOException {
-        throw new UnsupportedOperationException();
-      }
-
-      @Override
-      public int getTextOffset() throws IOException {
-        throw new UnsupportedOperationException();
-      }
-
-      @Override
-      public Number getNumberValue() throws IOException {
-        throw new UnsupportedOperationException();
-      }
-
-      @Override
-      public NumberType getNumberType() throws IOException {
-        throw new UnsupportedOperationException();
-      }
-
-      @Override
-      public int getIntValue() throws IOException {
-        return Integer.parseInt(getText());
-      }
-
-      @Override
-      public long getLongValue() throws IOException {
-        return Long.parseLong(getText());
-      }
-
-      @Override
-      public BigInteger getBigIntegerValue() throws IOException {
-        throw new UnsupportedOperationException();
-      }
-
-      @Override
-      public float getFloatValue() throws IOException {
-        return Float.parseFloat(getText());
-      }
-
-      @Override
-      public double getDoubleValue() throws IOException {
-        return Double.parseDouble(getText());
-      }
-
-      @Override
-      public BigDecimal getDecimalValue() throws IOException {
-        throw new UnsupportedOperationException();
-      }
-
-      @Override
-      public byte[] getBinaryValue(Base64Variant b64variant)
-        throws IOException {
-        throw new UnsupportedOperationException();
-      }
-
-      @Override
-      public JsonToken getCurrentToken() {
-        return elements.get(pos).token;
-      }
-    };
-  }
-
-=======
->>>>>>> 11454b9d
   private AvroTypeException error(String type) {
     return new AvroTypeException("Expected " + type + ". Got " + in.getCurrentToken());
   }
