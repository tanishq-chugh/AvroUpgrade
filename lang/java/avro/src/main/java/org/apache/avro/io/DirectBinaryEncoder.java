/*
 * Licensed to the Apache Software Foundation (ASF) under one
 * or more contributor license agreements.  See the NOTICE file
 * distributed with this work for additional information
 * regarding copyright ownership.  The ASF licenses this file
 * to you under the Apache License, Version 2.0 (the
 * "License"); you may not use this file except in compliance
 * with the License.  You may obtain a copy of the License at
 *
 *     https://www.apache.org/licenses/LICENSE-2.0
 *
 * Unless required by applicable law or agreed to in writing, software
 * distributed under the License is distributed on an "AS IS" BASIS,
 * WITHOUT WARRANTIES OR CONDITIONS OF ANY KIND, either express or implied.
 * See the License for the specific language governing permissions and
 * limitations under the License.
 */
package org.apache.avro.io;

import java.io.IOException;
import java.io.OutputStream;
import java.util.Objects;

/**
 * An {@link Encoder} for Avro's binary encoding that does not buffer output.
 * <p/>
 * This encoder does not buffer writes, and as a result is slower than
 * {@link BufferedBinaryEncoder}. However, it is lighter-weight and useful when
 * the buffering in BufferedBinaryEncoder is not desired and/or the Encoder is
 * very short lived.
 * <p/>
 * To construct, use
 * {@link EncoderFactory#directBinaryEncoder(OutputStream, BinaryEncoder)}
 * <p/>
 * DirectBinaryEncoder is not thread-safe
 * 
 * @see BinaryEncoder
 * @see EncoderFactory
 * @see Encoder
 * @see Decoder
 */
public class DirectBinaryEncoder extends BinaryEncoder {
  private OutputStream out;
  // the buffer is used for writing floats, doubles, and large longs.
  private final byte[] buf = new byte[12];

<<<<<<< HEAD
  /** Create a writer that sends its output to the underlying stream
   *  <code>out</code>.
=======
  /**
   * Create a writer that sends its output to the underlying stream
   * <code>out</code>.
>>>>>>> 35ff8b99
   **/
  DirectBinaryEncoder(OutputStream out) {
    configure(out);
  }

  DirectBinaryEncoder configure(OutputStream out) {
    Objects.requireNonNull(out, "OutputStream cannot be null");
    this.out = out;
    return this;
  }

  @Override
  public void flush() throws IOException {
    out.flush();
  }

  @Override
  public void writeBoolean(boolean b) throws IOException {
    out.write(b ? 1 : 0);
  }

  /*
   * buffering is slower for ints that encode to just 1 or two bytes, and and
   * faster for large ones. (Sun JRE 1.6u22, x64 -server)
   */
  @Override
  public void writeInt(int n) throws IOException {
    int val = (n << 1) ^ (n >> 31);
    if ((val & ~0x7F) == 0) {
      out.write(val);
      return;
    } else if ((val & ~0x3FFF) == 0) {
      out.write(0x80 | val);
      out.write(val >>> 7);
      return;
    }
    int len = BinaryData.encodeInt(n, buf, 0);
    out.write(buf, 0, len);
  }

<<<<<<< HEAD
  /* buffering is slower for writeLong when the number is small enough to
   * fit in an int.
   * (Sun JRE 1.6u22, x64 -server) */
=======
  /*
   * buffering is slower for writeLong when the number is small enough to fit in
   * an int. (Sun JRE 1.6u22, x64 -server)
   */
>>>>>>> 35ff8b99
  @Override
  public void writeLong(long n) throws IOException {
    long val = (n << 1) ^ (n >> 63); // move sign to low-order bit
    if ((val & ~0x7FFFFFFFL) == 0) {
      int i = (int) val;
      while ((i & ~0x7F) != 0) {
        out.write((byte) ((0x80 | i) & 0xFF));
        i >>>= 7;
      }
      out.write((byte) i);
      return;
    }
    int len = BinaryData.encodeLong(n, buf, 0);
    out.write(buf, 0, len);
  }

  @Override
  public void writeFloat(float f) throws IOException {
    int len = BinaryData.encodeFloat(f, buf, 0);
    out.write(buf, 0, len);
  }

  @Override
  public void writeDouble(double d) throws IOException {
    int len = BinaryData.encodeDouble(d, buf, 0);
    out.write(buf, 0, len);
  }

  @Override
  public void writeFixed(byte[] bytes, int start, int len) throws IOException {
    out.write(bytes, start, len);
  }

  @Override
  protected void writeZero() throws IOException {
    out.write(0);
  }

  @Override
  public int bytesBuffered() {
    return 0;
  }

}<|MERGE_RESOLUTION|>--- conflicted
+++ resolved
@@ -33,7 +33,7 @@
  * {@link EncoderFactory#directBinaryEncoder(OutputStream, BinaryEncoder)}
  * <p/>
  * DirectBinaryEncoder is not thread-safe
- * 
+ *
  * @see BinaryEncoder
  * @see EncoderFactory
  * @see Encoder
@@ -44,14 +44,9 @@
   // the buffer is used for writing floats, doubles, and large longs.
   private final byte[] buf = new byte[12];
 
-<<<<<<< HEAD
-  /** Create a writer that sends its output to the underlying stream
-   *  <code>out</code>.
-=======
   /**
    * Create a writer that sends its output to the underlying stream
    * <code>out</code>.
->>>>>>> 35ff8b99
    **/
   DirectBinaryEncoder(OutputStream out) {
     configure(out);
@@ -92,16 +87,10 @@
     out.write(buf, 0, len);
   }
 
-<<<<<<< HEAD
-  /* buffering is slower for writeLong when the number is small enough to
-   * fit in an int.
-   * (Sun JRE 1.6u22, x64 -server) */
-=======
   /*
    * buffering is slower for writeLong when the number is small enough to fit in
    * an int. (Sun JRE 1.6u22, x64 -server)
    */
->>>>>>> 35ff8b99
   @Override
   public void writeLong(long n) throws IOException {
     long val = (n << 1) ^ (n >> 63); // move sign to low-order bit
@@ -126,6 +115,7 @@
 
   @Override
   public void writeDouble(double d) throws IOException {
+    byte[] buf = new byte[8];
     int len = BinaryData.encodeDouble(d, buf, 0);
     out.write(buf, 0, len);
   }
