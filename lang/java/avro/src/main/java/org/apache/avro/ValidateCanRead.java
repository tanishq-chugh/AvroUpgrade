/*
 * Licensed to the Apache Software Foundation (ASF) under one
 * or more contributor license agreements.  See the NOTICE file
 * distributed with this work for additional information
 * regarding copyright ownership.  The ASF licenses this file
 * to you under the Apache License, Version 2.0 (the
 * "License"); you may not use this file except in compliance
 * with the License.  You may obtain a copy of the License at
 *
 *     https://www.apache.org/licenses/LICENSE-2.0
 *
 * Unless required by applicable law or agreed to in writing, software
 * distributed under the License is distributed on an "AS IS" BASIS,
 * WITHOUT WARRANTIES OR CONDITIONS OF ANY KIND, either express or
 * implied.  See the License for the specific language governing
 * permissions and limitations under the License.
 */

package org.apache.avro;

/**
 * A {@link SchemaValidationStrategy} that checks that the {@link Schema} to
 * validate can read the existing schema according to the default Avro schema
 * resolution rules.
 *
 */
class ValidateCanRead implements SchemaValidationStrategy {

  /**
<<<<<<< HEAD
   * Validate that the first schema provided can be used to read data written
   * with the second schema, according to the default Avro schema resolution
   * rules.
   *
   * @throws SchemaValidationException
   *           if the first schema cannot read data written by the second.
=======
   * Validate that the first schema provided can be used to read data written with
   * the second schema, according to the default Avro schema resolution rules.
   *
   * @throws SchemaValidationException if the first schema cannot read data
   *                                   written by the second.
>>>>>>> 11454b9d
   */
  @Override
  public void validate(Schema toValidate, Schema existing) throws SchemaValidationException {
    ValidateMutualRead.canRead(existing, toValidate);
  }

}<|MERGE_RESOLUTION|>--- conflicted
+++ resolved
@@ -27,20 +27,11 @@
 class ValidateCanRead implements SchemaValidationStrategy {
 
   /**
-<<<<<<< HEAD
-   * Validate that the first schema provided can be used to read data written
-   * with the second schema, according to the default Avro schema resolution
-   * rules.
-   *
-   * @throws SchemaValidationException
-   *           if the first schema cannot read data written by the second.
-=======
    * Validate that the first schema provided can be used to read data written with
    * the second schema, according to the default Avro schema resolution rules.
    *
    * @throws SchemaValidationException if the first schema cannot read data
    *                                   written by the second.
->>>>>>> 11454b9d
    */
   @Override
   public void validate(Schema toValidate, Schema existing) throws SchemaValidationException {
