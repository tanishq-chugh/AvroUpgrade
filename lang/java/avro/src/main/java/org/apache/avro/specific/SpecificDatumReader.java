/*
 * Licensed to the Apache Software Foundation (ASF) under one
 * or more contributor license agreements.  See the NOTICE file
 * distributed with this work for additional information
 * regarding copyright ownership.  The ASF licenses this file
 * to you under the Apache License, Version 2.0 (the
 * "License"); you may not use this file except in compliance
 * with the License.  You may obtain a copy of the License at
 *
 *     https://www.apache.org/licenses/LICENSE-2.0
 *
 * Unless required by applicable law or agreed to in writing, software
 * distributed under the License is distributed on an "AS IS" BASIS,
 * WITHOUT WARRANTIES OR CONDITIONS OF ANY KIND, either express or implied.
 * See the License for the specific language governing permissions and
 * limitations under the License.
 */
package org.apache.avro.specific;

import org.apache.avro.Conversion;
import org.apache.avro.Schema;
import org.apache.avro.AvroRuntimeException;
import org.apache.avro.generic.GenericDatumReader;
import org.apache.avro.io.ResolvingDecoder;
import org.apache.avro.util.ClassUtils;
import java.io.IOException;

/**
 * {@link org.apache.avro.io.DatumReader DatumReader} for generated Java
 * classes.
 */
public class SpecificDatumReader<T> extends GenericDatumReader<T> {
  public SpecificDatumReader() {
    this(null, null, SpecificData.get());
  }

  /** Construct for reading instances of a class. */
  public SpecificDatumReader(Class<T> c) {
    this(SpecificData.getForClass(c));
    setSchema(getSpecificData().getSchema(c));
  }

  /** Construct where the writer's and reader's schemas are the same. */
  public SpecificDatumReader(Schema schema) {
    this(schema, schema, SpecificData.getForSchema(schema));
  }

  /** Construct given writer's and reader's schema. */
  public SpecificDatumReader(Schema writer, Schema reader) {
    this(writer, reader, SpecificData.getForSchema(reader));
  }

  /**
   * Construct given writer's schema, reader's schema, and a {@link SpecificData}.
   */
  public SpecificDatumReader(Schema writer, Schema reader, SpecificData data) {
    super(writer, reader, data);
  }

  /** Construct given a {@link SpecificData}. */
  public SpecificDatumReader(SpecificData data) {
    super(data);
  }

  /** Return the contained {@link SpecificData}. */
  public SpecificData getSpecificData() {
    return (SpecificData) getData();
  }

  @Override
  public void setSchema(Schema actual) {
    // if expected is unset and actual is a specific record,
    // then default expected to schema of currently loaded class
    if (getExpected() == null && actual != null && actual.getType() == Schema.Type.RECORD) {
      SpecificData data = getSpecificData();
      Class c = data.getClass(actual);
      if (c != null && SpecificRecord.class.isAssignableFrom(c))
        setExpected(data.getSchema(c));
    }
    super.setSchema(actual);
  }

  @Override
  protected Class findStringClass(Schema schema) {
    Class stringClass = null;
    switch (schema.getType()) {
    case STRING:
      stringClass = getPropAsClass(schema, SpecificData.CLASS_PROP);
      break;
    case MAP:
      stringClass = getPropAsClass(schema, SpecificData.KEY_CLASS_PROP);
      break;
    }
    if (stringClass != null)
      return stringClass;
    return super.findStringClass(schema);
  }

  private Class getPropAsClass(Schema schema, String prop) {
    String name = schema.getProp(prop);
    if (name == null)
      return null;
    try {
      return ClassUtils.forName(getData().getClassLoader(), name);
    } catch (ClassNotFoundException e) {
      throw new AvroRuntimeException(e);
    }
  }

  @Override
<<<<<<< HEAD
  protected void readField(Object r, Schema.Field f, Object oldDatum,
                           ResolvingDecoder in, Object state)
      throws IOException {
    if (r instanceof SpecificRecordBase) {
      Conversion<?> conversion = ((SpecificRecordBase) r).getConversion(f.pos());

      Object datum;
      if (conversion != null) {
        datum = readWithConversion(
            oldDatum, f.schema(), f.schema().getLogicalType(), conversion, in);
      } else {
        datum = readWithoutConversion(oldDatum, f.schema(), in);
      }

      getData().setField(r, f.name(), f.pos(), datum);

    } else {
      super.readField(r, f, oldDatum, in, state);
    }
  }
}
=======
  protected Object readRecord(Object old, Schema expected, ResolvingDecoder in) throws IOException {
    SpecificData data = getSpecificData();
    if (data.useCustomCoders()) {
      old = data.newRecord(old, expected);
      if (old instanceof SpecificRecordBase) {
        SpecificRecordBase d = (SpecificRecordBase) old;
        if (d.hasCustomCoders()) {
          d.customDecode(in);
          return d;
        }
      }
    }
    return super.readRecord(old, expected, in);
  }

  @Override
  protected void readField(Object record, Schema.Field field, Object oldDatum, ResolvingDecoder in, Object state)
      throws IOException {
    if (record instanceof SpecificRecordBase) {
      Conversion<?> conversion = ((SpecificRecordBase) record).getConversion(field.pos());

      Object datum;
      if (conversion != null) {
        datum = readWithConversion(oldDatum, field.schema(), field.schema().getLogicalType(), conversion, in);
      } else {
        datum = readWithoutConversion(oldDatum, field.schema(), in);
      }

      getData().setField(record, field.name(), field.pos(), datum);

    } else {
      super.readField(record, field, oldDatum, in, state);
    }
  }
}
>>>>>>> 11454b9d
<|MERGE_RESOLUTION|>--- conflicted
+++ resolved
@@ -108,29 +108,6 @@
   }
 
   @Override
-<<<<<<< HEAD
-  protected void readField(Object r, Schema.Field f, Object oldDatum,
-                           ResolvingDecoder in, Object state)
-      throws IOException {
-    if (r instanceof SpecificRecordBase) {
-      Conversion<?> conversion = ((SpecificRecordBase) r).getConversion(f.pos());
-
-      Object datum;
-      if (conversion != null) {
-        datum = readWithConversion(
-            oldDatum, f.schema(), f.schema().getLogicalType(), conversion, in);
-      } else {
-        datum = readWithoutConversion(oldDatum, f.schema(), in);
-      }
-
-      getData().setField(r, f.name(), f.pos(), datum);
-
-    } else {
-      super.readField(r, f, oldDatum, in, state);
-    }
-  }
-}
-=======
   protected Object readRecord(Object old, Schema expected, ResolvingDecoder in) throws IOException {
     SpecificData data = getSpecificData();
     if (data.useCustomCoders()) {
@@ -165,5 +142,4 @@
       super.readField(record, field, oldDatum, in, state);
     }
   }
-}
->>>>>>> 11454b9d
+}