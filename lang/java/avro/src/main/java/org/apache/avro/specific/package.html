--- conflicted
+++ resolved
@@ -35,11 +35,7 @@
   the value will be mapped to the object returned by that Conversion. The
   logical type conversions for {@code date}, {@code time-millis}, {@code
   timestamp-millis} and {@code decimal} are pre-defined in the class {@link
-<<<<<<< HEAD
-  org.apache.avro.compiler.specific.SpecificCompiler SpecificCompiler}.</li>
-=======
   <a href="../../../../org/apache/avro/compiler/specific/SpecificCompiler.html" title="class in org.apache.avro.compiler.specific"><code>SpecificCompiler</code></a>}.</li>
->>>>>>> 11454b9d
 
 <li>All other types are mapped as in the {@link org.apache.avro.generic
   generic} API.</li>
