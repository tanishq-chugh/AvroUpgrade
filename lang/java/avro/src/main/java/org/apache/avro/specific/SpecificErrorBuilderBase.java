/*
 * Licensed to the Apache Software Foundation (ASF) under one
 * or more contributor license agreements.  See the NOTICE file
 * distributed with this work for additional information
 * regarding copyright ownership.  The ASF licenses this file
 * to you under the Apache License, Version 2.0 (the
 * "License"); you may not use this file except in compliance
 * with the License.  You may obtain a copy of the License at
 *
 *     https://www.apache.org/licenses/LICENSE-2.0
 *
 * Unless required by applicable law or agreed to in writing, software
 * distributed under the License is distributed on an "AS IS" BASIS,
 * WITHOUT WARRANTIES OR CONDITIONS OF ANY KIND, either express or implied.
 * See the License for the specific language governing permissions and
 * limitations under the License.
 */
package org.apache.avro.specific;

import java.lang.reflect.Constructor;

import org.apache.avro.Schema;
import org.apache.avro.data.ErrorBuilder;
import org.apache.avro.data.RecordBuilderBase;

/**
<<<<<<< HEAD
 * Abstract base class for specific ErrorBuilder implementations.
 * Not thread-safe.
 */
abstract public class SpecificErrorBuilderBase<T extends SpecificExceptionBase>
  extends RecordBuilderBase<T> implements ErrorBuilder<T> {
=======
 * Abstract base class for specific ErrorBuilder implementations. Not
 * thread-safe.
 */
abstract public class SpecificErrorBuilderBase<T extends SpecificExceptionBase> extends RecordBuilderBase<T>
    implements ErrorBuilder<T> {
>>>>>>> 35ff8b99
  private Constructor<T> errorConstructor;
  private Object value;
  private boolean hasValue;
  private Throwable cause;
  private boolean hasCause;

  /**
   * Creates a SpecificErrorBuilderBase for building errors of the given type.
   * 
   * @param schema the schema associated with the error class.
   */
  protected SpecificErrorBuilderBase(Schema schema) {
    super(schema, SpecificData.get());
  }

<<<<<<< HEAD
=======
  /**
   * Creates a SpecificErrorBuilderBase for building errors of the given type.
   * 
   * @param schema the schema associated with the error class.
   * @param model  the SpecificData instance associated with the error class
   */
  protected SpecificErrorBuilderBase(Schema schema, SpecificData model) {
    super(schema, model);
  }

>>>>>>> 35ff8b99
  /**
   * SpecificErrorBuilderBase copy constructor.
   * 
   * @param other SpecificErrorBuilderBase instance to copy.
   */
  protected SpecificErrorBuilderBase(SpecificErrorBuilderBase<T> other) {
    super(other, SpecificData.get());
    this.errorConstructor = other.errorConstructor;
    this.value = other.value;
    this.hasValue = other.hasValue;
    this.cause = other.cause;
    this.hasCause = other.hasCause;
  }

  /**
   * Creates a SpecificErrorBuilderBase by copying an existing error instance.
   * 
   * @param other the error instance to copy.
   */
  protected SpecificErrorBuilderBase(T other) {
    super(other.getSchema(), SpecificData.get());

    Object otherValue = other.getValue();
    if (otherValue != null) {
      setValue(otherValue);
    }

    Throwable otherCause = other.getCause();
    if (otherCause != null) {
      setCause(otherCause);
    }
  }

  @Override
  public Object getValue() {
    return value;
  }

  @Override
  public SpecificErrorBuilderBase<T> setValue(Object value) {
    this.value = value;
    hasValue = true;
    return this;
  }

  @Override
  public boolean hasValue() {
    return hasValue;
  }

  @Override
  public SpecificErrorBuilderBase<T> clearValue() {
    value = null;
    hasValue = false;
    return this;
  }

  @Override
  public Throwable getCause() {
    return cause;
  }

  @Override
  public SpecificErrorBuilderBase<T> setCause(Throwable cause) {
    this.cause = cause;
    hasCause = true;
    return this;
  }

  @Override
  public boolean hasCause() {
    return hasCause;
  }

  @Override
  public SpecificErrorBuilderBase<T> clearCause() {
    cause = null;
    hasCause = false;
    return this;
  }
}<|MERGE_RESOLUTION|>--- conflicted
+++ resolved
@@ -24,19 +24,11 @@
 import org.apache.avro.data.RecordBuilderBase;
 
 /**
-<<<<<<< HEAD
- * Abstract base class for specific ErrorBuilder implementations.
- * Not thread-safe.
- */
-abstract public class SpecificErrorBuilderBase<T extends SpecificExceptionBase>
-  extends RecordBuilderBase<T> implements ErrorBuilder<T> {
-=======
  * Abstract base class for specific ErrorBuilder implementations. Not
  * thread-safe.
  */
 abstract public class SpecificErrorBuilderBase<T extends SpecificExceptionBase> extends RecordBuilderBase<T>
     implements ErrorBuilder<T> {
->>>>>>> 35ff8b99
   private Constructor<T> errorConstructor;
   private Object value;
   private boolean hasValue;
@@ -45,18 +37,16 @@
 
   /**
    * Creates a SpecificErrorBuilderBase for building errors of the given type.
-   * 
+   *
    * @param schema the schema associated with the error class.
    */
   protected SpecificErrorBuilderBase(Schema schema) {
     super(schema, SpecificData.get());
   }
 
-<<<<<<< HEAD
-=======
   /**
    * Creates a SpecificErrorBuilderBase for building errors of the given type.
-   * 
+   *
    * @param schema the schema associated with the error class.
    * @param model  the SpecificData instance associated with the error class
    */
@@ -64,10 +54,9 @@
     super(schema, model);
   }
 
->>>>>>> 35ff8b99
   /**
    * SpecificErrorBuilderBase copy constructor.
-   * 
+   *
    * @param other SpecificErrorBuilderBase instance to copy.
    */
   protected SpecificErrorBuilderBase(SpecificErrorBuilderBase<T> other) {
@@ -81,7 +70,7 @@
 
   /**
    * Creates a SpecificErrorBuilderBase by copying an existing error instance.
-   * 
+   *
    * @param other the error instance to copy.
    */
   protected SpecificErrorBuilderBase(T other) {
