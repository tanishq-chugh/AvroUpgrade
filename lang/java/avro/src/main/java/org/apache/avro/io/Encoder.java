--- conflicted
+++ resolved
@@ -39,14 +39,9 @@
  * <p/>
  * {@link EncoderFactory} contains Encoder construction and configuration
  * facilities.
-<<<<<<< HEAD
- *  @see EncoderFactory
- *  @see Decoder
-=======
  * 
  * @see EncoderFactory
  * @see Decoder
->>>>>>> 11454b9d
  */
 public abstract class Encoder implements Flushable {
 
@@ -83,19 +78,12 @@
    */
   public abstract void writeLong(long n) throws IOException;
 
-<<<<<<< HEAD
-  /** Write a float.
-   * @throws IOException
-   * @throws AvroTypeException If this is a stateful writer and a
-   * float is not expected
-=======
   /**
    * Write a float.
    * 
    * @throws IOException
    * @throws AvroTypeException If this is a stateful writer and a float is not
    *                           expected
->>>>>>> 11454b9d
    */
   public abstract void writeFloat(float f) throws IOException;
 
@@ -116,20 +104,12 @@
   public abstract void writeString(Utf8 utf8) throws IOException;
 
   /**
-<<<<<<< HEAD
-   * Write a Unicode character string.  The default implementation converts
-   * the String to a {@link org.apache.avro.util.Utf8}.  Some Encoder
-   * implementations may want to do something different as a performance optimization.
-   * @throws AvroTypeException If this is a stateful writer and a
-   * char-string is not expected
-=======
    * Write a Unicode character string. The default implementation converts the
    * String to a {@link org.apache.avro.util.Utf8}. Some Encoder implementations
    * may want to do something different as a performance optimization.
    * 
    * @throws AvroTypeException If this is a stateful writer and a char-string is
    *                           not expected
->>>>>>> 11454b9d
    */
   public void writeString(String str) throws IOException {
     writeString(new Utf8(str));
@@ -167,20 +147,12 @@
   public abstract void writeBytes(byte[] bytes, int start, int len) throws IOException;
 
   /**
-<<<<<<< HEAD
-   * Writes a byte string.
-   * Equivalent to <tt>writeBytes(bytes, 0, bytes.length)</tt>
-   * @throws IOException
-   * @throws AvroTypeException If this is a stateful writer and a
-   * byte-string is not expected
-=======
    * Writes a byte string. Equivalent to
    * <tt>writeBytes(bytes, 0, bytes.length)</tt>
    * 
    * @throws IOException
    * @throws AvroTypeException If this is a stateful writer and a byte-string is
    *                           not expected
->>>>>>> 11454b9d
    */
   public void writeBytes(byte[] bytes) throws IOException {
     writeBytes(bytes, 0, bytes.length);
@@ -262,20 +234,11 @@
   public abstract void writeArrayStart() throws IOException;
 
   /**
-<<<<<<< HEAD
-   * Call this method before writing a batch of items in an array or a map.
-   * Then for each item, call {@link #startItem()} followed by any of the
-   * other write methods of {@link Encoder}. The number of calls
-   * to {@link #startItem()} must be equal to the count specified
-   * in {@link #setItemCount}. Once a batch is completed you
-   * can start another batch with {@link #setItemCount}.
-=======
    * Call this method before writing a batch of items in an array or a map. Then
    * for each item, call {@link #startItem()} followed by any of the other write
    * methods of {@link Encoder}. The number of calls to {@link #startItem()} must
    * be equal to the count specified in {@link #setItemCount}. Once a batch is
    * completed you can start another batch with {@link #setItemCount}.
->>>>>>> 11454b9d
    *
    * @param itemCount The number of {@link #startItem()} calls to follow.
    * @throws IOException
