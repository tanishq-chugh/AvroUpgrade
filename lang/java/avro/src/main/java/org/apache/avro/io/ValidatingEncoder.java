/*
 * Licensed to the Apache Software Foundation (ASF) under one
 * or more contributor license agreements.  See the NOTICE file
 * distributed with this work for additional information
 * regarding copyright ownership.  The ASF licenses this file
 * to you under the Apache License, Version 2.0 (the
 * "License"); you may not use this file except in compliance
 * with the License.  You may obtain a copy of the License at
 *
 *     https://www.apache.org/licenses/LICENSE-2.0
 *
 * Unless required by applicable law or agreed to in writing, software
 * distributed under the License is distributed on an "AS IS" BASIS,
 * WITHOUT WARRANTIES OR CONDITIONS OF ANY KIND, either express or implied.
 * See the License for the specific language governing permissions and
 * limitations under the License.
 */

package org.apache.avro.io;

import java.io.IOException;
import java.nio.ByteBuffer;

import org.apache.avro.AvroTypeException;
import org.apache.avro.Schema;
import org.apache.avro.io.parsing.ValidatingGrammarGenerator;
import org.apache.avro.io.parsing.Parser;
import org.apache.avro.io.parsing.Symbol;
import org.apache.avro.util.Utf8;

/**
 * An implementation of {@link Encoder} that wraps another Encoder and ensures
 * that the sequence of operations conforms to the provided schema.
 * <p/>
 * Use {@link EncoderFactory#validatingEncoder(Schema, Encoder)} to construct
 * and configure.
 * <p/>
 * ValidatingEncoder is not thread-safe.
 * 
 * @see Encoder
 * @see EncoderFactory
 */
<<<<<<< HEAD
public class ValidatingEncoder extends ParsingEncoder
  implements Parser.ActionHandler {
=======
public class ValidatingEncoder extends ParsingEncoder implements Parser.ActionHandler {
>>>>>>> 35ff8b99
  protected Encoder out;
  protected final Parser parser;

  ValidatingEncoder(Symbol root, Encoder out) throws IOException {
    this.out = out;
    this.parser = new Parser(root, this);
  }

  ValidatingEncoder(Schema schema, Encoder in) throws IOException {
    this(new ValidatingGrammarGenerator().generate(schema), in);
  }

  @Override
  public void flush() throws IOException {
    out.flush();
  }

  /**
   * Reconfigures this ValidatingEncoder to wrap the encoder provided.
   * 
   * @param encoder The Encoder to wrap for validation.
   * @return This ValidatingEncoder.
   */
  public ValidatingEncoder configure(Encoder encoder) {
    this.parser.reset();
    this.out = encoder;
    return this;
  }

  @Override
  public void writeNull() throws IOException {
    parser.advance(Symbol.NULL);
    out.writeNull();
  }

  @Override
  public void writeBoolean(boolean b) throws IOException {
    parser.advance(Symbol.BOOLEAN);
    out.writeBoolean(b);
  }

  @Override
  public void writeInt(int n) throws IOException {
    parser.advance(Symbol.INT);
    out.writeInt(n);
  }

  @Override
  public void writeLong(long n) throws IOException {
    parser.advance(Symbol.LONG);
    out.writeLong(n);
  }

  @Override
  public void writeFloat(float f) throws IOException {
    parser.advance(Symbol.FLOAT);
    out.writeFloat(f);
  }

  @Override
  public void writeDouble(double d) throws IOException {
    parser.advance(Symbol.DOUBLE);
    out.writeDouble(d);
  }

  @Override
  public void writeString(Utf8 utf8) throws IOException {
    parser.advance(Symbol.STRING);
    out.writeString(utf8);
  }

  @Override
  public void writeString(String str) throws IOException {
    parser.advance(Symbol.STRING);
    out.writeString(str);
  }

  @Override
  public void writeString(CharSequence charSequence) throws IOException {
    parser.advance(Symbol.STRING);
    out.writeString(charSequence);
  }

  @Override
  public void writeBytes(ByteBuffer bytes) throws IOException {
    parser.advance(Symbol.BYTES);
    out.writeBytes(bytes);
  }

  @Override
  public void writeBytes(byte[] bytes, int start, int len) throws IOException {
    parser.advance(Symbol.BYTES);
    out.writeBytes(bytes, start, len);
  }

  @Override
  public void writeFixed(byte[] bytes, int start, int len) throws IOException {
    parser.advance(Symbol.FIXED);
    Symbol.IntCheckAction top = (Symbol.IntCheckAction) parser.popSymbol();
    if (len != top.size) {
      throw new AvroTypeException(
          "Incorrect length for fixed binary: expected " + top.size + " but received " + len + " bytes.");
    }
    out.writeFixed(bytes, start, len);
  }

  @Override
  public void writeEnum(int e) throws IOException {
    parser.advance(Symbol.ENUM);
    Symbol.IntCheckAction top = (Symbol.IntCheckAction) parser.popSymbol();
    if (e < 0 || e >= top.size) {
      throw new AvroTypeException("Enumeration out of range: max is " + top.size + " but received " + e);
    }
    out.writeEnum(e);
  }

  @Override
  public void writeArrayStart() throws IOException {
    push();
    parser.advance(Symbol.ARRAY_START);
    out.writeArrayStart();
  }

  @Override
  public void writeArrayEnd() throws IOException {
    parser.advance(Symbol.ARRAY_END);
    out.writeArrayEnd();
    pop();
  }

  @Override
  public void writeMapStart() throws IOException {
    push();
    parser.advance(Symbol.MAP_START);
    out.writeMapStart();
  }

  @Override
  public void writeMapEnd() throws IOException {
    parser.advance(Symbol.MAP_END);
    out.writeMapEnd();
    pop();
  }

  @Override
  public void setItemCount(long itemCount) throws IOException {
    super.setItemCount(itemCount);
    out.setItemCount(itemCount);
  }

  @Override
  public void startItem() throws IOException {
    super.startItem();
    out.startItem();
  }

  @Override
  public void writeIndex(int unionIndex) throws IOException {
    parser.advance(Symbol.UNION);
    Symbol.Alternative top = (Symbol.Alternative) parser.popSymbol();
    parser.pushSymbol(top.getSymbol(unionIndex));
    out.writeIndex(unionIndex);
  }

  @Override
  public Symbol doAction(Symbol input, Symbol top) throws IOException {
    return null;
  }

}<|MERGE_RESOLUTION|>--- conflicted
+++ resolved
@@ -40,12 +40,7 @@
  * @see Encoder
  * @see EncoderFactory
  */
-<<<<<<< HEAD
-public class ValidatingEncoder extends ParsingEncoder
-  implements Parser.ActionHandler {
-=======
 public class ValidatingEncoder extends ParsingEncoder implements Parser.ActionHandler {
->>>>>>> 35ff8b99
   protected Encoder out;
   protected final Parser parser;
 
