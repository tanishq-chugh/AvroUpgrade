/*
 * Licensed to the Apache Software Foundation (ASF) under one
 * or more contributor license agreements.  See the NOTICE file
 * distributed with this work for additional information
 * regarding copyright ownership.  The ASF licenses this file
 * to you under the Apache License, Version 2.0 (the
 * "License"); you may not use this file except in compliance
 * with the License.  You may obtain a copy of the License at
 *
 *     https://www.apache.org/licenses/LICENSE-2.0
 *
 * Unless required by applicable law or agreed to in writing, software
 * distributed under the License is distributed on an "AS IS" BASIS,
 * WITHOUT WARRANTIES OR CONDITIONS OF ANY KIND, either express or implied.
 * See the License for the specific language governing permissions and
 * limitations under the License.
 */
package org.apache.avro.generic;

import java.io.IOException;
import java.lang.reflect.Constructor;
import java.nio.ByteBuffer;
import java.util.Collection;
import java.util.HashMap;
import java.util.Map;
import java.util.concurrent.ConcurrentHashMap;
import java.util.function.Function;

import org.apache.avro.AvroRuntimeException;
import org.apache.avro.Conversion;
import org.apache.avro.Conversions;
import org.apache.avro.LogicalType;
import org.apache.avro.Schema;
import org.apache.avro.Schema.Field;
import org.apache.avro.io.DatumReader;
import org.apache.avro.io.Decoder;
import org.apache.avro.io.DecoderFactory;
import org.apache.avro.io.ResolvingDecoder;
import org.apache.avro.util.Utf8;
import org.apache.avro.util.WeakIdentityHashMap;
import org.apache.avro.util.internal.ThreadLocalWithInitial;

/** {@link DatumReader} for generic Java objects. */
public class GenericDatumReader<D> implements DatumReader<D> {
  private final GenericData data;
  private Schema actual;
  private Schema expected;
<<<<<<< HEAD
=======
  private DatumReader<D> fastDatumReader = null;
>>>>>>> 35ff8b99

  private ResolvingDecoder creatorResolver = null;
  private final Thread creator;

  public GenericDatumReader() {
    this(null, null, GenericData.get());
  }

  /** Construct where the writer's and reader's schemas are the same. */
  public GenericDatumReader(Schema schema) {
    this(schema, schema, GenericData.get());
  }

  /** Construct given writer's and reader's schema. */
  public GenericDatumReader(Schema writer, Schema reader) {
    this(writer, reader, GenericData.get());
  }

  public GenericDatumReader(Schema writer, Schema reader, GenericData data) {
    this(data);
    this.actual = writer;
    this.expected = reader;
  }

  protected GenericDatumReader(GenericData data) {
    this.data = data;
    this.creator = Thread.currentThread();
  }

  /** Return the {@link GenericData} implementation. */
  public GenericData getData() {
    return data;
  }

  /** Return the writer's schema. */
  public Schema getSchema() {
    return actual;
  }

  @Override
  public void setSchema(Schema writer) {
    this.actual = writer;
    if (expected == null) {
      expected = actual;
    }
    creatorResolver = null;
    fastDatumReader = null;
  }

  /** Get the reader's schema. */
  public Schema getExpected() {
    return expected;
  }

  /** Set the reader's schema. */
  public void setExpected(Schema reader) {
    this.expected = reader;
    creatorResolver = null;
  }

  private static final ThreadLocal<Map<Schema, Map<Schema, ResolvingDecoder>>> RESOLVER_CACHE = ThreadLocalWithInitial
      .of(WeakIdentityHashMap::new);

  /**
   * Gets a resolving decoder for use by this GenericDatumReader. Unstable API.
   * Currently uses a thread local cache to prevent constructing the resolvers too
   * often, because that is very expensive.
   */
  protected final ResolvingDecoder getResolver(Schema actual, Schema expected) throws IOException {
    Thread currThread = Thread.currentThread();
    ResolvingDecoder resolver;
    if (currThread == creator && creatorResolver != null) {
      return creatorResolver;
    }

    Map<Schema, ResolvingDecoder> cache = RESOLVER_CACHE.get().get(actual);
    if (cache == null) {
      cache = new WeakIdentityHashMap<>();
      RESOLVER_CACHE.get().put(actual, cache);
    }
    resolver = cache.get(expected);
    if (resolver == null) {
      resolver = DecoderFactory.get().resolvingDecoder(Schema.applyAliases(actual, expected), expected, null);
      cache.put(expected, resolver);
    }

<<<<<<< HEAD
    if (currThread == creator){
=======
    if (currThread == creator) {
>>>>>>> 35ff8b99
      creatorResolver = resolver;
    }

    return resolver;
  }

  @Override
  @SuppressWarnings("unchecked")
  public D read(D reuse, Decoder in) throws IOException {
    if (data.isFastReaderEnabled()) {
      if (this.fastDatumReader == null) {
        this.fastDatumReader = data.getFastReaderBuilder().createDatumReader(actual, expected);
      }
      return fastDatumReader.read(reuse, in);
    }

    ResolvingDecoder resolver = getResolver(actual, expected);
    resolver.configure(in);
    D result = (D) read(reuse, expected, resolver);
    resolver.drain();
    return result;
  }

<<<<<<< HEAD
  /** Called to read data.*/
  protected Object read(Object old, Schema expected,
      ResolvingDecoder in) throws IOException {
=======
  /** Called to read data. */
  protected Object read(Object old, Schema expected, ResolvingDecoder in) throws IOException {
>>>>>>> 35ff8b99
    Object datum = readWithoutConversion(old, expected, in);
    LogicalType logicalType = expected.getLogicalType();
    if (logicalType != null) {
      Conversion<?> conversion = getData().getConversionFor(logicalType);
      if (conversion != null) {
        return convert(datum, expected, logicalType, conversion);
      }
    }
    return datum;
  }

  protected Object readWithConversion(Object old, Schema expected, LogicalType logicalType, Conversion<?> conversion,
      ResolvingDecoder in) throws IOException {
    return convert(readWithoutConversion(old, expected, in), expected, logicalType, conversion);
  }

  protected Object readWithoutConversion(Object old, Schema expected, ResolvingDecoder in) throws IOException {
    switch (expected.getType()) {
    case RECORD:
      return readRecord(old, expected, in);
    case ENUM:
      return readEnum(expected, in);
    case ARRAY:
      return readArray(old, expected, in);
    case MAP:
      return readMap(old, expected, in);
    case UNION:
      return read(old, expected.getTypes().get(in.readIndex()), in);
    case FIXED:
      return readFixed(old, expected, in);
    case STRING:
      return readString(old, expected, in);
    case BYTES:
      return readBytes(old, expected, in);
    case INT:
      return readInt(old, expected, in);
    case LONG:
      return in.readLong();
    case FLOAT:
      return in.readFloat();
    case DOUBLE:
      return in.readDouble();
    case BOOLEAN:
      return in.readBoolean();
    case NULL:
      in.readNull();
      return null;
    default:
      throw new AvroRuntimeException("Unknown type: " + expected);
    }
  }

  /**
<<<<<<< HEAD
   * Convert a underlying representation of a logical type (such as a
   * ByteBuffer) to a higher level object (such as a BigDecimal).
   * @throws IllegalArgumentException if a null schema or logicalType is passed
   * in while datum and conversion are not null. Please be noticed that
   * the exception type has changed. With version 1.8.0 and earlier, in above
   * circumstance, the exception thrown out depends on the implementation
   * of conversion (most likely a NullPointerException). Now, an
   * IllegalArgumentException will be thrown out instead.
   */
  protected Object convert(Object datum, Schema schema, LogicalType type,
                           Conversion<?> conversion) {
    return Conversions.convertToLogicalType(datum, schema, type, conversion);
  }

  /** Called to read a record instance. May be overridden for alternate record
   * representations.*/
  protected Object readRecord(Object old, Schema expected,
      ResolvingDecoder in) throws IOException {
    Object r = data.newRecord(old, expected);
    Object state = data.getRecordState(r, expected);

    for (Field f : in.readFieldOrder()) {
      int pos = f.pos();
      String name = f.name();
=======
   * Convert an underlying representation of a logical type (such as a ByteBuffer)
   * to a higher level object (such as a BigDecimal).
   *
   * @throws IllegalArgumentException if a null schema or logicalType is passed in
   *                                  while datum and conversion are not null.
   *                                  Please be noticed that the exception type
   *                                  has changed. With version 1.8.0 and earlier,
   *                                  in above circumstance, the exception thrown
   *                                  out depends on the implementation of
   *                                  conversion (most likely a
   *                                  NullPointerException). Now, an
   *                                  IllegalArgumentException will be thrown out
   *                                  instead.
   */
  protected Object convert(Object datum, Schema schema, LogicalType type, Conversion<?> conversion) {
    return Conversions.convertToLogicalType(datum, schema, type, conversion);
  }

  /**
   * Called to read a record instance. May be overridden for alternate record
   * representations.
   */
  protected Object readRecord(Object old, Schema expected, ResolvingDecoder in) throws IOException {
    final Object record = data.newRecord(old, expected);
    final Object state = data.getRecordState(record, expected);

    for (Field field : in.readFieldOrder()) {
      int pos = field.pos();
      String name = field.name();
>>>>>>> 35ff8b99
      Object oldDatum = null;
      if (old != null) {
        oldDatum = data.getField(record, name, pos, state);
      }

      readField(record, field, oldDatum, in, state);
    }

    return record;
  }

<<<<<<< HEAD
  /** Called to read a single field of a record. May be overridden for more
   * efficient or alternate implementations.*/
  protected void readField(Object r, Field f, Object oldDatum,
    ResolvingDecoder in, Object state) throws IOException {
    data.setField(r, f.name(), f.pos(), read(oldDatum, f.schema(), in), state);
  }

  /** Called to read an enum value. May be overridden for alternate enum
   * representations.  By default, returns a GenericEnumSymbol. */
=======
  /**
   * Called to read a single field of a record. May be overridden for more
   * efficient or alternate implementations.
   */
  protected void readField(Object record, Field field, Object oldDatum, ResolvingDecoder in, Object state)
      throws IOException {
    data.setField(record, field.name(), field.pos(), read(oldDatum, field.schema(), in), state);
  }

  /**
   * Called to read an enum value. May be overridden for alternate enum
   * representations. By default, returns a GenericEnumSymbol.
   */
>>>>>>> 35ff8b99
  protected Object readEnum(Schema expected, Decoder in) throws IOException {
    return createEnum(expected.getEnumSymbols().get(in.readEnum()), expected);
  }

  /**
   * Called to create an enum value. May be overridden for alternate enum
   * representations. By default, returns a GenericEnumSymbol.
   */
  protected Object createEnum(String symbol, Schema schema) {
    return data.createEnum(symbol, schema);
  }

  /**
   * Called to read an array instance. May be overridden for alternate array
   * representations.
   */
  protected Object readArray(Object old, Schema expected, ResolvingDecoder in) throws IOException {
    Schema expectedType = expected.getElementType();
    long l = in.readArrayStart();
    long base = 0;
    if (l > 0) {
      LogicalType logicalType = expectedType.getLogicalType();
      Conversion<?> conversion = getData().getConversionFor(logicalType);
      Object array = newArray(old, (int) l, expected);
      do {
        if (logicalType != null && conversion != null) {
          for (long i = 0; i < l; i++) {
            addToArray(array, base + i,
                readWithConversion(peekArray(array), expectedType, logicalType, conversion, in));
          }
        } else {
          for (long i = 0; i < l; i++) {
            addToArray(array, base + i, readWithoutConversion(peekArray(array), expectedType, in));
          }
        }
        base += l;
      } while ((l = in.arrayNext()) > 0);
      return pruneArray(array);
    } else {
      return pruneArray(newArray(old, 0, expected));
    }
  }

  private Object pruneArray(Object object) {
    if (object instanceof GenericArray<?>) {
      ((GenericArray<?>) object).prune();
    }
    return object;
  }

  /**
   * Called by the default implementation of {@link #readArray} to retrieve a
   * value from a reused instance. The default implementation is for
   * {@link GenericArray}.
   */
  @SuppressWarnings("unchecked")
  protected Object peekArray(Object array) {
    return (array instanceof GenericArray) ? ((GenericArray) array).peek() : null;
  }

  /**
   * Called by the default implementation of {@link #readArray} to add a value.
   * The default implementation is for {@link Collection}.
   */
  @SuppressWarnings("unchecked")
  protected void addToArray(Object array, long pos, Object e) {
    ((Collection) array).add(e);
  }

<<<<<<< HEAD
  /** Called to read a map instance.  May be overridden for alternate map
   * representations.*/
  protected Object readMap(Object old, Schema expected,
      ResolvingDecoder in) throws IOException {
=======
  /**
   * Called to read a map instance. May be overridden for alternate map
   * representations.
   */
  protected Object readMap(Object old, Schema expected, ResolvingDecoder in) throws IOException {
>>>>>>> 35ff8b99
    Schema eValue = expected.getValueType();
    long l = in.readMapStart();
    LogicalType logicalType = eValue.getLogicalType();
    Conversion<?> conversion = getData().getConversionFor(logicalType);
    Object map = newMap(old, (int) l);
    if (l > 0) {
      do {
        if (logicalType != null && conversion != null) {
          for (int i = 0; i < l; i++) {
            addToMap(map, readMapKey(null, expected, in),
                readWithConversion(null, eValue, logicalType, conversion, in));
          }
        } else {
          for (int i = 0; i < l; i++) {
            addToMap(map, readMapKey(null, expected, in), readWithoutConversion(null, eValue, in));
          }
        }
      } while ((l = in.mapNext()) > 0);
    }
    return map;
  }

  /**
   * Called by the default implementation of {@link #readMap} to read a key value.
   * The default implementation returns delegates to
   * {@link #readString(Object, org.apache.avro.io.Decoder)}.
   */
  protected Object readMapKey(Object old, Schema expected, Decoder in) throws IOException {
    return readString(old, expected, in);
  }

  /**
   * Called by the default implementation of {@link #readMap} to add a key/value
   * pair. The default implementation is for {@link Map}.
   */
  @SuppressWarnings("unchecked")
  protected void addToMap(Object map, Object key, Object value) {
    ((Map) map).put(key, value);
  }

<<<<<<< HEAD
  /** Called to read a fixed value. May be overridden for alternate fixed
   * representations.  By default, returns {@link GenericFixed}. */
  protected Object readFixed(Object old, Schema expected, Decoder in)
    throws IOException {
    GenericFixed fixed = (GenericFixed)data.createFixed(old, expected);
=======
  /**
   * Called to read a fixed value. May be overridden for alternate fixed
   * representations. By default, returns {@link GenericFixed}.
   */
  protected Object readFixed(Object old, Schema expected, Decoder in) throws IOException {
    GenericFixed fixed = (GenericFixed) data.createFixed(old, expected);
>>>>>>> 35ff8b99
    in.readFixed(fixed.bytes(), 0, expected.getFixedSize());
    return fixed;
  }

  /**
   * Called to create an fixed value. May be overridden for alternate fixed
<<<<<<< HEAD
   * representations.  By default, returns {@link GenericFixed}.
   * @deprecated As of Avro 1.6.0 this method has been moved to
   * {@link GenericData#createFixed(Object, Schema)}
=======
   * representations. By default, returns {@link GenericFixed}.
   *
   * @deprecated As of Avro 1.6.0 this method has been moved to
   *             {@link GenericData#createFixed(Object, Schema)}
>>>>>>> 35ff8b99
   */
  @Deprecated
  protected Object createFixed(Object old, Schema schema) {
    return data.createFixed(old, schema);
  }

  /**
   * Called to create an fixed value. May be overridden for alternate fixed
<<<<<<< HEAD
   * representations.  By default, returns {@link GenericFixed}.
   * @deprecated As of Avro 1.6.0 this method has been moved to
   * {@link GenericData#createFixed(Object, byte[], Schema)}
=======
   * representations. By default, returns {@link GenericFixed}.
   *
   * @deprecated As of Avro 1.6.0 this method has been moved to
   *             {@link GenericData#createFixed(Object, byte[], Schema)}
>>>>>>> 35ff8b99
   */
  @Deprecated
  protected Object createFixed(Object old, byte[] bytes, Schema schema) {
    return data.createFixed(old, bytes, schema);
  }

  /**
   * Called to create new record instances. Subclasses may override to use a
   * different record implementation. The returned instance must conform to the
<<<<<<< HEAD
   * schema provided. If the old object contains fields not present in the
   * schema, they should either be removed from the old object, or it should
   * create a new instance that conforms to the schema. By default, this returns
   * a {@link GenericData.Record}.
   * @deprecated As of Avro 1.6.0 this method has been moved to
   * {@link GenericData#newRecord(Object, Schema)}
=======
   * schema provided. If the old object contains fields not present in the schema,
   * they should either be removed from the old object, or it should create a new
   * instance that conforms to the schema. By default, this returns a
   * {@link GenericData.Record}.
   *
   * @deprecated As of Avro 1.6.0 this method has been moved to
   *             {@link GenericData#newRecord(Object, Schema)}
>>>>>>> 35ff8b99
   */
  @Deprecated
  protected Object newRecord(Object old, Schema schema) {
    return data.newRecord(old, schema);
  }

  /**
   * Called to create new array instances. Subclasses may override to use a
   * different array implementation. By default, this returns a
   * {@link GenericData.Array}.
   */
  @SuppressWarnings("unchecked")
  protected Object newArray(Object old, int size, Schema schema) {
    return data.newArray(old, size, schema);
  }

  /**
   * Called to create new array instances. Subclasses may override to use a
   * different map implementation. By default, this returns a {@link HashMap}.
   */
  @SuppressWarnings("unchecked")
  protected Object newMap(Object old, int size) {
    return data.newMap(old, size);
  }

  /**
   * Called to read strings. Subclasses may override to use a different string
   * representation. By default, this calls {@link #readString(Object,Decoder)}.
   */
  protected Object readString(Object old, Schema expected, Decoder in) throws IOException {
    Class stringClass = this.getReaderCache().getStringClass(expected);
    if (stringClass == String.class) {
      return in.readString();
    }
    if (stringClass == CharSequence.class) {
      return readString(old, in);
<<<<<<< HEAD
    return newInstanceFromString(stringClass, in.readString());
=======
    }
    return this.newInstanceFromString(stringClass, in.readString());
>>>>>>> 35ff8b99
  }

  /**
   * Called to read strings. Subclasses may override to use a different string
   * representation. By default, this calls {@link Decoder#readString(Utf8)}.
   */
  protected Object readString(Object old, Decoder in) throws IOException {
    return in.readString(old instanceof Utf8 ? (Utf8) old : null);
  }

  /**
   * Called to create a string from a default value. Subclasses may override to
   * use a different string representation. By default, this calls
   * {@link Utf8#Utf8(String)}.
   */
  protected Object createString(String value) {
    return new Utf8(value);
  }

  /**
   * Determines the class to used to represent a string Schema. By default uses
   * {@link GenericData#STRING_PROP} to determine whether {@link Utf8} or
   * {@link String} is used. Subclasses may override for alternate
   * representations.
   */
  protected Class findStringClass(Schema schema) {
    String name = schema.getProp(GenericData.STRING_PROP);
    if (name == null)
      return CharSequence.class;

    switch (GenericData.StringType.valueOf(name)) {
    case String:
      return String.class;
    default:
      return CharSequence.class;
    }
  }

  /**
   * This class is used to reproduce part of IdentityHashMap in ConcurrentHashMap
   * code.
   */
  private static final class IdentitySchemaKey {
    private final Schema schema;

    private final int hashcode;

    public IdentitySchemaKey(Schema schema) {
      this.schema = schema;
      this.hashcode = System.identityHashCode(schema);
    }

    @Override
    public int hashCode() {
      return this.hashcode;
    }

    @Override
    public boolean equals(Object obj) {
      if (obj == null || !(obj instanceof GenericDatumReader.IdentitySchemaKey)) {
        return false;
      }
      IdentitySchemaKey key = (IdentitySchemaKey) obj;
      return this == key || this.schema == key.schema;
    }
  }

  // VisibleForTesting
  static class ReaderCache {
    private final Map<IdentitySchemaKey, Class> stringClassCache = new ConcurrentHashMap<>();

    private final Map<Class, Function<String, Object>> stringCtorCache = new ConcurrentHashMap<>();

    private final Function<Schema, Class> findStringClass;

    public ReaderCache(Function<Schema, Class> findStringClass) {
      this.findStringClass = findStringClass;
    }

    public Object newInstanceFromString(Class c, String s) {
      final Function<String, Object> ctor = stringCtorCache.computeIfAbsent(c, this::buildFunction);
      return ctor.apply(s);
    }

    private Function<String, Object> buildFunction(Class c) {
      final Constructor ctor;
      try {
        ctor = c.getDeclaredConstructor(String.class);
      } catch (NoSuchMethodException e) {
        throw new AvroRuntimeException(e);
      }
      ctor.setAccessible(true);

      return (String s) -> {
        try {
          return ctor.newInstance(s);
        } catch (ReflectiveOperationException e) {
          throw new AvroRuntimeException(e);
        }
      };
    }

    public Class getStringClass(final Schema s) {
      final IdentitySchemaKey key = new IdentitySchemaKey(s);
      return this.stringClassCache.computeIfAbsent(key, (IdentitySchemaKey k) -> this.findStringClass.apply(k.schema));
    }
  }

  private final ReaderCache readerCache = new ReaderCache(this::findStringClass);

  // VisibleForTesting
  ReaderCache getReaderCache() {
    return readerCache;
  }

  @SuppressWarnings("unchecked")
  protected Object newInstanceFromString(Class c, String s) {
    return this.getReaderCache().newInstanceFromString(c, s);
  }

  /**
   * Called to read byte arrays. Subclasses may override to use a different byte
   * array representation. By default, this calls
   * {@link Decoder#readBytes(ByteBuffer)}.
   */
  protected Object readBytes(Object old, Schema s, Decoder in) throws IOException {
    return readBytes(old, in);
  }

  /**
   * Called to read byte arrays. Subclasses may override to use a different byte
   * array representation. By default, this calls
   * {@link Decoder#readBytes(ByteBuffer)}.
   */
  protected Object readBytes(Object old, Decoder in) throws IOException {
    return in.readBytes(old instanceof ByteBuffer ? (ByteBuffer) old : null);
  }

  /**
   * Called to read integers. Subclasses may override to use a different integer
   * representation. By default, this calls {@link Decoder#readInt()}.
   */
  protected Object readInt(Object old, Schema expected, Decoder in) throws IOException {
    return in.readInt();
  }

  /**
   * Called to create byte arrays from default values. Subclasses may override to
   * use a different byte array representation. By default, this calls
   * {@link ByteBuffer#wrap(byte[])}.
   */
  protected Object createBytes(byte[] value) {
    return ByteBuffer.wrap(value);
  }

  /** Skip an instance of a schema. */
  public static void skip(Schema schema, Decoder in) throws IOException {
    switch (schema.getType()) {
    case RECORD:
      for (Field field : schema.getFields())
        skip(field.schema(), in);
      break;
    case ENUM:
      in.readEnum();
      break;
    case ARRAY:
      Schema elementType = schema.getElementType();
      for (long l = in.skipArray(); l > 0; l = in.skipArray()) {
        for (long i = 0; i < l; i++) {
          skip(elementType, in);
        }
      }
      break;
    case MAP:
      Schema value = schema.getValueType();
      for (long l = in.skipMap(); l > 0; l = in.skipMap()) {
        for (long i = 0; i < l; i++) {
          in.skipString();
          skip(value, in);
        }
      }
      break;
    case UNION:
      skip(schema.getTypes().get(in.readIndex()), in);
      break;
    case FIXED:
      in.skipFixed(schema.getFixedSize());
      break;
    case STRING:
      in.skipString();
      break;
    case BYTES:
      in.skipBytes();
      break;
    case INT:
      in.readInt();
      break;
    case LONG:
      in.readLong();
      break;
    case FLOAT:
      in.readFloat();
      break;
    case DOUBLE:
      in.readDouble();
      break;
    case BOOLEAN:
      in.readBoolean();
      break;
    case NULL:
      in.readNull();
      break;
    default:
      throw new RuntimeException("Unknown type: " + schema);
    }
  }

}<|MERGE_RESOLUTION|>--- conflicted
+++ resolved
@@ -45,10 +45,7 @@
   private final GenericData data;
   private Schema actual;
   private Schema expected;
-<<<<<<< HEAD
-=======
   private DatumReader<D> fastDatumReader = null;
->>>>>>> 35ff8b99
 
   private ResolvingDecoder creatorResolver = null;
   private final Thread creator;
@@ -135,11 +132,7 @@
       cache.put(expected, resolver);
     }
 
-<<<<<<< HEAD
-    if (currThread == creator){
-=======
     if (currThread == creator) {
->>>>>>> 35ff8b99
       creatorResolver = resolver;
     }
 
@@ -163,14 +156,8 @@
     return result;
   }
 
-<<<<<<< HEAD
-  /** Called to read data.*/
-  protected Object read(Object old, Schema expected,
-      ResolvingDecoder in) throws IOException {
-=======
   /** Called to read data. */
   protected Object read(Object old, Schema expected, ResolvingDecoder in) throws IOException {
->>>>>>> 35ff8b99
     Object datum = readWithoutConversion(old, expected, in);
     LogicalType logicalType = expected.getLogicalType();
     if (logicalType != null) {
@@ -224,32 +211,6 @@
   }
 
   /**
-<<<<<<< HEAD
-   * Convert a underlying representation of a logical type (such as a
-   * ByteBuffer) to a higher level object (such as a BigDecimal).
-   * @throws IllegalArgumentException if a null schema or logicalType is passed
-   * in while datum and conversion are not null. Please be noticed that
-   * the exception type has changed. With version 1.8.0 and earlier, in above
-   * circumstance, the exception thrown out depends on the implementation
-   * of conversion (most likely a NullPointerException). Now, an
-   * IllegalArgumentException will be thrown out instead.
-   */
-  protected Object convert(Object datum, Schema schema, LogicalType type,
-                           Conversion<?> conversion) {
-    return Conversions.convertToLogicalType(datum, schema, type, conversion);
-  }
-
-  /** Called to read a record instance. May be overridden for alternate record
-   * representations.*/
-  protected Object readRecord(Object old, Schema expected,
-      ResolvingDecoder in) throws IOException {
-    Object r = data.newRecord(old, expected);
-    Object state = data.getRecordState(r, expected);
-
-    for (Field f : in.readFieldOrder()) {
-      int pos = f.pos();
-      String name = f.name();
-=======
    * Convert an underlying representation of a logical type (such as a ByteBuffer)
    * to a higher level object (such as a BigDecimal).
    *
@@ -279,7 +240,6 @@
     for (Field field : in.readFieldOrder()) {
       int pos = field.pos();
       String name = field.name();
->>>>>>> 35ff8b99
       Object oldDatum = null;
       if (old != null) {
         oldDatum = data.getField(record, name, pos, state);
@@ -291,17 +251,6 @@
     return record;
   }
 
-<<<<<<< HEAD
-  /** Called to read a single field of a record. May be overridden for more
-   * efficient or alternate implementations.*/
-  protected void readField(Object r, Field f, Object oldDatum,
-    ResolvingDecoder in, Object state) throws IOException {
-    data.setField(r, f.name(), f.pos(), read(oldDatum, f.schema(), in), state);
-  }
-
-  /** Called to read an enum value. May be overridden for alternate enum
-   * representations.  By default, returns a GenericEnumSymbol. */
-=======
   /**
    * Called to read a single field of a record. May be overridden for more
    * efficient or alternate implementations.
@@ -315,7 +264,6 @@
    * Called to read an enum value. May be overridden for alternate enum
    * representations. By default, returns a GenericEnumSymbol.
    */
->>>>>>> 35ff8b99
   protected Object readEnum(Schema expected, Decoder in) throws IOException {
     return createEnum(expected.getEnumSymbols().get(in.readEnum()), expected);
   }
@@ -385,18 +333,11 @@
     ((Collection) array).add(e);
   }
 
-<<<<<<< HEAD
-  /** Called to read a map instance.  May be overridden for alternate map
-   * representations.*/
-  protected Object readMap(Object old, Schema expected,
-      ResolvingDecoder in) throws IOException {
-=======
   /**
    * Called to read a map instance. May be overridden for alternate map
    * representations.
    */
   protected Object readMap(Object old, Schema expected, ResolvingDecoder in) throws IOException {
->>>>>>> 35ff8b99
     Schema eValue = expected.getValueType();
     long l = in.readMapStart();
     LogicalType logicalType = eValue.getLogicalType();
@@ -437,36 +378,22 @@
     ((Map) map).put(key, value);
   }
 
-<<<<<<< HEAD
-  /** Called to read a fixed value. May be overridden for alternate fixed
-   * representations.  By default, returns {@link GenericFixed}. */
-  protected Object readFixed(Object old, Schema expected, Decoder in)
-    throws IOException {
-    GenericFixed fixed = (GenericFixed)data.createFixed(old, expected);
-=======
   /**
    * Called to read a fixed value. May be overridden for alternate fixed
    * representations. By default, returns {@link GenericFixed}.
    */
   protected Object readFixed(Object old, Schema expected, Decoder in) throws IOException {
     GenericFixed fixed = (GenericFixed) data.createFixed(old, expected);
->>>>>>> 35ff8b99
     in.readFixed(fixed.bytes(), 0, expected.getFixedSize());
     return fixed;
   }
 
   /**
    * Called to create an fixed value. May be overridden for alternate fixed
-<<<<<<< HEAD
-   * representations.  By default, returns {@link GenericFixed}.
-   * @deprecated As of Avro 1.6.0 this method has been moved to
-   * {@link GenericData#createFixed(Object, Schema)}
-=======
    * representations. By default, returns {@link GenericFixed}.
    *
    * @deprecated As of Avro 1.6.0 this method has been moved to
    *             {@link GenericData#createFixed(Object, Schema)}
->>>>>>> 35ff8b99
    */
   @Deprecated
   protected Object createFixed(Object old, Schema schema) {
@@ -475,16 +402,10 @@
 
   /**
    * Called to create an fixed value. May be overridden for alternate fixed
-<<<<<<< HEAD
-   * representations.  By default, returns {@link GenericFixed}.
-   * @deprecated As of Avro 1.6.0 this method has been moved to
-   * {@link GenericData#createFixed(Object, byte[], Schema)}
-=======
    * representations. By default, returns {@link GenericFixed}.
    *
    * @deprecated As of Avro 1.6.0 this method has been moved to
    *             {@link GenericData#createFixed(Object, byte[], Schema)}
->>>>>>> 35ff8b99
    */
   @Deprecated
   protected Object createFixed(Object old, byte[] bytes, Schema schema) {
@@ -494,14 +415,6 @@
   /**
    * Called to create new record instances. Subclasses may override to use a
    * different record implementation. The returned instance must conform to the
-<<<<<<< HEAD
-   * schema provided. If the old object contains fields not present in the
-   * schema, they should either be removed from the old object, or it should
-   * create a new instance that conforms to the schema. By default, this returns
-   * a {@link GenericData.Record}.
-   * @deprecated As of Avro 1.6.0 this method has been moved to
-   * {@link GenericData#newRecord(Object, Schema)}
-=======
    * schema provided. If the old object contains fields not present in the schema,
    * they should either be removed from the old object, or it should create a new
    * instance that conforms to the schema. By default, this returns a
@@ -509,7 +422,6 @@
    *
    * @deprecated As of Avro 1.6.0 this method has been moved to
    *             {@link GenericData#newRecord(Object, Schema)}
->>>>>>> 35ff8b99
    */
   @Deprecated
   protected Object newRecord(Object old, Schema schema) {
@@ -546,12 +458,8 @@
     }
     if (stringClass == CharSequence.class) {
       return readString(old, in);
-<<<<<<< HEAD
-    return newInstanceFromString(stringClass, in.readString());
-=======
     }
     return this.newInstanceFromString(stringClass, in.readString());
->>>>>>> 35ff8b99
   }
 
   /**
