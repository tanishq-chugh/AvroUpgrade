/*
 * Licensed to the Apache Software Foundation (ASF) under one
 * or more contributor license agreements.  See the NOTICE file
 * distributed with this work for additional information
 * regarding copyright ownership.  The ASF licenses this file
 * to you under the Apache License, Version 2.0 (the
 * "License"); you may not use this file except in compliance
 * with the License.  You may obtain a copy of the License at
 *
 *     https://www.apache.org/licenses/LICENSE-2.0
 *
 * Unless required by applicable law or agreed to in writing, software
 * distributed under the License is distributed on an "AS IS" BASIS,
 * WITHOUT WARRANTIES OR CONDITIONS OF ANY KIND, either express or implied.
 * See the License for the specific language governing permissions and
 * limitations under the License.
 */
package org.apache.avro.reflect;

import java.io.IOException;
import java.lang.reflect.Array;
import java.nio.ByteBuffer;
import java.util.ArrayList;
import java.util.HashSet;
import java.util.HashMap;
import java.util.Collection;
import java.util.Map;

import org.apache.avro.AvroRuntimeException;
import org.apache.avro.Conversion;
import org.apache.avro.LogicalType;
import org.apache.avro.Schema;
import org.apache.avro.Schema.Field;
import org.apache.avro.generic.IndexedRecord;
import org.apache.avro.io.Decoder;
import org.apache.avro.io.ResolvingDecoder;
import org.apache.avro.specific.SpecificData;
import org.apache.avro.specific.SpecificDatumReader;

/**
 * {@link org.apache.avro.io.DatumReader DatumReader} for existing classes via
 * Java reflection.
 */
public class ReflectDatumReader<T> extends SpecificDatumReader<T> {
  public ReflectDatumReader() {
    this(null, null, ReflectData.get());
  }

  /** Construct for reading instances of a class. */
  public ReflectDatumReader(Class<T> c) {
    this(new ReflectData(c.getClassLoader()));
    setSchema(getSpecificData().getSchema(c));
  }

  /** Construct where the writer's and reader's schemas are the same. */
  public ReflectDatumReader(Schema root) {
    this(root, root, ReflectData.get());
  }

  /** Construct given writer's and reader's schema. */
  public ReflectDatumReader(Schema writer, Schema reader) {
    this(writer, reader, ReflectData.get());
  }

  /** Construct given writer's and reader's schema and the data model. */
  public ReflectDatumReader(Schema writer, Schema reader, ReflectData data) {
    super(writer, reader, data);
  }

  /** Construct given a {@link ReflectData}. */
  public ReflectDatumReader(ReflectData data) {
    super(data);
  }

  @Override
  protected Object newArray(Object old, int size, Schema schema) {
    Class<?> collectionClass = ReflectData.getClassProp(schema, SpecificData.CLASS_PROP);
    Class<?> elementClass = ReflectData.getClassProp(schema, SpecificData.ELEMENT_PROP);

    if (elementClass == null) {
      // see if the element class will be converted and use that class
      // logical types cannot conflict with java-element-class
      Conversion<?> elementConversion = getData().getConversionFor(schema.getElementType().getLogicalType());
      if (elementConversion != null) {
        elementClass = elementConversion.getConvertedType();
      }
    }

    if (collectionClass == null && elementClass == null)
      return super.newArray(old, size, schema); // use specific/generic

    if (collectionClass != null && !collectionClass.isArray()) {
      if (old instanceof Collection) {
        ((Collection<?>) old).clear();
        return old;
      }

      if (collectionClass.isAssignableFrom(ArrayList.class))
        return new ArrayList<>();

      if (collectionClass.isAssignableFrom(HashSet.class))
        return new HashSet<>();

      if (collectionClass.isAssignableFrom(HashMap.class))
        return new HashMap<>();

      return SpecificData.newInstance(collectionClass, schema);
    }

    if (elementClass == null) {
      elementClass = collectionClass.getComponentType();
    }
    if (elementClass == null) {
      ReflectData data = (ReflectData) getData();
      elementClass = data.getClass(schema.getElementType());
    }
    return Array.newInstance(elementClass, size);
  }

  @Override
  protected Object peekArray(Object array) {
    return null;
  }

  @Override
  protected void addToArray(Object array, long pos, Object e) {
    throw new AvroRuntimeException("reflectDatumReader does not use addToArray");
  }

  @Override
  /**
   * Called to read an array instance. May be overridden for alternate array
   * representations.
   */
  protected Object readArray(Object old, Schema expected, ResolvingDecoder in) throws IOException {
    Schema expectedType = expected.getElementType();
    long l = in.readArrayStart();
    if (l <= 0) {
      return newArray(old, 0, expected);
    }
    Object array = newArray(old, (int) l, expected);
    if (array instanceof Collection) {
      @SuppressWarnings("unchecked")
      Collection<Object> c = (Collection<Object>) array;
      return readCollection(c, expectedType, l, in);
    } else if (array instanceof Map) {
      // Only for non-string keys, we can use NS_MAP_* fields
      // So we check the same explicitly here
      if (ReflectData.isNonStringMapSchema(expected)) {
        Collection<Object> c = new ArrayList<>();
        readCollection(c, expectedType, l, in);
        Map m = (Map) array;
        for (Object ele : c) {
          IndexedRecord rec = ((IndexedRecord) ele);
          Object key = rec.get(ReflectData.NS_MAP_KEY_INDEX);
          Object value = rec.get(ReflectData.NS_MAP_VALUE_INDEX);
          m.put(key, value);
        }
        return array;
      } else {
        String msg = "Expected a schema of map with non-string keys but got " + expected;
        throw new AvroRuntimeException(msg);
      }
    } else {
      return readJavaArray(array, expectedType, l, in);
    }
  }

  private Object readJavaArray(Object array, Schema expectedType, long l, ResolvingDecoder in) throws IOException {
    Class<?> elementType = array.getClass().getComponentType();
    if (elementType.isPrimitive()) {
      return readPrimitiveArray(array, elementType, l, in);
    } else {
      return readObjectArray((Object[]) array, expectedType, l, in);
    }
  }

  private Object readPrimitiveArray(Object array, Class<?> c, long l, ResolvingDecoder in) throws IOException {
    return ArrayAccessor.readArray(array, c, l, in);
  }

  private Object readObjectArray(Object[] array, Schema expectedType, long l, ResolvingDecoder in) throws IOException {
    LogicalType logicalType = expectedType.getLogicalType();
    Conversion<?> conversion = getData().getConversionFor(logicalType);
    int index = 0;
    if (logicalType != null && conversion != null) {
      do {
        int limit = index + (int) l;
        while (index < limit) {
          Object element = readWithConversion(null, expectedType, logicalType, conversion, in);
          array[index] = element;
          index++;
        }
      } while ((l = in.arrayNext()) > 0);
    } else {
      do {
        int limit = index + (int) l;
        while (index < limit) {
          Object element = readWithoutConversion(null, expectedType, in);
          array[index] = element;
          index++;
        }
      } while ((l = in.arrayNext()) > 0);
    }
    return array;
  }

  private Object readCollection(Collection<Object> c, Schema expectedType, long l, ResolvingDecoder in)
      throws IOException {
    LogicalType logicalType = expectedType.getLogicalType();
    Conversion<?> conversion = getData().getConversionFor(logicalType);
    if (logicalType != null && conversion != null) {
      do {
        for (int i = 0; i < l; i++) {
          Object element = readWithConversion(null, expectedType, logicalType, conversion, in);
          c.add(element);
        }
      } while ((l = in.arrayNext()) > 0);
    } else {
      do {
        for (int i = 0; i < l; i++) {
          Object element = readWithoutConversion(null, expectedType, in);
          c.add(element);
        }
      } while ((l = in.arrayNext()) > 0);
    }
    return c;
  }

  @Override
  protected Object readString(Object old, Decoder in) throws IOException {
    return super.readString(null, in).toString();
  }

  @Override
  protected Object createString(String value) {
    return value;
  }

  @Override
  protected Object readBytes(Object old, Schema s, Decoder in) throws IOException {
    ByteBuffer bytes = in.readBytes(null);
    Class<?> c = ReflectData.getClassProp(s, SpecificData.CLASS_PROP);
    if (c != null && c.isArray()) {
      byte[] result = new byte[bytes.remaining()];
      bytes.get(result);
      return result;
    } else {
      return bytes;
    }
  }

  @Override
  protected Object readInt(Object old, Schema expected, Decoder in) throws IOException {
    Object value = in.readInt();
    String intClass = expected.getProp(SpecificData.CLASS_PROP);
    if (Byte.class.getName().equals(intClass))
      value = ((Integer) value).byteValue();
    else if (Short.class.getName().equals(intClass))
      value = ((Integer) value).shortValue();
    else if (Character.class.getName().equals(intClass))
      value = (char) (int) (Integer) value;
    return value;
  }

  @Override
  protected void readField(Object record, Field field, Object oldDatum, ResolvingDecoder in, Object state)
      throws IOException {
    if (state != null) {
      FieldAccessor accessor = ((FieldAccessor[]) state)[field.pos()];
      if (accessor != null) {
        if (accessor.supportsIO()
            && (!Schema.Type.UNION.equals(field.schema().getType()) || accessor.isCustomEncoded())) {
          accessor.read(record, in);
          return;
        }
        if (accessor.isStringable()) {
          try {
<<<<<<< HEAD
            String asString = (String) read(null, f.schema(), in);
            accessor.set(record, asString == null
              ? null
              : newInstanceFromString(accessor.getField().getType(), asString));
=======
            String asString = (String) read(null, field.schema(), in);
            accessor.set(record,
                asString == null ? null : newInstanceFromString(accessor.getField().getType(), asString));
>>>>>>> 35ff8b99
            return;
          } catch (Exception e) {
            throw new AvroRuntimeException("Failed to read Stringable", e);
          }
        }
        LogicalType logicalType = field.schema().getLogicalType();
        if (logicalType != null) {
          Conversion<?> conversion = getData().getConversionByClass(accessor.getField().getType(), logicalType);
          if (conversion != null) {
            try {
              accessor.set(record, convert(readWithoutConversion(oldDatum, field.schema(), in), field.schema(),
                  logicalType, conversion));
            } catch (IllegalAccessException e) {
              throw new AvroRuntimeException("Failed to set " + field);
            }
            return;
          }
        }
        try {
          accessor.set(record, readWithoutConversion(oldDatum, field.schema(), in));
          return;
        } catch (IllegalAccessException e) {
          throw new AvroRuntimeException("Failed to set " + field);
        }
      }
    }
    super.readField(record, field, oldDatum, in, state);
  }
}<|MERGE_RESOLUTION|>--- conflicted
+++ resolved
@@ -276,16 +276,9 @@
         }
         if (accessor.isStringable()) {
           try {
-<<<<<<< HEAD
-            String asString = (String) read(null, f.schema(), in);
-            accessor.set(record, asString == null
-              ? null
-              : newInstanceFromString(accessor.getField().getType(), asString));
-=======
             String asString = (String) read(null, field.schema(), in);
             accessor.set(record,
                 asString == null ? null : newInstanceFromString(accessor.getField().getType(), asString));
->>>>>>> 35ff8b99
             return;
           } catch (Exception e) {
             throw new AvroRuntimeException("Failed to read Stringable", e);
