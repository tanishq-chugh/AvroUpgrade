--- conflicted
+++ resolved
@@ -106,14 +106,9 @@
 
   private static final ReflectData INSTANCE = new ReflectData();
 
-<<<<<<< HEAD
-  /** For subclasses.  Applications normally use {@link ReflectData#get()}. */
-  public ReflectData() {}
-=======
   /** For subclasses. Applications normally use {@link ReflectData#get()}. */
   public ReflectData() {
   }
->>>>>>> 35ff8b99
 
   /** Construct with a particular classloader. */
   public ReflectData(ClassLoader classLoader) {
@@ -270,12 +265,7 @@
     }
   }
 
-<<<<<<< HEAD
-  private FieldAccessor getAccessorForField(Object record, String name,
-      int pos, Object optionalState) {
-=======
   private FieldAccessor getAccessorForField(Object record, String name, int pos, Object optionalState) {
->>>>>>> 35ff8b99
     if (optionalState != null) {
       return ((FieldAccessor[]) optionalState)[pos];
     }
@@ -299,11 +289,6 @@
 
   /**
    * Returns true for arrays and false otherwise, with the following exceptions:
-<<<<<<< HEAD
-   * <ul>
-   * <li><p>Returns true for non-string-keyed maps, which are written as an array of key/value pair records.</p></li>
-   * <li><p>Returns false for arrays of bytes, since those should be treated as byte data type instead.</p></li>
-=======
    *
    * <ul>
    * <li>
@@ -314,23 +299,14 @@
    * <p>
    * Returns false for arrays of bytes, since those should be treated as byte data
    * type instead.
->>>>>>> 35ff8b99
    * </ul>
    */
   @Override
   protected boolean isArray(Object datum) {
-<<<<<<< HEAD
-    if (datum == null) return false;
-    Class c = datum.getClass();
-    return (datum instanceof Collection)
-      || (c.isArray() && c.getComponentType() != Byte.TYPE)
-      || isNonStringMap(datum);
-=======
     if (datum == null)
       return false;
     Class c = datum.getClass();
     return (datum instanceof Collection) || (c.isArray() && c.getComponentType() != Byte.TYPE) || isNonStringMap(datum);
->>>>>>> 35ff8b99
   }
 
   @Override
@@ -371,17 +347,6 @@
     }
   }
 
-<<<<<<< HEAD
-  static final ClassValue<ClassAccessorData>
-    ACCESSOR_CACHE = new ClassValue<ClassAccessorData>() {
-      @Override
-      protected ClassAccessorData computeValue(Class<?> c) {
-        if (!IndexedRecord.class.isAssignableFrom(c)){
-          return new ClassAccessorData(c);
-        }
-        return null;
-      }
-=======
   static final ClassValue<ClassAccessorData> ACCESSOR_CACHE = new ClassValue<ClassAccessorData>() {
     @Override
     protected ClassAccessorData computeValue(Class<?> c) {
@@ -390,19 +355,12 @@
       }
       return null;
     }
->>>>>>> 35ff8b99
   };
 
   static class ClassAccessorData {
     private final Class<?> clazz;
-<<<<<<< HEAD
-    private final Map<String, FieldAccessor> byName =
-        new HashMap<>();
-    //getAccessorsFor is already synchronized, no need to wrap
-=======
     private final Map<String, FieldAccessor> byName = new HashMap<>();
     // getAccessorsFor is already synchronized, no need to wrap
->>>>>>> 35ff8b99
     final Map<Schema, FieldAccessor[]> bySchema = new WeakHashMap<>();
 
     private ClassAccessorData(Class<?> c) {
@@ -413,20 +371,6 @@
         }
         FieldAccessor accessor = ReflectionUtil.getFieldAccess().getAccessor(f);
         AvroName avroname = f.getAnnotation(AvroName.class);
-<<<<<<< HEAD
-        byName.put( (avroname != null
-          ? avroname.value()
-          : f.getName()) , accessor);
-      }
-    }
-
-    /**
-     * Return the field accessors as an array, indexed by the field
-     * index of the given schema.
-     */
-    private synchronized FieldAccessor[] getAccessorsFor(Schema schema) {
-      //if synchronized is removed from this method, adjust bySchema appropriately
-=======
         byName.put((avroname != null ? avroname.value() : f.getName()), accessor);
       }
     }
@@ -437,7 +381,6 @@
      */
     private synchronized FieldAccessor[] getAccessorsFor(Schema schema) {
       // if synchronized is removed from this method, adjust bySchema appropriately
->>>>>>> 35ff8b99
       FieldAccessor[] result = bySchema.get(schema);
       if (result == null) {
         result = createAccessorsFor(schema);
@@ -465,6 +408,15 @@
   }
 
   private ClassAccessorData getClassAccessorData(Class<?> c) {
+//    ClassAccessorData data = ACCESSOR_CACHE.get(c);
+//    if(data == null && !IndexedRecord.class.isAssignableFrom(c)){
+//      ClassAccessorData newData = new ClassAccessorData(c);
+//      data = ACCESSOR_CACHE.putIfAbsent(c, newData);
+//      if (null == data) {
+//        data = newData;
+//      }
+//    }
+//    return data;
     return ACCESSOR_CACHE.get(c);
   }
 
@@ -607,18 +559,9 @@
   Schema createNonStringMapSchema(Type keyType, Type valueType, Map<String, Schema> names) {
     Schema keySchema = createSchema(keyType, names);
     Schema valueSchema = createSchema(valueType, names);
-<<<<<<< HEAD
-    Schema.Field keyField =
-      new Schema.Field(NS_MAP_KEY, keySchema, null, null);
-    Schema.Field valueField =
-      new Schema.Field(NS_MAP_VALUE, valueSchema, null, null);
-    String name = getNameForNonStringMapRecord(keyType, valueType,
-      keySchema, valueSchema);
-=======
     Schema.Field keyField = new Schema.Field(NS_MAP_KEY, keySchema, null, null);
     Schema.Field valueField = new Schema.Field(NS_MAP_VALUE, valueSchema, null, null);
     String name = getNameForNonStringMapRecord(keyType, valueType, keySchema, valueSchema);
->>>>>>> 35ff8b99
     Schema elementSchema = Schema.createRecord(name, null, null, false);
     elementSchema.setFields(Arrays.asList(keyField, valueField));
     Schema arraySchema = Schema.createArray(elementSchema);
@@ -693,17 +636,10 @@
   }
 
   @Override
-<<<<<<< HEAD
-  protected Schema createSchema(Type type, Map<String,Schema> names) {
-    if (type instanceof GenericArrayType) {                  // generic array
-      Type component = ((GenericArrayType)type).getGenericComponentType();
-      if (component == Byte.TYPE)                            // byte array
-=======
   protected Schema createSchema(Type type, Map<String, Schema> names) {
     if (type instanceof GenericArrayType) { // generic array
       Type component = ((GenericArrayType) type).getGenericComponentType();
       if (component == Byte.TYPE) // byte array
->>>>>>> 35ff8b99
         return Schema.create(Schema.Type.BYTES);
       Schema result = Schema.createArray(createSchema(component, names));
       setElement(result, component);
@@ -739,19 +675,6 @@
       result.addProp(CLASS_PROP, Short.class.getName());
       return result;
     } else if ((type == Character.class) || (type == Character.TYPE)) {
-<<<<<<< HEAD
-        Schema result = Schema.create(Schema.Type.INT);
-        result.addProp(CLASS_PROP, Character.class.getName());
-        return result;
-    } else if (type instanceof Class) {                      // Class
-      Class<?> c = (Class<?>)type;
-      if (c.isPrimitive() ||                                 // primitives
-          c == Void.class || c == Boolean.class ||
-          c == Integer.class || c == Long.class ||
-          c == Float.class || c == Double.class ||
-          c == Byte.class || c == Short.class ||
-          c == Character.class)
-=======
       Schema result = Schema.create(Schema.Type.INT);
       result.addProp(CLASS_PROP, Character.class.getName());
       return result;
@@ -763,7 +686,6 @@
       if (c.isPrimitive() || // primitives
           c == Void.class || c == Boolean.class || c == Integer.class || c == Long.class || c == Float.class
           || c == Double.class || c == Byte.class || c == Short.class || c == Character.class)
->>>>>>> 35ff8b99
         return super.createSchema(type, names);
       if (c.isArray()) { // array
         Class component = c.getComponentType();
@@ -826,22 +748,6 @@
           consumeAvroAliasAnnotation(c, schema);
           names.put(c.getName(), schema);
           for (Field field : getCachedFields(c))
-<<<<<<< HEAD
-            if ((field.getModifiers()&(Modifier.TRANSIENT|Modifier.STATIC))==0
-                && !field.isAnnotationPresent(AvroIgnore.class)) {
-              Schema fieldSchema = createFieldSchema(field, names);
-              AvroDefault defaultAnnotation
-                = field.getAnnotation(AvroDefault.class);
-              JsonNode defaultValue = (defaultAnnotation == null)
-                ? null
-                : Schema.parseJson(defaultAnnotation.value());
-
-              if (defaultValue == null
-                  && fieldSchema.getType() == Schema.Type.UNION) {
-                Schema defaultType = fieldSchema.getTypes().get(0);
-                if (defaultType.getType() == Schema.Type.NULL) {
-                  defaultValue = NullNode.getInstance();
-=======
             if ((field.getModifiers() & (Modifier.TRANSIENT | Modifier.STATIC)) == 0
                 && !field.isAnnotationPresent(AvroIgnore.class)) {
               Schema fieldSchema = createFieldSchema(field, names);
@@ -861,29 +767,12 @@
               for (AvroMeta meta : metadata) {
                 if (recordField.getObjectProps().containsKey(meta.key())) {
                   throw new AvroTypeException("Duplicate field prop key: " + meta.key());
->>>>>>> 35ff8b99
                 }
                 recordField.addProp(meta.key(), meta.value());
               }
-<<<<<<< HEAD
-              AvroName annotatedName = field.getAnnotation(AvroName.class);       // Rename fields
-              String fieldName = (annotatedName != null)
-                ? annotatedName.value()
-                : field.getName();
-              Schema.Field recordField
-                = new Schema.Field(fieldName, fieldSchema, null, defaultValue);
-
-              AvroMeta meta = field.getAnnotation(AvroMeta.class);              // add metadata
-              if (meta != null)
-                recordField.addProp(meta.key(), meta.value());
-              for(Schema.Field f : fields) {
-                if (f.name().equals(fieldName))
-                  throw new AvroTypeException("double field entry: "+ fieldName);
-=======
               for (Schema.Field f : fields) {
                 if (f.name().equals(fieldName))
                   throw new AvroTypeException("double field entry: " + fieldName);
->>>>>>> 35ff8b99
               }
 
               consumeFieldAlias(field, recordField);
@@ -893,11 +782,6 @@
           if (error) // add Throwable message
             fields.add(new Schema.Field("detailMessage", THROWABLE_MESSAGE, null, null));
           schema.setFields(fields);
-<<<<<<< HEAD
-          AvroMeta meta = c.getAnnotation(AvroMeta.class);
-          if (meta != null)
-              schema.addProp(meta.key(), meta.value());
-=======
           AvroMeta[] metadata = c.getAnnotationsByType(AvroMeta.class);
           for (AvroMeta meta : metadata) {
             if (schema.getObjectProps().containsKey(meta.key())) {
@@ -905,7 +789,6 @@
             }
             schema.addProp(meta.key(), meta.value());
           }
->>>>>>> 35ff8b99
         }
         names.put(fullName, schema);
       }
@@ -972,12 +855,7 @@
     }
   }
 
-<<<<<<< HEAD
-  private static final Map<Class<?>,Field[]> FIELDS_CACHE =
-    new ConcurrentHashMap<Class<?>,Field[]>();
-=======
   private static final ConcurrentMap<Class<?>, Field[]> FIELDS_CACHE = new ConcurrentHashMap<>();
->>>>>>> 35ff8b99
 
   // Return of this class and its superclasses to serialize.
   private static Field[] getCachedFields(Class<?> recordClass) {
@@ -1010,11 +888,7 @@
       try {
         return enc.using().getDeclaredConstructor().newInstance().getSchema();
       } catch (Exception e) {
-<<<<<<< HEAD
-          throw new AvroRuntimeException("Could not create schema from custom serializer for " + field.getName());
-=======
         throw new AvroRuntimeException("Could not create schema from custom serializer for " + field.getName());
->>>>>>> 35ff8b99
       }
 
     AvroSchema explicit = field.getAnnotation(AvroSchema.class);
@@ -1097,12 +971,7 @@
     List<Schema> errs = new ArrayList<>();
     errs.add(Protocol.SYSTEM_ERROR); // every method can throw
     for (Type err : method.getGenericExceptionTypes())
-<<<<<<< HEAD
-      if (err != AvroRemoteException.class)
-        errs.add(getSchema(err, names));
-=======
       errs.add(getSchema(err, names));
->>>>>>> 35ff8b99
     Schema errors = Schema.createUnion(errs);
     return protocol.createMessage(method.getName(), null /* doc */, Collections.emptyMap() /* propMap */, request,
         response, errors);
@@ -1132,17 +1001,12 @@
         if (compare != 0)
           return compare;
       }
-      return Integer.compare(l1, l2);
+      return l1 - l2;
     case BYTES:
       if (!o1.getClass().isArray())
         break;
-<<<<<<< HEAD
-      byte[] b1 = (byte[])o1;
-      byte[] b2 = (byte[])o2;
-=======
       byte[] b1 = (byte[]) o1;
       byte[] b2 = (byte[]) o2;
->>>>>>> 35ff8b99
       return BinaryData.compareBytes(b1, 0, b1.length, b2, 0, b2.length);
     }
     return super.compare(o1, o2, s, equals);
