/*
 * Licensed to the Apache Software Foundation (ASF) under one
 * or more contributor license agreements.  See the NOTICE file
 * distributed with this work for additional information
 * regarding copyright ownership.  The ASF licenses this file
 * to you under the Apache License, Version 2.0 (the
 * "License"); you may not use this file except in compliance
 * with the License.  You may obtain a copy of the License at
 *
 *     https://www.apache.org/licenses/LICENSE-2.0
 *
 * Unless required by applicable law or agreed to in writing, software
 * distributed under the License is distributed on an "AS IS" BASIS,
 * WITHOUT WARRANTIES OR CONDITIONS OF ANY KIND, either express or implied.
 * See the License for the specific language governing permissions and
 * limitations under the License.
 */

package org.apache.avro;

import java.math.RoundingMode;
import org.apache.avro.generic.GenericData;
import org.apache.avro.generic.GenericEnumSymbol;
import org.apache.avro.generic.GenericFixed;
import org.apache.avro.generic.IndexedRecord;

import java.math.BigDecimal;
import java.math.BigInteger;
import java.nio.ByteBuffer;
import java.util.Arrays;
import java.util.Collection;
import java.util.Map;
import java.util.UUID;
<<<<<<< HEAD
import org.apache.avro.generic.GenericData;
import org.apache.avro.generic.GenericEnumSymbol;
import org.apache.avro.generic.GenericFixed;
import org.apache.avro.generic.IndexedRecord;
=======
>>>>>>> 11454b9d

public class Conversions {

  public static class UUIDConversion extends Conversion<UUID> {
    @Override
    public Class<UUID> getConvertedType() {
      return UUID.class;
    }

    @Override
    public Schema getRecommendedSchema() {
      return LogicalTypes.uuid().addToSchema(Schema.create(Schema.Type.STRING));
    }

    @Override
    public String getLogicalTypeName() {
      return "uuid";
    }

    @Override
    public UUID fromCharSequence(CharSequence value, Schema schema, LogicalType type) {
      return UUID.fromString(value.toString());
    }

    @Override
    public CharSequence toCharSequence(UUID value, Schema schema, LogicalType type) {
      return value.toString();
    }
  }

  public static class DecimalConversion extends Conversion<BigDecimal> {
    @Override
    public Class<BigDecimal> getConvertedType() {
      return BigDecimal.class;
    }

    @Override
    public Schema getRecommendedSchema() {
      throw new UnsupportedOperationException("No recommended schema for decimal (scale is required)");
    }

    @Override
    public String getLogicalTypeName() {
      return "decimal";
    }

    @Override
    public BigDecimal fromBytes(ByteBuffer value, Schema schema, LogicalType type) {
      int scale = ((LogicalTypes.Decimal) type).getScale();
      // always copy the bytes out because BigInteger has no offset/length ctor
      byte[] bytes = new byte[value.remaining()];
<<<<<<< HEAD
      value.get(bytes);
=======
      value.duplicate().get(bytes);
>>>>>>> 11454b9d
      return new BigDecimal(new BigInteger(bytes), scale);
    }

    @Override
    public ByteBuffer toBytes(BigDecimal value, Schema schema, LogicalType type) {
      value = validate((LogicalTypes.Decimal) type, value);

      return ByteBuffer.wrap(value.unscaledValue().toByteArray());
    }

    @Override
    public BigDecimal fromFixed(GenericFixed value, Schema schema, LogicalType type) {
      int scale = ((LogicalTypes.Decimal) type).getScale();
      return new BigDecimal(new BigInteger(value.bytes()), scale);
    }

    @Override
    public GenericFixed toFixed(BigDecimal value, Schema schema, LogicalType type) {
      value = validate((LogicalTypes.Decimal) type, value);

      byte fillByte = (byte) (value.signum() < 0 ? 0xFF : 0x00);
      byte[] unscaled = value.unscaledValue().toByteArray();
      byte[] bytes = new byte[schema.getFixedSize()];
      int offset = bytes.length - unscaled.length;

      // Fill the front of the array and copy remaining with unscaled values
      Arrays.fill(bytes, 0, offset, fillByte);
      System.arraycopy(unscaled, 0, bytes, offset, bytes.length - offset);

      return new GenericData.Fixed(schema, bytes);
    }

    private static BigDecimal validate(final LogicalTypes.Decimal decimal, BigDecimal value) {
      final int scale = decimal.getScale();
      final int valueScale = value.scale();

      boolean scaleAdjusted = false;
      if (valueScale != scale) {
        try {
          value = value.setScale(scale, RoundingMode.UNNECESSARY);
          scaleAdjusted = true;
        } catch (ArithmeticException aex) {
          throw new AvroTypeException(
              "Cannot encode decimal with scale " + valueScale + " as scale " + scale + " without rounding");
        }
      }

      int precision = decimal.getPrecision();
      int valuePrecision = value.precision();
      if (valuePrecision > precision) {
        if (scaleAdjusted) {
          throw new AvroTypeException("Cannot encode decimal with precision " + valuePrecision + " as max precision "
              + precision + ". This is after safely adjusting scale from " + valueScale + " to required " + scale);
        } else {
          throw new AvroTypeException(
              "Cannot encode decimal with precision " + valuePrecision + " as max precision " + precision);
        }
      }

      return value;
    }
  }

  /**
   * Convert a underlying representation of a logical type (such as a ByteBuffer)
   * to a higher level object (such as a BigDecimal).
   *
   * @param datum      The object to be converted.
   * @param schema     The schema of datum. Cannot be null if datum is not null.
   * @param type       The {@link org.apache.avro.LogicalType} of datum. Cannot be
   *                   null if datum is not null.
   * @param conversion The tool used to finish the conversion. Cannot be null if
   *                   datum is not null.
   * @return The result object, which is a high level object of the logical type.
   *         If a null datum is passed in, a null value will be returned.
   * @throws IllegalArgumentException if a null schema, type or conversion is
   *                                  passed in while datum is not null.
   */
  public static Object convertToLogicalType(Object datum, Schema schema, LogicalType type, Conversion<?> conversion) {
    if (datum == null) {
      return null;
    }

    if (schema == null || type == null || conversion == null) {
      throw new IllegalArgumentException("Parameters cannot be null! Parameter values:"
          + Arrays.deepToString(new Object[] { datum, schema, type, conversion }));
    }

    try {
      switch (schema.getType()) {
      case RECORD:
        return conversion.fromRecord((IndexedRecord) datum, schema, type);
      case ENUM:
        return conversion.fromEnumSymbol((GenericEnumSymbol) datum, schema, type);
      case ARRAY:
        return conversion.fromArray((Collection) datum, schema, type);
      case MAP:
        return conversion.fromMap((Map<?, ?>) datum, schema, type);
      case FIXED:
        return conversion.fromFixed((GenericFixed) datum, schema, type);
      case STRING:
        return conversion.fromCharSequence((CharSequence) datum, schema, type);
      case BYTES:
        return conversion.fromBytes((ByteBuffer) datum, schema, type);
      case INT:
        return conversion.fromInt((Integer) datum, schema, type);
      case LONG:
        return conversion.fromLong((Long) datum, schema, type);
      case FLOAT:
        return conversion.fromFloat((Float) datum, schema, type);
      case DOUBLE:
        return conversion.fromDouble((Double) datum, schema, type);
      case BOOLEAN:
        return conversion.fromBoolean((Boolean) datum, schema, type);
      }
      return datum;
    } catch (ClassCastException e) {
      throw new AvroRuntimeException(
          "Cannot convert " + datum + ":" + datum.getClass().getSimpleName() + ": expected generic type", e);
    }
  }

  /**
   * Convert a high level representation of a logical type (such as a BigDecimal)
   * to the its underlying representation object (such as a ByteBuffer)
   *
   * @param datum      The object to be converted.
   * @param schema     The schema of datum. Cannot be null if datum is not null.
   * @param type       The {@link org.apache.avro.LogicalType} of datum. Cannot be
   *                   null if datum is not null.
   * @param conversion The tool used to finish the conversion. Cannot be null if
   *                   datum is not null.
   * @return The result object, which is an underlying representation object of
   *         the logical type. If the input param datum is null, a null value will
   *         be returned.
   * @throws IllegalArgumentException if a null schema, type or conversion is
   *                                  passed in while datum is not null.
   */
  public static <T> Object convertToRawType(Object datum, Schema schema, LogicalType type, Conversion<T> conversion) {
    if (datum == null) {
      return null;
    }

    if (schema == null || type == null || conversion == null) {
      throw new IllegalArgumentException("Parameters cannot be null! Parameter values:"
          + Arrays.deepToString(new Object[] { datum, schema, type, conversion }));
    }

    try {
      Class<T> fromClass = conversion.getConvertedType();
      switch (schema.getType()) {
      case RECORD:
        return conversion.toRecord(fromClass.cast(datum), schema, type);
      case ENUM:
        return conversion.toEnumSymbol(fromClass.cast(datum), schema, type);
      case ARRAY:
        return conversion.toArray(fromClass.cast(datum), schema, type);
      case MAP:
        return conversion.toMap(fromClass.cast(datum), schema, type);
      case FIXED:
        return conversion.toFixed(fromClass.cast(datum), schema, type);
      case STRING:
        return conversion.toCharSequence(fromClass.cast(datum), schema, type);
      case BYTES:
        return conversion.toBytes(fromClass.cast(datum), schema, type);
      case INT:
        return conversion.toInt(fromClass.cast(datum), schema, type);
      case LONG:
        return conversion.toLong(fromClass.cast(datum), schema, type);
      case FLOAT:
        return conversion.toFloat(fromClass.cast(datum), schema, type);
      case DOUBLE:
        return conversion.toDouble(fromClass.cast(datum), schema, type);
      case BOOLEAN:
        return conversion.toBoolean(fromClass.cast(datum), schema, type);
      }
      return datum;
    } catch (ClassCastException e) {
      throw new AvroRuntimeException(
          "Cannot convert " + datum + ":" + datum.getClass().getSimpleName() + ": expected logical type", e);
    }
  }

  /**
   * Convert a underlying representation of a logical type (such as a
   * ByteBuffer) to a higher level object (such as a BigDecimal).
   * @param datum The object to be converted.
   * @param schema The schema of datum. Cannot be null if datum is not null.
   * @param type The {@link org.apache.avro.LogicalType} of datum. Cannot
   *             be null if datum is not null.
   * @param conversion The tool used to finish the conversion. Cannot
   *                   be null if datum is not null.
   * @return The result object, which is a high level object of the logical
   * type. If a null datum is passed in, a null value will be returned.
   * @throws IllegalArgumentException if a null schema, type or conversion
   * is passed in while datum is not null.
   */
  public static Object convertToLogicalType(Object datum, Schema schema, LogicalType type,
                                            Conversion<?> conversion) {
    if (datum == null) {
      return null;
    }

    if (schema == null || type == null || conversion == null) {
      throw new IllegalArgumentException("Parameters cannot be null! Parameter values:" +
          Arrays.deepToString(new Object[]{datum, schema, type, conversion}));
    }

    try {
      switch (schema.getType()) {
        case RECORD:  return conversion.fromRecord((IndexedRecord) datum, schema, type);
        case ENUM:    return conversion.fromEnumSymbol((GenericEnumSymbol) datum, schema, type);
        case ARRAY:   return conversion.fromArray((Collection) datum, schema, type);
        case MAP:     return conversion.fromMap((Map<?, ?>) datum, schema, type);
        case FIXED:   return conversion.fromFixed((GenericFixed) datum, schema, type);
        case STRING:  return conversion.fromCharSequence((CharSequence) datum, schema, type);
        case BYTES:   return conversion.fromBytes((ByteBuffer) datum, schema, type);
        case INT:     return conversion.fromInt((Integer) datum, schema, type);
        case LONG:    return conversion.fromLong((Long) datum, schema, type);
        case FLOAT:   return conversion.fromFloat((Float) datum, schema, type);
        case DOUBLE:  return conversion.fromDouble((Double) datum, schema, type);
        case BOOLEAN: return conversion.fromBoolean((Boolean) datum, schema, type);
      }
      return datum;
    } catch (ClassCastException e) {
      throw new AvroRuntimeException("Cannot convert " + datum + ":" +
          datum.getClass().getSimpleName() + ": expected generic type", e);
    }
  }

  /**
   * Convert a high level representation of a logical type (such as a BigDecimal)
   * to the its underlying representation object (such as a ByteBuffer)
   * @param datum The object to be converted.
   * @param schema The schema of datum. Cannot be null if datum is not null.
   * @param type The {@link org.apache.avro.LogicalType} of datum. Cannot
   *             be null if datum is not null.
   * @param conversion The tool used to finish the conversion. Cannot
   *                   be null if datum is not null.
   * @return The result object, which is an underlying representation object
   * of the logical type. If the input param datum is null, a null value will
   * be returned.
   * @throws IllegalArgumentException if a null schema, type or conversion
   * is passed in while datum is not null.
   */
  public static <T> Object convertToRawType(Object datum, Schema schema, LogicalType type,
                                            Conversion<T> conversion) {
    if (datum == null) {
      return null;
    }

    if (schema == null || type == null || conversion == null) {
      throw new IllegalArgumentException("Parameters cannot be null! Parameter values:" +
          Arrays.deepToString(new Object[]{datum, schema, type, conversion}));
    }

    try {
      Class<T> fromClass = conversion.getConvertedType();
      switch (schema.getType()) {
        case RECORD:
          return conversion.toRecord(fromClass.cast(datum), schema, type);
        case ENUM:
          return conversion.toEnumSymbol(fromClass.cast(datum), schema, type);
        case ARRAY:
          return conversion.toArray(fromClass.cast(datum), schema, type);
        case MAP:
          return conversion.toMap(fromClass.cast(datum), schema, type);
        case FIXED:
          return conversion.toFixed(fromClass.cast(datum), schema, type);
        case STRING:
          return conversion.toCharSequence(fromClass.cast(datum), schema, type);
        case BYTES:
          return conversion.toBytes(fromClass.cast(datum), schema, type);
        case INT:
          return conversion.toInt(fromClass.cast(datum), schema, type);
        case LONG:
          return conversion.toLong(fromClass.cast(datum), schema, type);
        case FLOAT:
          return conversion.toFloat(fromClass.cast(datum), schema, type);
        case DOUBLE:
          return conversion.toDouble(fromClass.cast(datum), schema, type);
        case BOOLEAN:
          return conversion.toBoolean(fromClass.cast(datum), schema, type);
      }
      return datum;
    } catch (ClassCastException e) {
      throw new AvroRuntimeException("Cannot convert " + datum + ":" +
          datum.getClass().getSimpleName() + ": expected logical type", e);
    }
  }

}<|MERGE_RESOLUTION|>--- conflicted
+++ resolved
@@ -31,13 +31,6 @@
 import java.util.Collection;
 import java.util.Map;
 import java.util.UUID;
-<<<<<<< HEAD
-import org.apache.avro.generic.GenericData;
-import org.apache.avro.generic.GenericEnumSymbol;
-import org.apache.avro.generic.GenericFixed;
-import org.apache.avro.generic.IndexedRecord;
-=======
->>>>>>> 11454b9d
 
 public class Conversions {
 
@@ -89,11 +82,7 @@
       int scale = ((LogicalTypes.Decimal) type).getScale();
       // always copy the bytes out because BigInteger has no offset/length ctor
       byte[] bytes = new byte[value.remaining()];
-<<<<<<< HEAD
-      value.get(bytes);
-=======
       value.duplicate().get(bytes);
->>>>>>> 11454b9d
       return new BigDecimal(new BigInteger(bytes), scale);
     }
 
@@ -277,112 +266,4 @@
     }
   }
 
-  /**
-   * Convert a underlying representation of a logical type (such as a
-   * ByteBuffer) to a higher level object (such as a BigDecimal).
-   * @param datum The object to be converted.
-   * @param schema The schema of datum. Cannot be null if datum is not null.
-   * @param type The {@link org.apache.avro.LogicalType} of datum. Cannot
-   *             be null if datum is not null.
-   * @param conversion The tool used to finish the conversion. Cannot
-   *                   be null if datum is not null.
-   * @return The result object, which is a high level object of the logical
-   * type. If a null datum is passed in, a null value will be returned.
-   * @throws IllegalArgumentException if a null schema, type or conversion
-   * is passed in while datum is not null.
-   */
-  public static Object convertToLogicalType(Object datum, Schema schema, LogicalType type,
-                                            Conversion<?> conversion) {
-    if (datum == null) {
-      return null;
-    }
-
-    if (schema == null || type == null || conversion == null) {
-      throw new IllegalArgumentException("Parameters cannot be null! Parameter values:" +
-          Arrays.deepToString(new Object[]{datum, schema, type, conversion}));
-    }
-
-    try {
-      switch (schema.getType()) {
-        case RECORD:  return conversion.fromRecord((IndexedRecord) datum, schema, type);
-        case ENUM:    return conversion.fromEnumSymbol((GenericEnumSymbol) datum, schema, type);
-        case ARRAY:   return conversion.fromArray((Collection) datum, schema, type);
-        case MAP:     return conversion.fromMap((Map<?, ?>) datum, schema, type);
-        case FIXED:   return conversion.fromFixed((GenericFixed) datum, schema, type);
-        case STRING:  return conversion.fromCharSequence((CharSequence) datum, schema, type);
-        case BYTES:   return conversion.fromBytes((ByteBuffer) datum, schema, type);
-        case INT:     return conversion.fromInt((Integer) datum, schema, type);
-        case LONG:    return conversion.fromLong((Long) datum, schema, type);
-        case FLOAT:   return conversion.fromFloat((Float) datum, schema, type);
-        case DOUBLE:  return conversion.fromDouble((Double) datum, schema, type);
-        case BOOLEAN: return conversion.fromBoolean((Boolean) datum, schema, type);
-      }
-      return datum;
-    } catch (ClassCastException e) {
-      throw new AvroRuntimeException("Cannot convert " + datum + ":" +
-          datum.getClass().getSimpleName() + ": expected generic type", e);
-    }
-  }
-
-  /**
-   * Convert a high level representation of a logical type (such as a BigDecimal)
-   * to the its underlying representation object (such as a ByteBuffer)
-   * @param datum The object to be converted.
-   * @param schema The schema of datum. Cannot be null if datum is not null.
-   * @param type The {@link org.apache.avro.LogicalType} of datum. Cannot
-   *             be null if datum is not null.
-   * @param conversion The tool used to finish the conversion. Cannot
-   *                   be null if datum is not null.
-   * @return The result object, which is an underlying representation object
-   * of the logical type. If the input param datum is null, a null value will
-   * be returned.
-   * @throws IllegalArgumentException if a null schema, type or conversion
-   * is passed in while datum is not null.
-   */
-  public static <T> Object convertToRawType(Object datum, Schema schema, LogicalType type,
-                                            Conversion<T> conversion) {
-    if (datum == null) {
-      return null;
-    }
-
-    if (schema == null || type == null || conversion == null) {
-      throw new IllegalArgumentException("Parameters cannot be null! Parameter values:" +
-          Arrays.deepToString(new Object[]{datum, schema, type, conversion}));
-    }
-
-    try {
-      Class<T> fromClass = conversion.getConvertedType();
-      switch (schema.getType()) {
-        case RECORD:
-          return conversion.toRecord(fromClass.cast(datum), schema, type);
-        case ENUM:
-          return conversion.toEnumSymbol(fromClass.cast(datum), schema, type);
-        case ARRAY:
-          return conversion.toArray(fromClass.cast(datum), schema, type);
-        case MAP:
-          return conversion.toMap(fromClass.cast(datum), schema, type);
-        case FIXED:
-          return conversion.toFixed(fromClass.cast(datum), schema, type);
-        case STRING:
-          return conversion.toCharSequence(fromClass.cast(datum), schema, type);
-        case BYTES:
-          return conversion.toBytes(fromClass.cast(datum), schema, type);
-        case INT:
-          return conversion.toInt(fromClass.cast(datum), schema, type);
-        case LONG:
-          return conversion.toLong(fromClass.cast(datum), schema, type);
-        case FLOAT:
-          return conversion.toFloat(fromClass.cast(datum), schema, type);
-        case DOUBLE:
-          return conversion.toDouble(fromClass.cast(datum), schema, type);
-        case BOOLEAN:
-          return conversion.toBoolean(fromClass.cast(datum), schema, type);
-      }
-      return datum;
-    } catch (ClassCastException e) {
-      throw new AvroRuntimeException("Cannot convert " + datum + ":" +
-          datum.getClass().getSimpleName() + ": expected logical type", e);
-    }
-  }
-
 }