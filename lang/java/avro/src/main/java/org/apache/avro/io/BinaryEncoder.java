/*
 * Licensed to the Apache Software Foundation (ASF) under one
 * or more contributor license agreements.  See the NOTICE file
 * distributed with this work for additional information
 * regarding copyright ownership.  The ASF licenses this file
 * to you under the Apache License, Version 2.0 (the
 * "License"); you may not use this file except in compliance
 * with the License.  You may obtain a copy of the License at
 *
 *     https://www.apache.org/licenses/LICENSE-2.0
 *
 * Unless required by applicable law or agreed to in writing, software
 * distributed under the License is distributed on an "AS IS" BASIS,
 * WITHOUT WARRANTIES OR CONDITIONS OF ANY KIND, either express or implied.
 * See the License for the specific language governing permissions and
 * limitations under the License.
 */
package org.apache.avro.io;

import java.io.IOException;
import java.nio.ByteBuffer;
import java.nio.charset.StandardCharsets;

import org.apache.avro.util.Utf8;

/**
 * An abstract {@link Encoder} for Avro's binary encoding.
 * <p/>
 * To construct and configure instances, use {@link EncoderFactory}
 *
 * @see EncoderFactory
 * @see BufferedBinaryEncoder
 * @see DirectBinaryEncoder
 * @see BlockingBinaryEncoder
 * @see Encoder
 * @see Decoder
 */
public abstract class BinaryEncoder extends Encoder {

  @Override
<<<<<<< HEAD
  public void writeNull() throws IOException {}
=======
  public void writeNull() throws IOException {
  }
>>>>>>> 11454b9d

  @Override
  public void writeString(Utf8 utf8) throws IOException {
    this.writeBytes(utf8.getBytes(), 0, utf8.getByteLength());
  }

  @Override
  public void writeString(String string) throws IOException {
    if (0 == string.length()) {
      writeZero();
      return;
    }
    byte[] bytes = string.getBytes(StandardCharsets.UTF_8);
    writeInt(bytes.length);
    writeFixed(bytes, 0, bytes.length);
  }

  @Override
  public void writeBytes(ByteBuffer bytes) throws IOException {
    int len = bytes.limit() - bytes.position();
    if (0 == len) {
      writeZero();
    } else {
      writeInt(len);
      writeFixed(bytes);
    }
  }

  @Override
  public void writeBytes(byte[] bytes, int start, int len) throws IOException {
    if (0 == len) {
      writeZero();
      return;
    }
    this.writeInt(len);
    this.writeFixed(bytes, start, len);
  }

  @Override
  public void writeEnum(int e) throws IOException {
    this.writeInt(e);
  }

  @Override
  public void writeArrayStart() throws IOException {
  }

  @Override
  public void setItemCount(long itemCount) throws IOException {
    if (itemCount > 0) {
      this.writeLong(itemCount);
    }
  }

  @Override
  public void startItem() throws IOException {
  }

  @Override
  public void writeArrayEnd() throws IOException {
    writeZero();
  }

  @Override
  public void writeMapStart() throws IOException {
  }

  @Override
  public void writeMapEnd() throws IOException {
    writeZero();
  }

  @Override
  public void writeIndex(int unionIndex) throws IOException {
    writeInt(unionIndex);
  }

  /** Write a zero byte to the underlying output. **/
  protected abstract void writeZero() throws IOException;

  /**
   * Returns the number of bytes currently buffered by this encoder. If this
   * Encoder does not buffer, this will always return zero.
   * <p/>
   * Call {@link #flush()} to empty the buffer to the underlying output.
   */
  public abstract int bytesBuffered();

<<<<<<< HEAD
}
=======
}
>>>>>>> 11454b9d
<|MERGE_RESOLUTION|>--- conflicted
+++ resolved
@@ -38,12 +38,8 @@
 public abstract class BinaryEncoder extends Encoder {
 
   @Override
-<<<<<<< HEAD
-  public void writeNull() throws IOException {}
-=======
   public void writeNull() throws IOException {
   }
->>>>>>> 11454b9d
 
   @Override
   public void writeString(Utf8 utf8) throws IOException {
@@ -132,8 +128,4 @@
    */
   public abstract int bytesBuffered();
 
-<<<<<<< HEAD
-}
-=======
-}
->>>>>>> 11454b9d
+}