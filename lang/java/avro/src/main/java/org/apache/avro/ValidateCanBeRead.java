--- conflicted
+++ resolved
@@ -30,13 +30,8 @@
    * Validate that data written with first schema provided can be read using the
    * second schema, according to the default Avro schema resolution rules.
    *
-<<<<<<< HEAD
-   * @throws SchemaValidationException
-   *           if the second schema cannot read data written by the first.
-=======
    * @throws SchemaValidationException if the second schema cannot read data
    *                                   written by the first.
->>>>>>> 11454b9d
    */
   @Override
   public void validate(Schema toValidate, Schema existing) throws SchemaValidationException {
