--- conflicted
+++ resolved
@@ -29,11 +29,7 @@
   public static final byte[] MAGIC = new byte[] { (byte) 'O', (byte) 'b', (byte) 'j', VERSION };
   public static final long FOOTER_BLOCK = -1;
   public static final int SYNC_SIZE = 16;
-<<<<<<< HEAD
-  public static final int DEFAULT_SYNC_INTERVAL = 4000*SYNC_SIZE;
-=======
   public static final int DEFAULT_SYNC_INTERVAL = 4000 * SYNC_SIZE;
->>>>>>> 35ff8b99
 
   public static final String SCHEMA = "avro.schema";
   public static final String CODEC = "avro.codec";
