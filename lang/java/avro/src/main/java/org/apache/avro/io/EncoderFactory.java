--- conflicted
+++ resolved
@@ -27,14 +27,8 @@
 /**
  * A factory for creating and configuring {@link Encoder} instances.
  * <p/>
-<<<<<<< HEAD
- * Factory methods that create Encoder instances are thread-safe.
- * Multiple instances with different configurations can be cached
- * by an application.
-=======
  * Factory methods that create Encoder instances are thread-safe. Multiple
  * instances with different configurations can be cached by an application.
->>>>>>> 35ff8b99
  *
  * @see Encoder
  * @see BinaryEncoder
@@ -51,12 +45,7 @@
   private static final int MIN_BLOCK_BUFFER_SIZE = 64;
   private static final int MAX_BLOCK_BUFFER_SIZE = 1024 * 1024 * 1024;
 
-<<<<<<< HEAD
-  private static final EncoderFactory DEFAULT_FACTORY =
-    new DefaultEncoderFactory();
-=======
   private static final EncoderFactory DEFAULT_FACTORY = new DefaultEncoderFactory();
->>>>>>> 35ff8b99
 
   protected int binaryBufferSize = DEFAULT_BUFFER_SIZE;
   protected int binaryBlockSize = DEFAULT_BLOCK_BUFFER_SIZE;
@@ -74,15 +63,6 @@
    * Encoder instances that buffer their output. The default buffer size is 2048
    * bytes.
    *
-<<<<<<< HEAD
-   * @param size
-   *          The buffer size to configure new instances with. Valid values are
-   *          in the range [32, 16*1024*1024]. Values outside this range are set
-   *          to the nearest value in the range. Values less than 256 will limit
-   *          performance but will consume less memory if the BinaryEncoder is
-   *          short-lived, values greater than 8*1024 are not likely to improve
-   *          performance but may be useful for the downstream OutputStream.
-=======
    * @param size The buffer size to configure new instances with. Valid values are
    *             in the range [32, 16*1024*1024]. Values outside this range are
    *             set to the nearest value in the range. Values less than 256 will
@@ -90,13 +70,12 @@
    *             BinaryEncoder is short-lived, values greater than 8*1024 are not
    *             likely to improve performance but may be useful for the
    *             downstream OutputStream.
->>>>>>> 35ff8b99
    * @return This factory, to enable method chaining:
-   * 
+   *
    *         <pre>
    *         EncoderFactory factory = new EncoderFactory().configureBufferSize(4096);
    *         </pre>
-   * 
+   *
    * @see #binaryEncoder(OutputStream, BinaryEncoder)
    */
   public EncoderFactory configureBufferSize(int size) {
@@ -111,7 +90,7 @@
   /**
    * Returns this factory's configured default buffer size. Used when creating
    * Encoder instances that buffer writes.
-   * 
+   *
    * @see #configureBufferSize(int)
    * @see #binaryEncoder(OutputStream, BinaryEncoder)
    * @return The preferred buffer size, in bytes.
@@ -124,26 +103,17 @@
    * Configures this factory to construct blocking BinaryEncoders with the
    * specified block buffer size. The default buffer size is 64 * 1024 bytes.
    *
-<<<<<<< HEAD
-   * @param size
-   *          The preferred block size for array blocking. Arrays larger than
-   *          this size will be segmented into blocks according to the Avro
-   *          spec. Valid values are in the range [64, 1024*1024*1024] Values
-   *          outside this range are set to the nearest value in the range. The
-   *          encoder will require at least this amount of memory.
-=======
    * @param size The preferred block size for array blocking. Arrays larger than
    *             this size will be segmented into blocks according to the Avro
    *             spec. Valid values are in the range [64, 1024*1024*1024] Values
    *             outside this range are set to the nearest value in the range. The
    *             encoder will require at least this amount of memory.
->>>>>>> 35ff8b99
    * @return This factory, to enable method chaining:
-   * 
+   *
    *         <pre>
    *         EncoderFactory factory = new EncoderFactory().configureBlockSize(8000);
    *         </pre>
-   * 
+   *
    * @see #blockingBinaryEncoder(OutputStream, BinaryEncoder)
    */
   public EncoderFactory configureBlockSize(int size) {
@@ -161,7 +131,7 @@
    * #blockingBinaryEncoder(OutputStream, BinaryEncoder) will have block buffers
    * of this size.
    * <p/>
-   * 
+   *
    * @see #configureBlockSize(int)
    * @see #blockingBinaryEncoder(OutputStream, BinaryEncoder)
    * @return The preferred block size, in bytes.
@@ -180,31 +150,17 @@
    * may not appear on the underlying OutputStream until {@link Encoder#flush()}
    * is called. The buffer size is configured with
    * {@link #configureBufferSize(int)}.
-<<<<<<< HEAD
-   * </p>  If buffering is not desired, and lower performance is acceptable, use
-=======
    * </p>
    * If buffering is not desired, and lower performance is acceptable, use
->>>>>>> 35ff8b99
    * {@link #directBinaryEncoder(OutputStream, BinaryEncoder)}
    * <p/>
    * {@link BinaryEncoder} instances returned by this method are not thread-safe
    *
-<<<<<<< HEAD
-   * @param out
-   *          The OutputStream to write to.  Cannot be null.
-   * @param reuse
-   *          The BinaryEncoder to <i>attempt</i> to reuse given the factory
-   *          configuration. A BinaryEncoder implementation may not be
-   *          compatible with reuse, causing a new instance to be returned.
-   *          If null, a new instance is returned.
-=======
    * @param out   The OutputStream to write to. Cannot be null.
    * @param reuse The BinaryEncoder to <i>attempt</i> to reuse given the factory
    *              configuration. A BinaryEncoder implementation may not be
    *              compatible with reuse, causing a new instance to be returned. If
    *              null, a new instance is returned.
->>>>>>> 35ff8b99
    * @return A BinaryEncoder that uses <i>out</i> as its data output. If
    *         <i>reuse</i> is null, this will be a new instance. If <i>reuse</i> is
    *         not null, then the returned instance may be a new instance or
@@ -240,21 +196,11 @@
    * <p/>
    * {@link BinaryEncoder} instances returned by this method are not thread-safe.
    *
-<<<<<<< HEAD
-   * @param out
-   *          The OutputStream to initialize to. Cannot be null.
-   * @param reuse
-   *          The BinaryEncoder to <i>attempt</i> to reuse given the factory
-   *          configuration. A BinaryEncoder implementation may not be
-   *          compatible with reuse, causing a new instance to be returned. If
-   *          null, a new instance is returned.
-=======
    * @param out   The OutputStream to initialize to. Cannot be null.
    * @param reuse The BinaryEncoder to <i>attempt</i> to reuse given the factory
    *              configuration. A BinaryEncoder implementation may not be
    *              compatible with reuse, causing a new instance to be returned. If
    *              null, a new instance is returned.
->>>>>>> 35ff8b99
    * @return A BinaryEncoder that uses <i>out</i> as its data output. If
    *         <i>reuse</i> is null, this will be a new instance. If <i>reuse</i> is
    *         not null, then the returned instance may be a new instance or
@@ -283,30 +229,16 @@
    * The returned BinaryEncoder implements the Avro binary encoding using blocks
    * delimited with byte sizes for Arrays and Maps. This allows for some decoders
    * to skip over large Arrays or Maps without decoding the contents, but adds
-<<<<<<< HEAD
-   * some overhead.  The default block size is configured with
-=======
    * some overhead. The default block size is configured with
->>>>>>> 35ff8b99
    * {@link #configureBlockSize(int)}
    * <p/>
    * {@link BinaryEncoder} instances returned by this method are not thread-safe.
    *
-<<<<<<< HEAD
-   * @param out
-   *          The OutputStream to initialize to. Cannot be null.
-   * @param reuse
-   *          The BinaryEncoder to <i>attempt</i> to reuse given the factory
-   *          configuration. A BinaryEncoder implementation may not be
-   *          compatible with reuse, causing a new instance to be returned. If
-   *          null, a new instance is returned.
-=======
    * @param out   The OutputStream to initialize to. Cannot be null.
    * @param reuse The BinaryEncoder to <i>attempt</i> to reuse given the factory
    *              configuration. A BinaryEncoder implementation may not be
    *              compatible with reuse, causing a new instance to be returned. If
    *              null, a new instance is returned.
->>>>>>> 35ff8b99
    * @return A BinaryEncoder that uses <i>out</i> as its data output. If
    *         <i>reuse</i> is null, this will be a new instance. If <i>reuse</i> is
    *         not null, then the returned instance may be a new instance or
@@ -334,16 +266,9 @@
    * <p/>
    * {@link JsonEncoder} is not thread-safe.
    *
-<<<<<<< HEAD
-   * @param schema
-   *          The Schema for data written to this JsonEncoder. Cannot be null.
-   * @param out
-   *          The OutputStream to write to. Cannot be null.
-=======
    * @param schema The Schema for data written to this JsonEncoder. Cannot be
    *               null.
    * @param out    The OutputStream to write to. Cannot be null.
->>>>>>> 35ff8b99
    * @return A JsonEncoder configured with <i>out</i> and <i>schema</i>
    * @throws IOException
    */
@@ -360,22 +285,12 @@
    * <p/>
    * {@link JsonEncoder} is not thread-safe.
    *
-<<<<<<< HEAD
-   * @param schema
-   *          The Schema for data written to this JsonEncoder. Cannot be null.
-   * @param out
-   *          The OutputStream to write to. Cannot be null.
-   * @param pretty
-   *          Pretty print encoding.
-   * @return A JsonEncoder configured with <i>out</i>, <i>schema</i> and <i>pretty</i>
-=======
    * @param schema The Schema for data written to this JsonEncoder. Cannot be
    *               null.
    * @param out    The OutputStream to write to. Cannot be null.
    * @param pretty Pretty print encoding.
    * @return A JsonEncoder configured with <i>out</i>, <i>schema</i> and
    *         <i>pretty</i>
->>>>>>> 35ff8b99
    * @throws IOException
    */
   public JsonEncoder jsonEncoder(Schema schema, OutputStream out, boolean pretty) throws IOException {
@@ -391,18 +306,12 @@
    * <p/>
    * {@link JsonEncoder} is not thread-safe.
    *
-<<<<<<< HEAD
-   * @param schema
-   *          The Schema for data written to this JsonEncoder. Cannot be null.
-   * @param gen
-   *          The JsonGenerator to write with. Cannot be null.
-=======
    * @param schema The Schema for data written to this JsonEncoder. Cannot be
    *               null.
    * @param gen    The JsonGenerator to write with. Cannot be null.
->>>>>>> 35ff8b99
    * @return A JsonEncoder configured with <i>gen</i> and <i>schema</i>
    * @throws IOException
+   * @deprecated internal method
    */
   JsonEncoder jsonEncoder(Schema schema, JsonGenerator gen) throws IOException {
     return new JsonEncoder(schema, gen);
@@ -418,15 +327,8 @@
    * <p/>
    * {@link ValidatingEncoder} is not thread-safe.
    *
-<<<<<<< HEAD
-   * @param schema
-   *          The Schema to validate operations against. Cannot be null.
-   * @param encoder
-   *          The Encoder to wrap.  Cannot be be null.
-=======
    * @param schema  The Schema to validate operations against. Cannot be null.
    * @param encoder The Encoder to wrap. Cannot be be null.
->>>>>>> 35ff8b99
    * @return A ValidatingEncoder configured to wrap <i>encoder</i> and validate
    *         against <i>schema</i>
    * @throws IOException
