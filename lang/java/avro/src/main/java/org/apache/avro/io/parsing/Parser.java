/*
 * Licensed to the Apache Software Foundation (ASF) under one
 * or more contributor license agreements.  See the NOTICE file
 * distributed with this work for additional information
 * regarding copyright ownership.  The ASF licenses this file
 * to you under the Apache License, Version 2.0 (the
 * "License"); you may not use this file except in compliance
 * with the License.  You may obtain a copy of the License at
 *
 *     https://www.apache.org/licenses/LICENSE-2.0
 *
 * Unless required by applicable law or agreed to in writing, software
 * distributed under the License is distributed on an "AS IS" BASIS,
 * WITHOUT WARRANTIES OR CONDITIONS OF ANY KIND, either express or implied.
 * See the License for the specific language governing permissions and
 * limitations under the License.
 */
package org.apache.avro.io.parsing;

import java.io.IOException;
import java.util.Arrays;

import org.apache.avro.AvroTypeException;

/**
 * Parser is the class that maintains the stack for parsing. This class is used
 * by encoders, which are not required to skip.
 */
public class Parser {
  /**
   * The parser knows how to handle the terminal and non-terminal symbols. But it
   * needs help from outside to handle implicit and explicit actions. The clients
   * implement this interface to provide this help.
   */
  public interface ActionHandler {
    /**
     * Handle the action symbol <tt>top</tt> when the <tt>input</tt> is sought to be
     * taken off the stack.
     *
     * @param input The input symbol from the caller of advance
     * @param top   The symbol at the top the stack.
     * @return <tt>null</tt> if advance() is to continue processing the stack. If
     *         not <tt>null</tt> the return value will be returned by advance().
     * @throws IOException
     */
    Symbol doAction(Symbol input, Symbol top) throws IOException;
  }

  protected final ActionHandler symbolHandler;
  protected Symbol[] stack;
  protected int pos;

  public Parser(Symbol root, ActionHandler symbolHandler) {
    this.symbolHandler = symbolHandler;
    this.stack = new Symbol[5]; // Start small to make sure expansion code works
    this.stack[0] = root;
    this.pos = 1;
  }

  /**
   * If there is no sufficient room in the stack, use this expand it.
   */
  private void expandStack() {
    stack = Arrays.copyOf(stack, stack.length + Math.max(stack.length, 1024));
  }

  /**
   * Recursively replaces the symbol at the top of the stack with its production,
   * until the top is a terminal. Then checks if the top symbol matches the
   * terminal symbol suppled <tt>terminal</tt>.
   *
   * @param input The symbol to match against the terminal at the top of the
   *              stack.
   * @return The terminal symbol at the top of the stack unless an implicit action
   *         resulted in another symbol, in which case that symbol is returned.
   */
  public final Symbol advance(Symbol input) throws IOException {
    for (;;) {
      Symbol top = stack[--pos];
      if (top == input) {
        return top; // A common case
      }

      Symbol.Kind k = top.kind;
      if (k == Symbol.Kind.IMPLICIT_ACTION) {
        Symbol result = symbolHandler.doAction(input, top);
        if (result != null) {
          return result;
        }
      } else if (k == Symbol.Kind.TERMINAL) {
        throw new AvroTypeException("Attempt to process a " + input + " when a " + top + " was expected.");
      } else if (k == Symbol.Kind.REPEATER && input == ((Symbol.Repeater) top).end) {
        return input;
      } else {
        pushProduction(top);
      }
    }
  }

  /**
   * Performs any implicit actions at the top the stack, expanding any production
   * (other than the root) that may be encountered. This method will fail if there
   * are any repeaters on the stack.
   *
   * @throws IOException
   */
  public final void processImplicitActions() throws IOException {
    while (pos > 1) {
      Symbol top = stack[pos - 1];
      if (top.kind == Symbol.Kind.IMPLICIT_ACTION) {
        pos--;
        symbolHandler.doAction(null, top);
      } else if (top.kind != Symbol.Kind.TERMINAL) {
        pos--;
        pushProduction(top);
      } else {
        break;
      }
    }
  }

  /**
   * Performs any "trailing" implicit actions at the top the stack.
   */
  public final void processTrailingImplicitActions() throws IOException {
    while (pos >= 1) {
      Symbol top = stack[pos - 1];
<<<<<<< HEAD
      if (top.kind == Symbol.Kind.IMPLICIT_ACTION
        && ((Symbol.ImplicitAction) top).isTrailing) {
=======
      if (top.kind == Symbol.Kind.IMPLICIT_ACTION && ((Symbol.ImplicitAction) top).isTrailing) {
>>>>>>> 35ff8b99
        pos--;
        symbolHandler.doAction(null, top);
      } else {
        break;
      }
    }
  }

  /**
   * Pushes the production for the given symbol <tt>sym</tt>. If <tt>sym</tt> is a
   * repeater and <tt>input</tt> is either {@link Symbol#ARRAY_END} or
   * {@link Symbol#MAP_END} pushes nothing.
   *
   * @param sym
   */
  public final void pushProduction(Symbol sym) {
    Symbol[] p = sym.production;
    while (pos + p.length > stack.length) {
      expandStack();
    }
    System.arraycopy(p, 0, stack, pos, p.length);
    pos += p.length;
  }

  /**
   * Pops and returns the top symbol from the stack.
   */
  public Symbol popSymbol() {
    return stack[--pos];
  }

  /**
   * Returns the top symbol from the stack.
   */
  public Symbol topSymbol() {
    return stack[pos - 1];
  }

  /**
   * Pushes <tt>sym</tt> on to the stack.
   */
  public void pushSymbol(Symbol sym) {
    if (pos == stack.length) {
      expandStack();
    }
    stack[pos++] = sym;
  }

  /**
   * Returns the depth of the stack.
   */
  public int depth() {
    return pos;
  }

  public void reset() {
    pos = 1;
  }
}<|MERGE_RESOLUTION|>--- conflicted
+++ resolved
@@ -125,12 +125,7 @@
   public final void processTrailingImplicitActions() throws IOException {
     while (pos >= 1) {
       Symbol top = stack[pos - 1];
-<<<<<<< HEAD
-      if (top.kind == Symbol.Kind.IMPLICIT_ACTION
-        && ((Symbol.ImplicitAction) top).isTrailing) {
-=======
       if (top.kind == Symbol.Kind.IMPLICIT_ACTION && ((Symbol.ImplicitAction) top).isTrailing) {
->>>>>>> 35ff8b99
         pos--;
         symbolHandler.doAction(null, top);
       } else {
