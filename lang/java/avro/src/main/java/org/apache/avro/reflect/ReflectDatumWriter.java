/*
 * Licensed to the Apache Software Foundation (ASF) under one
 * or more contributor license agreements.  See the NOTICE file
 * distributed with this work for additional information
 * regarding copyright ownership.  The ASF licenses this file
 * to you under the Apache License, Version 2.0 (the
 * "License"); you may not use this file except in compliance
 * with the License.  You may obtain a copy of the License at
 *
 *     https://www.apache.org/licenses/LICENSE-2.0
 *
 * Unless required by applicable law or agreed to in writing, software
 * distributed under the License is distributed on an "AS IS" BASIS,
 * WITHOUT WARRANTIES OR CONDITIONS OF ANY KIND, either express or implied.
 * See the License for the specific language governing permissions and
 * limitations under the License.
 */
package org.apache.avro.reflect;

import java.io.IOException;
import java.util.ArrayList;
import java.util.Collection;
import java.util.List;
import java.util.Map;
import java.util.Set;

import org.apache.avro.AvroRuntimeException;
import org.apache.avro.Schema;
import org.apache.avro.Schema.Field;
import org.apache.avro.io.Encoder;
import org.apache.avro.specific.SpecificDatumWriter;
import org.apache.avro.util.MapEntry;

/**
 * {@link org.apache.avro.io.DatumWriter DatumWriter} for existing classes via
 * Java reflection.
 */
public class ReflectDatumWriter<T> extends SpecificDatumWriter<T> {
  public ReflectDatumWriter() {
    this(ReflectData.get());
  }

  public ReflectDatumWriter(Class<T> c) {
    this(c, ReflectData.get());
  }

  public ReflectDatumWriter(Class<T> c, ReflectData data) {
    this(data.getSchema(c), data);
  }

  public ReflectDatumWriter(Schema root) {
    this(root, ReflectData.get());
  }

  public ReflectDatumWriter(Schema root, ReflectData reflectData) {
    super(root, reflectData);
  }

  protected ReflectDatumWriter(ReflectData reflectData) {
    super(reflectData);
  }

  /**
   * Called to write a array. May be overridden for alternate array
   * representations.
   */
  @Override
  protected void writeArray(Schema schema, Object datum, Encoder out) throws IOException {
    if (datum instanceof Collection) {
      super.writeArray(schema, datum, out);
      return;
    }
    Class<?> elementClass = datum.getClass().getComponentType();
    if (null == elementClass) {
      // not a Collection or an Array
      throw new AvroRuntimeException("Array data must be a Collection or Array");
    }
    Schema element = schema.getElementType();
    if (elementClass.isPrimitive()) {
      Schema.Type type = element.getType();
      out.writeArrayStart();
      switch (type) {
      case BOOLEAN:
        ArrayAccessor.writeArray((boolean[]) datum, out);
        break;
      case DOUBLE:
        ArrayAccessor.writeArray((double[]) datum, out);
        break;
      case FLOAT:
        ArrayAccessor.writeArray((float[]) datum, out);
        break;
      case INT:
        if (elementClass.equals(int.class)) {
          ArrayAccessor.writeArray((int[]) datum, out);
        } else if (elementClass.equals(char.class)) {
          ArrayAccessor.writeArray((char[]) datum, out);
        } else if (elementClass.equals(short.class)) {
          ArrayAccessor.writeArray((short[]) datum, out);
        } else {
          arrayError(elementClass, type);
        }
        break;
      case LONG:
        ArrayAccessor.writeArray((long[]) datum, out);
        break;
      default:
        arrayError(elementClass, type);
      }
      out.writeArrayEnd();
    } else {
      out.writeArrayStart();
      writeObjectArray(element, (Object[]) datum, out);
      out.writeArrayEnd();
    }
  }

  private void writeObjectArray(Schema element, Object[] data, Encoder out) throws IOException {
    int size = data.length;
    out.setItemCount(size);
    for (Object datum : data) {
      this.write(element, datum, out);
    }
  }

  private void arrayError(Class<?> cl, Schema.Type type) {
    throw new AvroRuntimeException("Error writing array with inner type " + cl + " and avro type: " + type);
  }

  @Override
  protected void writeBytes(Object datum, Encoder out) throws IOException {
    if (datum instanceof byte[])
      out.writeBytes((byte[]) datum);
    else
      super.writeBytes(datum, out);
  }

  @Override
  protected void write(Schema schema, Object datum, Encoder out) throws IOException {
    if (datum instanceof Byte)
      datum = ((Byte) datum).intValue();
    else if (datum instanceof Short)
      datum = ((Short) datum).intValue();
    else if (datum instanceof Character)
<<<<<<< HEAD
      datum = (int)(char)(Character)datum;
=======
      datum = (int) (char) (Character) datum;
>>>>>>> 35ff8b99
    else if (datum instanceof Map && ReflectData.isNonStringMapSchema(schema)) {
      // Maps with non-string keys are written as arrays.
      // Schema for such maps is already changed. Here we
      // just switch the map to a similar form too.
<<<<<<< HEAD
      Set entries = ((Map)datum).entrySet();
      List<Map.Entry> entryList = new ArrayList<Map.Entry>(entries.size());
      for (Object obj: ((Map)datum).entrySet()) {
          Map.Entry e = (Map.Entry)obj;
          entryList.add(new MapEntry(e.getKey(), e.getValue()));
=======
      Set entries = ((Map) datum).entrySet();
      List<Map.Entry> entryList = new ArrayList<>(entries.size());
      for (Object obj : ((Map) datum).entrySet()) {
        Map.Entry e = (Map.Entry) obj;
        entryList.add(new MapEntry(e.getKey(), e.getValue()));
>>>>>>> 35ff8b99
      }
      datum = entryList;
    }
    try {
      super.write(schema, datum, out);
    } catch (NullPointerException e) { // improve error message
      throw npe(e, " in " + schema.getFullName());
    }
  }

  @Override
  protected void writeField(Object record, Field f, Encoder out, Object state) throws IOException {
    if (state != null) {
      FieldAccessor accessor = ((FieldAccessor[]) state)[f.pos()];
      if (accessor != null) {
        if (accessor.supportsIO() && (!Schema.Type.UNION.equals(f.schema().getType()) || accessor.isCustomEncoded())) {
          accessor.write(record, out);
          return;
        }
        if (accessor.isStringable()) {
          try {
            Object object = accessor.get(record);
            write(f.schema(), (object == null) ? null : object.toString(), out);
          } catch (IllegalAccessException e) {
            throw new AvroRuntimeException("Failed to write Stringable", e);
          }
          return;
        }
      }
    }
    super.writeField(record, f, out, state);
  }
}<|MERGE_RESOLUTION|>--- conflicted
+++ resolved
@@ -141,28 +141,16 @@
     else if (datum instanceof Short)
       datum = ((Short) datum).intValue();
     else if (datum instanceof Character)
-<<<<<<< HEAD
-      datum = (int)(char)(Character)datum;
-=======
       datum = (int) (char) (Character) datum;
->>>>>>> 35ff8b99
     else if (datum instanceof Map && ReflectData.isNonStringMapSchema(schema)) {
       // Maps with non-string keys are written as arrays.
       // Schema for such maps is already changed. Here we
       // just switch the map to a similar form too.
-<<<<<<< HEAD
-      Set entries = ((Map)datum).entrySet();
-      List<Map.Entry> entryList = new ArrayList<Map.Entry>(entries.size());
-      for (Object obj: ((Map)datum).entrySet()) {
-          Map.Entry e = (Map.Entry)obj;
-          entryList.add(new MapEntry(e.getKey(), e.getValue()));
-=======
       Set entries = ((Map) datum).entrySet();
       List<Map.Entry> entryList = new ArrayList<>(entries.size());
       for (Object obj : ((Map) datum).entrySet()) {
         Map.Entry e = (Map.Entry) obj;
         entryList.add(new MapEntry(e.getKey(), e.getValue()));
->>>>>>> 35ff8b99
       }
       datum = entryList;
     }
