--- conflicted
+++ resolved
@@ -65,18 +65,10 @@
 
   @Override
   public ByteBuffer decompress(ByteBuffer in) throws IOException {
-<<<<<<< HEAD
-    ByteBuffer out = ByteBuffer.allocate
-      (Snappy.uncompressedLength(in.array(),in.position(),in.remaining()-4));
-    int size = Snappy.uncompress(in.array(),in.position(),in.remaining()-4,
-                                 out.array(), 0);
-    out.limit(size);
-=======
     int offset = computeOffset(in);
     ByteBuffer out = ByteBuffer.allocate(Snappy.uncompressedLength(in.array(), offset, in.remaining() - 4));
     int size = Snappy.uncompress(in.array(), offset, in.remaining() - 4, out.array(), 0);
     ((Buffer) out).limit(size);
->>>>>>> 35ff8b99
 
     crc32.reset();
     crc32.update(out.array(), 0, size);
@@ -86,14 +78,10 @@
     return out;
   }
 
-<<<<<<< HEAD
-  @Override public int hashCode() { return getName().hashCode(); }
-=======
   @Override
   public int hashCode() {
     return getName().hashCode();
   }
->>>>>>> 35ff8b99
 
   @Override
   public boolean equals(Object obj) {
