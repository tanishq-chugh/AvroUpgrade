/*
 * Licensed to the Apache Software Foundation (ASF) under one
 * or more contributor license agreements.  See the NOTICE file
 * distributed with this work for additional information
 * regarding copyright ownership.  The ASF licenses this file
 * to you under the Apache License, Version 2.0 (the
 * "License"); you may not use this file except in compliance
 * with the License.  You may obtain a copy of the License at
 *
 *     https://www.apache.org/licenses/LICENSE-2.0
 *
 * Unless required by applicable law or agreed to in writing, software
 * distributed under the License is distributed on an "AS IS" BASIS,
 * WITHOUT WARRANTIES OR CONDITIONS OF ANY KIND, either express or implied.
 * See the License for the specific language governing permissions and
 * limitations under the License.
 */
package org.apache.avro.io;

import java.io.IOException;
import java.io.OutputStream;
import java.nio.ByteBuffer;
import java.util.Arrays;

import org.apache.avro.AvroTypeException;
import org.apache.avro.Schema;

/**
 * A {@link BinaryEncoder} implementation that writes large arrays and maps as a
 * sequence of blocks. So long as individual primitive values fit in memory,
 * arbitrarily long arrays and maps may be written and subsequently read without
 * exhausting memory. Values are buffered until the specified block size would
 * be exceeded, minimizing block overhead.
 * <p/>
 * Use {@link EncoderFactory#blockingBinaryEncoder(OutputStream, BinaryEncoder)}
 * to construct and configure.
 * <p/>
 * BlockingBinaryEncoder buffers writes, data may not appear on the output until
 * {@link #flush()} is called.
 * <p/>
 * BlockingBinaryEncoder is not thread-safe
 *
 * @see BinaryEncoder
 * @see EncoderFactory
 * @see Encoder
 */
public class BlockingBinaryEncoder extends BufferedBinaryEncoder {

  /*
   * Implementation note:
   *
   * Blocking is complicated because of nesting. If a large, nested value
   * overflows your buffer, you've got to do a lot of dancing around to output the
   * blocks correctly.
   *
   * To handle this complexity, this class keeps a stack of blocked values: each
   * time a new block is started (e.g., by a call to {@link #writeArrayStart}), an
   * entry is pushed onto this stack.
   *
   * In this stack, we keep track of the state of a block. Blocks can be in two
   * states. "Regular" blocks have a non-zero byte count. "Overflow" blocks help
   * us deal with the case where a block contains a value that's too big to
   * buffer. In this case, the block contains only one item, and we give it an
   * unknown byte-count. Because these values (1,unknown) are fixed, we're able to
   * write the header for these overflow blocks to the underlying stream without
   * seeing the entire block. After writing this header, we've freed our buffer
   * space to be fully devoted to blocking the large, inner value.
   */

  private static class BlockedValue {
    public enum State {
      /**
       * The bottom element of our stack represents being _outside_ of a blocked
       * value.
       */
      ROOT,

      /**
       * Represents the "regular" case, i.e., a blocked-value whose current block is
       * fully contained in the buffer. In this case, {@link BlockedValue#start}
       * points to the start of the blocks _data_ -- but no room has been left for a
       * header! When this block is terminated, it's data will have to be moved over a
       * bit to make room for the header.
       */
      REGULAR,

      /**
       * Represents a blocked-value whose current block is in the overflow state. In
       * this case, {@link BlockedValue#start} is zero. The header for such a block
       * has _already been written_ (we've written out a header indicating that the
       * block has a single item, and we put a "zero" down for the byte-count to
       * indicate that we don't know the physical length of the buffer. Any blocks
       * _containing_ this block must be in the {@link #OVERFLOW} state.
       */
      OVERFLOW
    }

    /** The type of this blocked value (ARRAY or MAP). */
    public Schema.Type type;

    /** The state of this BlockedValue */
    public State state;

    /** The location in the buffer where this blocked value starts */
    public int start;

    /**
     * The index one past the last byte for the previous item. If this is the first
     * item, this is same as {@link #start}.
     */
    public int lastFullItem;

    /**
     * Number of items in this blocked value that are stored in the buffer.
     */
    public int items;

    /** Number of items left to write */
    public long itemsLeftToWrite;

    /** Create a ROOT instance. */
    public BlockedValue() {
      this.type = null;
      this.state = BlockedValue.State.ROOT;
      this.start = this.lastFullItem = 0;
      this.items = 1; // Makes various assertions work out
    }

    /**
     * Check invariants of <code>this</code> and also the <code>BlockedValue</code>
     * containing <code>this</code>.
     */
    public boolean check(BlockedValue prev, int pos) {
      assert state != State.ROOT || type == null;
      assert (state == State.ROOT || type == Schema.Type.ARRAY || type == Schema.Type.MAP);

      assert 0 <= items;
      assert 0 != items || start == pos; // 0==items ==> start==pos
      assert 1 < items || start == lastFullItem; // 1<=items ==> start==lFI
      assert items <= 1 || start <= lastFullItem; // 1<items ==> start<=lFI
      assert lastFullItem <= pos;

      switch (state) {
      case ROOT:
        assert start == 0;
        assert prev == null;
        break;
      case REGULAR:
        assert start >= 0;
        assert prev.lastFullItem <= start;
        assert 1 <= prev.items;
        break;
      case OVERFLOW:
        assert start == 0;
        assert items == 1;
        assert prev.state == State.ROOT || prev.state == State.OVERFLOW;
        break;
      }
      return false;
    }
  }

  /**
   * The buffer to hold the bytes before being written into the underlying stream.
   */
  private byte[] buf;

  /**
   * Index into the location in {@link #buf}, where next byte can be written.
   */
  private int pos;

  /**
   * The state stack.
   */
  private BlockedValue[] blockStack;
  private int stackTop = -1;
  private static final int STACK_STEP = 10;

  // buffer large enough for up to two ints for a block header
  // rounded up to a multiple of 4 bytes.
  private byte[] headerBuffer = new byte[12];

  private boolean check() {
    assert buf != null;
    assert 0 <= pos;
    assert pos <= buf.length : pos + " " + buf.length;

    assert blockStack != null;
    BlockedValue prev = null;
    for (int i = 0; i <= stackTop; i++) {
      BlockedValue v = blockStack[i];
      v.check(prev, pos);
      prev = v;
    }
    return true;
  }

  BlockingBinaryEncoder(OutputStream out, int blockBufferSize, int binaryEncoderBufferSize) {
    super(out, binaryEncoderBufferSize);
    this.buf = new byte[blockBufferSize];
    this.pos = 0;
    blockStack = new BlockedValue[0];
    expandStack();
    BlockedValue bv = blockStack[++stackTop];
    bv.type = null;
    bv.state = BlockedValue.State.ROOT;
    bv.start = bv.lastFullItem = 0;
    bv.items = 1;

    assert check();
  }

  private void expandStack() {
    int oldLength = blockStack.length;
    blockStack = Arrays.copyOf(blockStack, blockStack.length + STACK_STEP);
    for (int i = oldLength; i < blockStack.length; i++) {
      blockStack[i] = new BlockedValue();
    }
  }

  BlockingBinaryEncoder configure(OutputStream out, int blockBufferSize, int binaryEncoderBufferSize) {
    super.configure(out, binaryEncoderBufferSize);
    pos = 0;
    stackTop = 0;
    if (null == buf || buf.length != blockBufferSize) {
      buf = new byte[blockBufferSize];
    }

    assert check();
    return this;
  }

  @Override
  public void flush() throws IOException {
    BlockedValue bv = blockStack[stackTop];
    if (bv.state == BlockedValue.State.ROOT) {
      super.writeFixed(buf, 0, pos);
      pos = 0;
    } else {
      while (bv.state != BlockedValue.State.OVERFLOW) {
        compact();
      }
    }
    super.flush();

    assert check();
  }

  @Override
  public void writeBoolean(boolean b) throws IOException {
    ensureBounds(1);
    pos += BinaryData.encodeBoolean(b, buf, pos);
  }

  @Override
  public void writeInt(int n) throws IOException {
    ensureBounds(5);
    pos += BinaryData.encodeInt(n, buf, pos);
  }

  @Override
  public void writeLong(long n) throws IOException {
    ensureBounds(10);
    pos += BinaryData.encodeLong(n, buf, pos);
  }

  @Override
  public void writeFloat(float f) throws IOException {
    ensureBounds(4);
    pos += BinaryData.encodeFloat(f, buf, pos);
  }

  @Override
  public void writeDouble(double d) throws IOException {
    ensureBounds(8);
    pos += BinaryData.encodeDouble(d, buf, pos);
  }

  @Override
  public void writeFixed(byte[] bytes, int start, int len) throws IOException {
    doWriteBytes(bytes, start, len);
  }

<<<<<<< HEAD
=======
  @Override
  public void writeFixed(ByteBuffer bytes) throws IOException {
    int pos = bytes.position();
    int len = bytes.remaining();
    if (bytes.hasArray()) {
      doWriteBytes(bytes.array(), bytes.arrayOffset() + pos, len);
    } else {
      byte[] b = new byte[len];
      bytes.duplicate().get(b, 0, len);
      doWriteBytes(b, 0, len);
    }
  }

>>>>>>> 35ff8b99
  @Override
  protected void writeZero() throws IOException {
    ensureBounds(1);
    buf[pos++] = (byte) 0;
  }

  @Override
  public void writeArrayStart() throws IOException {
    if (stackTop + 1 == blockStack.length) {
      expandStack();
    }

    BlockedValue bv = blockStack[++stackTop];
    bv.type = Schema.Type.ARRAY;
    bv.state = BlockedValue.State.REGULAR;
    bv.start = bv.lastFullItem = pos;
    bv.items = 0;

    assert check();
  }

  @Override
  public void setItemCount(long itemCount) throws IOException {
    BlockedValue v = blockStack[stackTop];
    assert v.type == Schema.Type.ARRAY || v.type == Schema.Type.MAP;
    assert v.itemsLeftToWrite == 0;
    v.itemsLeftToWrite = itemCount;

    assert check();
  }

  @Override
  public void startItem() throws IOException {
    if (blockStack[stackTop].state == BlockedValue.State.OVERFLOW) {
      finishOverflow();
    }
    BlockedValue t = blockStack[stackTop];
    t.items++;
    t.lastFullItem = pos;
    t.itemsLeftToWrite--;

    assert check();
  }

  @Override
  public void writeArrayEnd() throws IOException {
    BlockedValue top = blockStack[stackTop];
    if (top.type != Schema.Type.ARRAY) {
      throw new AvroTypeException("Called writeArrayEnd outside of an array.");
    }
    if (top.itemsLeftToWrite != 0) {
      throw new AvroTypeException("Failed to write expected number of array elements.");
    }
    endBlockedValue();

    assert check();
  }

  @Override
  public void writeMapStart() throws IOException {
    if (stackTop + 1 == blockStack.length) {
      expandStack();
    }

    BlockedValue bv = blockStack[++stackTop];
    bv.type = Schema.Type.MAP;
    bv.state = BlockedValue.State.REGULAR;
    bv.start = bv.lastFullItem = pos;
    bv.items = 0;

    assert check();
  }

  @Override
  public void writeMapEnd() throws IOException {
    BlockedValue top = blockStack[stackTop];
    if (top.type != Schema.Type.MAP) {
      throw new AvroTypeException("Called writeMapEnd outside of a map.");
    }
    if (top.itemsLeftToWrite != 0) {
      throw new AvroTypeException("Failed to read write expected number of array elements.");
    }
    endBlockedValue();

    assert check();
  }

  @Override
  public void writeIndex(int unionIndex) throws IOException {
    ensureBounds(5);
    pos += BinaryData.encodeInt(unionIndex, buf, pos);
  }

  @Override
  public int bytesBuffered() {
    return pos + super.bytesBuffered();
  }

  private void endBlockedValue() throws IOException {
    for (;;) {
      assert check();
      BlockedValue t = blockStack[stackTop];
      assert t.state != BlockedValue.State.ROOT;
      if (t.state == BlockedValue.State.OVERFLOW) {
        finishOverflow();
      }
      assert t.state == BlockedValue.State.REGULAR;
      if (0 < t.items) {
        int byteCount = pos - t.start;
        if (t.start == 0 && blockStack[stackTop - 1].state != BlockedValue.State.REGULAR) { // Lucky us -- don't have to
                                                                                            // move
          super.writeInt(-t.items);
          super.writeInt(byteCount);
        } else {
          int headerSize = 0;
          headerSize += BinaryData.encodeInt(-t.items, headerBuffer, headerSize);
          headerSize += BinaryData.encodeInt(byteCount, headerBuffer, headerSize);
          if (buf.length >= pos + headerSize) {
            pos += headerSize;
            final int m = t.start;
            System.arraycopy(buf, m, buf, m + headerSize, byteCount);
            System.arraycopy(headerBuffer, 0, buf, m, headerSize);
          } else {
            compact();
            continue;
          }
        }
      }
      stackTop--;
      ensureBounds(1);
      buf[pos++] = 0; // Sentinel for last block in a blocked value
      assert check();
      if (blockStack[stackTop].state == BlockedValue.State.ROOT) {
        flush();
      }
      return;
    }
  }

  /**
   * Called when we've finished writing the last item in an overflow buffer. When
   * this is finished, the top of the stack will be an empty block in the
   * "regular" state.
   * 
   * @throws IOException
   */
  private void finishOverflow() throws IOException {
    BlockedValue s = blockStack[stackTop];
    if (s.state != BlockedValue.State.OVERFLOW) {
      throw new IllegalStateException("Not an overflow block");
    }
    assert check();

    // Flush any remaining data for this block
    super.writeFixed(buf, 0, pos);
    pos = 0;

    // Reset top of stack to be in REGULAR mode
    s.state = BlockedValue.State.REGULAR;
    s.start = s.lastFullItem = 0;
    s.items = 0;
    assert check();
  }

  private void ensureBounds(int l) throws IOException {
    while (buf.length < (pos + l)) {
      if (blockStack[stackTop].state == BlockedValue.State.REGULAR) {
        compact();
      } else {
        super.writeFixed(buf, 0, pos);
        pos = 0;
      }
    }
  }

  private void doWriteBytes(byte[] bytes, int start, int len) throws IOException {
    if (len < buf.length) {
      ensureBounds(len);
      System.arraycopy(bytes, start, buf, pos, len);
      pos += len;
    } else {
      ensureBounds(buf.length);
      assert blockStack[stackTop].state == BlockedValue.State.ROOT
          || blockStack[stackTop].state == BlockedValue.State.OVERFLOW;
      write(bytes, start, len);
    }
  }

  private void write(byte[] b, int off, int len) throws IOException {
    if (blockStack[stackTop].state == BlockedValue.State.ROOT) {
      super.writeFixed(b, off, len);
    } else {
      assert check();
      while (buf.length < (pos + len)) {
        if (blockStack[stackTop].state == BlockedValue.State.REGULAR) {
          compact();
        } else {
          super.writeFixed(buf, 0, pos);
          pos = 0;
          if (buf.length <= len) {
            super.writeFixed(b, off, len);
            len = 0;
          }
        }
      }
      System.arraycopy(b, off, buf, pos, len);
      pos += len;
    }
    assert check();
  }

  /** Only call if you're there are REGULAR-state values on the stack. */
  private void compact() throws IOException {
    assert check();

    // Find first REGULAR-state value
    BlockedValue s = null;
    int i;
    for (i = 1; i <= stackTop; i++) {
      s = blockStack[i];
      if (s.state == BlockedValue.State.REGULAR)
        break;
    }
    assert s != null;

    // We're going to transition "s" into the overflow state. To do
    // this, We're going to flush any bytes prior to "s", then write
    // any full items of "s" into a block, start an overflow
    // block, write any remaining bytes of "s" up to the start of the
    // next more deeply-nested blocked-value, and finally move over
    // any remaining bytes (which will be from more deeply-nested
    // blocked values).

    // Flush any bytes prios to "s"
    super.writeFixed(buf, 0, s.start);

    // Write any full items of "s"
    if (1 < s.items) {
      super.writeInt(-(s.items - 1));
      super.writeInt(s.lastFullItem - s.start);
      super.writeFixed(buf, s.start, s.lastFullItem - s.start);
      s.start = s.lastFullItem;
      s.items = 1;
    }

    // Start an overflow block for s
    super.writeInt(1);

    // Write any remaining bytes for "s", up to the next-most
    // deeply-nested value
    BlockedValue n = ((i + 1) <= stackTop ? blockStack[i + 1] : null);
    int end = (n == null ? pos : n.start);
    super.writeFixed(buf, s.lastFullItem, end - s.lastFullItem);

    // Move over any bytes that remain (and adjust indices)
    System.arraycopy(buf, end, buf, 0, pos - end);
    for (int j = i + 1; j <= stackTop; j++) {
      n = blockStack[j];
      n.start -= end;
      n.lastFullItem -= end;
    }
    pos -= end;

    assert s.items == 1;
    s.start = s.lastFullItem = 0;
    s.state = BlockedValue.State.OVERFLOW;

    assert check();
  }

}<|MERGE_RESOLUTION|>--- conflicted
+++ resolved
@@ -282,8 +282,6 @@
     doWriteBytes(bytes, start, len);
   }
 
-<<<<<<< HEAD
-=======
   @Override
   public void writeFixed(ByteBuffer bytes) throws IOException {
     int pos = bytes.position();
@@ -297,7 +295,6 @@
     }
   }
 
->>>>>>> 35ff8b99
   @Override
   protected void writeZero() throws IOException {
     ensureBounds(1);
@@ -441,7 +438,7 @@
    * Called when we've finished writing the last item in an overflow buffer. When
    * this is finished, the top of the stack will be an empty block in the
    * "regular" state.
-   * 
+   *
    * @throws IOException
    */
   private void finishOverflow() throws IOException {
