--- conflicted
+++ resolved
@@ -282,8 +282,6 @@
     doWriteBytes(bytes, start, len);
   }
 
-<<<<<<< HEAD
-=======
   @Override
   public void writeFixed(ByteBuffer bytes) throws IOException {
     int pos = bytes.position();
@@ -297,7 +295,6 @@
     }
   }
 
->>>>>>> 11454b9d
   @Override
   protected void writeZero() throws IOException {
     ensureBounds(1);
