--- conflicted
+++ resolved
@@ -39,14 +39,6 @@
  * To construct or reconfigure, use
  * {@link EncoderFactory#binaryEncoder(OutputStream, BinaryEncoder)}.
  * <p/>
-<<<<<<< HEAD
- * To change the buffer size, configure the factory instance used to
- * create instances with {@link EncoderFactory#configureBufferSize(int)}
- *  @see Encoder
- *  @see EncoderFactory
- *  @see BlockingBinaryEncoder
- *  @see DirectBinaryEncoder
-=======
  * To change the buffer size, configure the factory instance used to create
  * instances with {@link EncoderFactory#configureBufferSize(int)}
  * 
@@ -54,7 +46,6 @@
  * @see EncoderFactory
  * @see BlockingBinaryEncoder
  * @see DirectBinaryEncoder
->>>>>>> 11454b9d
  */
 public class BufferedBinaryEncoder extends BinaryEncoder {
   private byte[] buf;
@@ -95,14 +86,9 @@
     sink.innerFlush();
   }
 
-<<<<<<< HEAD
-  /** Flushes the internal buffer to the underlying output.
-   * Does not flush the underlying output.
-=======
   /**
    * Flushes the internal buffer to the underlying output. Does not flush the
    * underlying output.
->>>>>>> 11454b9d
    */
   private void flushBuffer() throws IOException {
     if (pos > 0) {
