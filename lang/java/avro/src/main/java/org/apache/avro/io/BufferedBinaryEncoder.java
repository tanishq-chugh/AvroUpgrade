--- conflicted
+++ resolved
@@ -39,22 +39,13 @@
  * To construct or reconfigure, use
  * {@link EncoderFactory#binaryEncoder(OutputStream, BinaryEncoder)}.
  * <p/>
-<<<<<<< HEAD
- * To change the buffer size, configure the factory instance used to
- * create instances with {@link EncoderFactory#configureBufferSize(int)}
- *  @see Encoder
- *  @see EncoderFactory
- *  @see BlockingBinaryEncoder
- *  @see DirectBinaryEncoder
-=======
  * To change the buffer size, configure the factory instance used to create
  * instances with {@link EncoderFactory#configureBufferSize(int)}
- * 
+ *
  * @see Encoder
  * @see EncoderFactory
  * @see BlockingBinaryEncoder
  * @see DirectBinaryEncoder
->>>>>>> 35ff8b99
  */
 public class BufferedBinaryEncoder extends BinaryEncoder {
   private byte[] buf;
@@ -95,14 +86,9 @@
     sink.innerFlush();
   }
 
-<<<<<<< HEAD
-  /** Flushes the internal buffer to the underlying output.
-   * Does not flush the underlying output.
-=======
   /**
    * Flushes the internal buffer to the underlying output. Does not flush the
    * underlying output.
->>>>>>> 35ff8b99
    */
   private void flushBuffer() throws IOException {
     if (pos > 0) {
@@ -119,7 +105,7 @@
    * current position and the end. This will not expand the buffer larger than its
    * current size, for writes larger than or near to the size of the buffer, we
    * flush the buffer and write directly to the output, bypassing the buffer.
-   * 
+   *
    * @param num
    * @throws IOException
    */
