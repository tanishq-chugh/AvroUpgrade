/*
 * Licensed to the Apache Software Foundation (ASF) under one
 * or more contributor license agreements.  See the NOTICE file
 * distributed with this work for additional information
 * regarding copyright ownership.  The ASF licenses this file
 * to you under the Apache License, Version 2.0 (the
 * "License"); you may not use this file except in compliance
 * with the License.  You may obtain a copy of the License at
 *
 *     https://www.apache.org/licenses/LICENSE-2.0
 *
 * Unless required by applicable law or agreed to in writing, software
 * distributed under the License is distributed on an "AS IS" BASIS,
 * WITHOUT WARRANTIES OR CONDITIONS OF ANY KIND, either express or implied.
 * See the License for the specific language governing permissions and
 * limitations under the License.
 */
package org.apache.avro.generic;

import java.io.ByteArrayOutputStream;
import java.io.IOException;
import java.nio.Buffer;
import java.nio.ByteBuffer;
import java.nio.charset.StandardCharsets;
import java.time.temporal.Temporal;
import java.util.AbstractList;
import java.util.Arrays;
import java.util.Collection;
import java.util.Collections;
import java.util.HashMap;
import java.util.IdentityHashMap;
<<<<<<< HEAD
import java.util.LinkedHashMap;
=======
>>>>>>> 11454b9d
import java.util.Iterator;
import java.util.LinkedHashMap;
import java.util.List;
import java.util.Map;
<<<<<<< HEAD
=======
import java.util.UUID;
>>>>>>> 11454b9d
import java.util.WeakHashMap;

import org.apache.avro.AvroMissingFieldException;
import org.apache.avro.AvroRuntimeException;
import org.apache.avro.AvroTypeException;
import org.apache.avro.Conversion;
import org.apache.avro.Conversions;
<<<<<<< HEAD
=======
import org.apache.avro.JsonProperties;
>>>>>>> 11454b9d
import org.apache.avro.LogicalType;
import org.apache.avro.Schema;
import org.apache.avro.Schema.Field;
import org.apache.avro.Schema.Type;
import org.apache.avro.UnresolvedUnionException;
import org.apache.avro.io.BinaryData;
import org.apache.avro.io.BinaryDecoder;
import org.apache.avro.io.BinaryEncoder;
import org.apache.avro.io.DatumReader;
import org.apache.avro.io.DatumWriter;
import org.apache.avro.io.DecoderFactory;
import org.apache.avro.io.EncoderFactory;
import org.apache.avro.io.FastReaderBuilder;
import org.apache.avro.util.Utf8;
import org.apache.avro.util.internal.Accessor;

import com.fasterxml.jackson.databind.JsonNode;

/**
 * Utilities for generic Java data. See {@link GenericRecordBuilder} for a
 * convenient way to build {@link GenericRecord} instances.
 *
 * @see GenericRecordBuilder
 */
public class GenericData {

  private static final GenericData INSTANCE = new GenericData();

<<<<<<< HEAD
=======
  private static final Map<Class<?>, String> PRIMITIVE_DATUM_TYPES = new IdentityHashMap<>();
  static {
    PRIMITIVE_DATUM_TYPES.put(Integer.class, Type.INT.getName());
    PRIMITIVE_DATUM_TYPES.put(Long.class, Type.LONG.getName());
    PRIMITIVE_DATUM_TYPES.put(Float.class, Type.FLOAT.getName());
    PRIMITIVE_DATUM_TYPES.put(Double.class, Type.DOUBLE.getName());
    PRIMITIVE_DATUM_TYPES.put(Boolean.class, Type.BOOLEAN.getName());
    PRIMITIVE_DATUM_TYPES.put(String.class, Type.STRING.getName());
    PRIMITIVE_DATUM_TYPES.put(Utf8.class, Type.STRING.getName());
  }

>>>>>>> 11454b9d
  /** Used to specify the Java type for a string schema. */
  public enum StringType {
    CharSequence, String, Utf8
  };

  public static final String STRING_PROP = "avro.java.string";
  protected static final String STRING_TYPE_STRING = "String";

  private final ClassLoader classLoader;

  /**
   * Set the Java type to be used when reading this schema. Meaningful only only
   * string schemas and map schemas (for the keys).
   */
  public static void setStringType(Schema s, StringType stringType) {
    // Utf8 is the default and implements CharSequence, so we only need to add
    // a property when the type is String
    if (stringType == StringType.String)
      s.addProp(GenericData.STRING_PROP, GenericData.STRING_TYPE_STRING);
  }

  /** Return the singleton instance. */
  public static GenericData get() {
    return INSTANCE;
  }

  /** For subclasses. Applications normally use {@link GenericData#get()}. */
  public GenericData() {
    this(null);
  }

  /** For subclasses. GenericData does not use a ClassLoader. */
  public GenericData(ClassLoader classLoader) {
    this.classLoader = (classLoader != null) ? classLoader : getClass().getClassLoader();
  }

  /** Return the class loader that's used (by subclasses). */
  public ClassLoader getClassLoader() {
    return classLoader;
  }

  private Map<String, Conversion<?>> conversions = new HashMap<>();

  private Map<Class<?>, Map<String, Conversion<?>>> conversionsByClass = new IdentityHashMap<>();

  public Collection<Conversion<?>> getConversions() {
    return conversions.values();
  }

  /**
   * Registers the given conversion to be used when reading and writing with this
   * data model.
   *
   * @param conversion a logical type Conversion.
   */
  public void addLogicalTypeConversion(Conversion<?> conversion) {
    conversions.put(conversion.getLogicalTypeName(), conversion);
    Class<?> type = conversion.getConvertedType();
    Map<String, Conversion<?>> conversions = conversionsByClass.get(type);
    if (conversions == null) {
      conversions = new LinkedHashMap<>();
      conversionsByClass.put(type, conversions);
    }
    conversions.put(conversion.getLogicalTypeName(), conversion);
  }

  /**
   * Returns the first conversion found for the given class.
   *
   * @param datumClass a Class
   * @return the first registered conversion for the class, or null
   */
  @SuppressWarnings("unchecked")
  public <T> Conversion<T> getConversionByClass(Class<T> datumClass) {
    Map<String, Conversion<?>> conversions = conversionsByClass.get(datumClass);
    if (conversions != null) {
      return (Conversion<T>) conversions.values().iterator().next();
    }
    return null;
  }

  /**
   * Returns the conversion for the given class and logical type.
   *
   * @param datumClass  a Class
   * @param logicalType a LogicalType
   * @return the conversion for the class and logical type, or null
   */
  @SuppressWarnings("unchecked")
  public <T> Conversion<T> getConversionByClass(Class<T> datumClass, LogicalType logicalType) {
    Map<String, Conversion<?>> conversions = conversionsByClass.get(datumClass);
    if (conversions != null) {
      return (Conversion<T>) conversions.get(logicalType.getName());
    }
    return null;
  }

  /**
   * Returns the Conversion for the given logical type.
   *
   * @param logicalType a logical type
   * @return the conversion for the logical type, or null
   */
  @SuppressWarnings("unchecked")
  public Conversion<Object> getConversionFor(LogicalType logicalType) {
    if (logicalType == null) {
      return null;
    }
    return (Conversion<Object>) conversions.get(logicalType.getName());
  }

  public static final String FAST_READER_PROP = "org.apache.avro.fastread";
  private boolean fastReaderEnabled = "true".equalsIgnoreCase(System.getProperty(FAST_READER_PROP));
  private FastReaderBuilder fastReaderBuilder = null;

  public GenericData setFastReaderEnabled(boolean flag) {
    this.fastReaderEnabled = flag;
    return this;
  }

  public boolean isFastReaderEnabled() {
    return fastReaderEnabled && FastReaderBuilder.isSupportedData(this);
  }

  public FastReaderBuilder getFastReaderBuilder() {
    if (fastReaderBuilder == null) {
      fastReaderBuilder = new FastReaderBuilder(this);
    }
    return this.fastReaderBuilder;
  }

  /**
   * Default implementation of {@link GenericRecord}. Note that this
   * implementation does not fill in default values for fields if they are not
   * specified; use {@link GenericRecordBuilder} in that case.
   *
   * @see GenericRecordBuilder
   */
  public static class Record implements GenericRecord, Comparable<Record> {
    private final Schema schema;
    private final Object[] values;

    public Record(Schema schema) {
      if (schema == null || !Type.RECORD.equals(schema.getType()))
        throw new AvroRuntimeException("Not a record schema: " + schema);
      this.schema = schema;
      this.values = new Object[schema.getFields().size()];
    }

    public Record(Record other, boolean deepCopy) {
      schema = other.schema;
      values = new Object[schema.getFields().size()];
      if (deepCopy) {
        for (int ii = 0; ii < values.length; ii++) {
          values[ii] = INSTANCE.deepCopy(schema.getFields().get(ii).schema(), other.values[ii]);
        }
      } else {
        System.arraycopy(other.values, 0, values, 0, other.values.length);
      }
    }

    @Override
    public Schema getSchema() {
      return schema;
    }

    @Override
    public void put(String key, Object value) {
      Schema.Field field = schema.getField(key);
      if (field == null) {
        throw new AvroRuntimeException("Not a valid schema field: " + key);
      }

      values[field.pos()] = value;
    }

    @Override
    public void put(int i, Object v) {
      values[i] = v;
    }

    @Override
    public Object get(String key) {
      Field field = schema.getField(key);
      if (field == null) {
        throw new AvroRuntimeException("Not a valid schema field: " + key);
      }
      return values[field.pos()];
    }

    @Override
    public Object get(int i) {
      return values[i];
    }

    @Override
    public boolean equals(Object o) {
      if (o == this)
        return true; // identical object
      if (!(o instanceof Record))
        return false; // not a record
      Record that = (Record) o;
      if (!this.schema.equals(that.schema))
        return false; // not the same schema
      return GenericData.get().compare(this, that, schema, true) == 0;
    }

    @Override
    public int hashCode() {
      return GenericData.get().hashCode(this, schema);
    }

    @Override
    public int compareTo(Record that) {
      return GenericData.get().compare(this, that, schema);
    }

    @Override
    public String toString() {
      return GenericData.get().toString(this);
    }
  }

  /** Default implementation of an array. */
  @SuppressWarnings(value = "unchecked")
  public static class Array<T> extends AbstractList<T> implements GenericArray<T>, Comparable<GenericArray<T>> {
    private static final Object[] EMPTY = new Object[0];
    private final Schema schema;
    private int size;
    private Object[] elements = EMPTY;

    public Array(int capacity, Schema schema) {
      if (schema == null || !Type.ARRAY.equals(schema.getType()))
        throw new AvroRuntimeException("Not an array schema: " + schema);
      this.schema = schema;
      if (capacity != 0)
        elements = new Object[capacity];
    }

    public Array(Schema schema, Collection<T> c) {
      if (schema == null || !Type.ARRAY.equals(schema.getType()))
        throw new AvroRuntimeException("Not an array schema: " + schema);
      this.schema = schema;
      if (c != null) {
        elements = new Object[c.size()];
        addAll(c);
      }
    }

    @Override
    public Schema getSchema() {
      return schema;
    }

    @Override
    public int size() {
      return size;
    }

    @Override
    public void clear() {
      // Let GC do its work
      Arrays.fill(elements, 0, size, null);
      size = 0;
    }

    @Override
    public void reset() {
      size = 0;
    }

    @Override
    public void prune() {
      if (size < elements.length) {
        Arrays.fill(elements, size, elements.length, null);
      }
    }

    @Override
    public Iterator<T> iterator() {
      return new Iterator<T>() {
        private int position = 0;

        @Override
        public boolean hasNext() {
          return position < size;
        }

        @Override
        public T next() {
          return (T) elements[position++];
        }

        @Override
        public void remove() {
          throw new UnsupportedOperationException();
        }
      };
    }

    @Override
    public T get(int i) {
      if (i >= size)
        throw new IndexOutOfBoundsException("Index " + i + " out of bounds.");
      return (T) elements[i];
    }

    @Override
    public void add(int location, T o) {
      if (location > size || location < 0) {
        throw new IndexOutOfBoundsException("Index " + location + " out of bounds.");
      }
      if (size == elements.length) {
        // Increase size by 1.5x + 1
        final int newSize = size + (size >> 1) + 1;
        elements = Arrays.copyOf(elements, newSize);
      }
      System.arraycopy(elements, location, elements, location + 1, size - location);
      elements[location] = o;
      size++;
    }

    @Override
    public T set(int i, T o) {
      if (i >= size)
        throw new IndexOutOfBoundsException("Index " + i + " out of bounds.");
      T response = (T) elements[i];
      elements[i] = o;
      return response;
    }

    @Override
    public T remove(int i) {
      if (i >= size)
        throw new IndexOutOfBoundsException("Index " + i + " out of bounds.");
      T result = (T) elements[i];
      --size;
      System.arraycopy(elements, i + 1, elements, i, (size - i));
      elements[size] = null;
      return result;
    }

    @Override
    public T peek() {
      return (size < elements.length) ? (T) elements[size] : null;
    }

    @Override
    public int compareTo(GenericArray<T> that) {
      return GenericData.get().compare(this, that, this.getSchema());
    }

    @Override
    public void reverse() {
      int left = 0;
      int right = elements.length - 1;

      while (left < right) {
        Object tmp = elements[left];
        elements[left] = elements[right];
        elements[right] = tmp;

        left++;
        right--;
      }
    }
  }

  /** Default implementation of {@link GenericFixed}. */
  public static class Fixed implements GenericFixed, Comparable<Fixed> {
    private Schema schema;
    private byte[] bytes;

    public Fixed(Schema schema) {
      setSchema(schema);
    }

    public Fixed(Schema schema, byte[] bytes) {
      this.schema = schema;
      this.bytes = bytes;
    }

    protected Fixed() {
    }

    protected void setSchema(Schema schema) {
      this.schema = schema;
      this.bytes = new byte[schema.getFixedSize()];
    }

    @Override
    public Schema getSchema() {
      return schema;
    }

    public void bytes(byte[] bytes) {
      this.bytes = bytes;
    }

    @Override
    public byte[] bytes() {
      return bytes;
    }

    @Override
    public boolean equals(Object o) {
      if (o == this)
        return true;
      return o instanceof GenericFixed && Arrays.equals(bytes, ((GenericFixed) o).bytes());
    }

    @Override
    public int hashCode() {
      return Arrays.hashCode(bytes);
    }

    @Override
    public String toString() {
      return Arrays.toString(bytes);
    }

    @Override
    public int compareTo(Fixed that) {
      return BinaryData.compareBytes(this.bytes, 0, this.bytes.length, that.bytes, 0, that.bytes.length);
    }
  }

  /** Default implementation of {@link GenericEnumSymbol}. */
  public static class EnumSymbol implements GenericEnumSymbol<EnumSymbol> {
    private Schema schema;
    private String symbol;

    public EnumSymbol(Schema schema, String symbol) {
      this.schema = schema;
      this.symbol = symbol;
    }

    /**
     * Maps existing Objects into an Avro enum by calling toString(), eg for Java
     * Enums
     */
    public EnumSymbol(Schema schema, Object symbol) {
      this(schema, symbol.toString());
    }

    @Override
    public Schema getSchema() {
      return schema;
    }

    @Override
    public boolean equals(Object o) {
      if (o == this)
        return true;
      return o instanceof GenericEnumSymbol && symbol.equals(o.toString());
    }

    @Override
    public int hashCode() {
      return symbol.hashCode();
    }

    @Override
    public String toString() {
      return symbol;
    }

    @Override
    public int compareTo(EnumSymbol that) {
      return GenericData.get().compare(this, that, schema);
    }
  }

  /** Returns a {@link DatumReader} for this kind of data. */
  public DatumReader createDatumReader(Schema schema) {
    return createDatumReader(schema, schema);
  }

  /** Returns a {@link DatumReader} for this kind of data. */
  public DatumReader createDatumReader(Schema writer, Schema reader) {
    return new GenericDatumReader(writer, reader, this);
  }

  /** Returns a {@link DatumWriter} for this kind of data. */
  public DatumWriter createDatumWriter(Schema schema) {
    return new GenericDatumWriter(schema, this);
  }

  /** Returns true if a Java datum matches a schema. */
  public boolean validate(Schema schema, Object datum) {
    switch (schema.getType()) {
    case RECORD:
      if (!isRecord(datum))
        return false;
      for (Field f : schema.getFields()) {
        if (!validate(f.schema(), getField(datum, f.name(), f.pos())))
          return false;
      }
      return true;
    case ENUM:
      if (!isEnum(datum))
        return false;
      return schema.getEnumSymbols().contains(datum.toString());
    case ARRAY:
      if (!(isArray(datum)))
        return false;
      for (Object element : getArrayAsCollection(datum))
        if (!validate(schema.getElementType(), element))
          return false;
      return true;
    case MAP:
      if (!(isMap(datum)))
        return false;
      @SuppressWarnings(value = "unchecked")
      Map<Object, Object> map = (Map<Object, Object>) datum;
      for (Map.Entry<Object, Object> entry : map.entrySet())
        if (!validate(schema.getValueType(), entry.getValue()))
          return false;
      return true;
    case UNION:
      try {
        int i = resolveUnion(schema, datum);
        return validate(schema.getTypes().get(i), datum);
      } catch (UnresolvedUnionException e) {
        return false;
      }
    case FIXED:
      return datum instanceof GenericFixed && ((GenericFixed) datum).bytes().length == schema.getFixedSize();
    case STRING:
      return isString(datum);
    case BYTES:
      return isBytes(datum);
    case INT:
      return isInteger(datum);
    case LONG:
      return isLong(datum);
    case FLOAT:
      return isFloat(datum);
    case DOUBLE:
      return isDouble(datum);
    case BOOLEAN:
      return isBoolean(datum);
    case NULL:
      return datum == null;
    default:
      return false;
    }
  }

  /** Renders a Java datum as <a href="https://www.json.org/">JSON</a>. */
  public String toString(Object datum) {
    StringBuilder buffer = new StringBuilder();
<<<<<<< HEAD
    toString(datum, buffer, new IdentityHashMap<Object, Object>(128) );
    return buffer.toString();
  }

  private static final String TOSTRING_CIRCULAR_REFERENCE_ERROR_TEXT =
    " \">>> CIRCULAR REFERENCE CANNOT BE PUT IN JSON STRING, ABORTING RECURSION <<<\" ";

  /** Renders a Java datum as <a href="http://www.json.org/">JSON</a>. */
=======
    toString(datum, buffer, new IdentityHashMap<>(128));
    return buffer.toString();
  }

  private static final String TOSTRING_CIRCULAR_REFERENCE_ERROR_TEXT = " \">>> CIRCULAR REFERENCE CANNOT BE PUT IN JSON STRING, ABORTING RECURSION <<<\" ";

  /** Renders a Java datum as <a href="https://www.json.org/">JSON</a>. */
>>>>>>> 11454b9d
  protected void toString(Object datum, StringBuilder buffer, IdentityHashMap<Object, Object> seenObjects) {
    if (isRecord(datum)) {
      if (seenObjects.containsKey(datum)) {
        buffer.append(TOSTRING_CIRCULAR_REFERENCE_ERROR_TEXT);
        return;
      }
      seenObjects.put(datum, datum);
      buffer.append("{");
      int count = 0;
      Schema schema = getRecordSchema(datum);
      for (Field f : schema.getFields()) {
        toString(f.name(), buffer, seenObjects);
        buffer.append(": ");
        toString(getField(datum, f.name(), f.pos()), buffer, seenObjects);
        if (++count < schema.getFields().size())
          buffer.append(", ");
      }
      buffer.append("}");
      seenObjects.remove(datum);
    } else if (isArray(datum)) {
      if (seenObjects.containsKey(datum)) {
        buffer.append(TOSTRING_CIRCULAR_REFERENCE_ERROR_TEXT);
        return;
      }
      seenObjects.put(datum, datum);
      Collection<?> array = getArrayAsCollection(datum);
      buffer.append("[");
      long last = array.size() - 1;
      int i = 0;
      for (Object element : array) {
        toString(element, buffer, seenObjects);
        if (i++ < last)
          buffer.append(", ");
      }
      buffer.append("]");
      seenObjects.remove(datum);
    } else if (isMap(datum)) {
      if (seenObjects.containsKey(datum)) {
        buffer.append(TOSTRING_CIRCULAR_REFERENCE_ERROR_TEXT);
        return;
      }
      seenObjects.put(datum, datum);
      buffer.append("{");
      int count = 0;
<<<<<<< HEAD
      @SuppressWarnings(value="unchecked")
      Map<Object,Object> map = (Map<Object,Object>)datum;
      for (Map.Entry<Object,Object> entry : map.entrySet()) {
        toString(entry.getKey(), buffer, seenObjects);
        buffer.append(": ");
=======
      @SuppressWarnings(value = "unchecked")
      Map<Object, Object> map = (Map<Object, Object>) datum;
      for (Map.Entry<Object, Object> entry : map.entrySet()) {
        buffer.append("\"");
        writeEscapedString(String.valueOf(entry.getKey()), buffer);
        buffer.append("\": ");
>>>>>>> 11454b9d
        toString(entry.getValue(), buffer, seenObjects);
        if (++count < map.size())
          buffer.append(", ");
      }
      buffer.append("}");
      seenObjects.remove(datum);
<<<<<<< HEAD
    } else if (isString(datum)|| isEnum(datum)) {
=======
    } else if (isString(datum) || isEnum(datum)) {
>>>>>>> 11454b9d
      buffer.append("\"");
      writeEscapedString(datum.toString(), buffer);
      buffer.append("\"");
    } else if (isBytes(datum)) {
<<<<<<< HEAD
      buffer.append("{\"bytes\": \"");
=======
      buffer.append("\"");
>>>>>>> 11454b9d
      ByteBuffer bytes = ((ByteBuffer) datum).duplicate();
      writeEscapedString(StandardCharsets.ISO_8859_1.decode(bytes), buffer);
      buffer.append("\"");
    } else if (isNanOrInfinity(datum) || isTemporal(datum) || datum instanceof UUID) {
      buffer.append("\"");
      buffer.append(datum);
      buffer.append("\"");
    } else if (datum instanceof GenericData) {
      if (seenObjects.containsKey(datum)) {
        buffer.append(TOSTRING_CIRCULAR_REFERENCE_ERROR_TEXT);
        return;
      }
      seenObjects.put(datum, datum);
      toString(datum, buffer, seenObjects);
      seenObjects.remove(datum);
    } else {
      buffer.append(datum);
    }
  }

<<<<<<< HEAD
  /* Adapted from http://code.google.com/p/json-simple */
  private void writeEscapedString(CharSequence string, StringBuilder builder) {
    for(int i = 0; i < string.length(); i++){
=======
  private boolean isTemporal(Object datum) {
    return datum instanceof Temporal;
  }

  private boolean isNanOrInfinity(Object datum) {
    return ((datum instanceof Float) && (((Float) datum).isInfinite() || ((Float) datum).isNaN()))
        || ((datum instanceof Double) && (((Double) datum).isInfinite() || ((Double) datum).isNaN()));
  }

  /* Adapted from https://code.google.com/p/json-simple */
  private static void writeEscapedString(CharSequence string, StringBuilder builder) {
    for (int i = 0; i < string.length(); i++) {
>>>>>>> 11454b9d
      char ch = string.charAt(i);
      switch (ch) {
      case '"':
        builder.append("\\\"");
        break;
      case '\\':
        builder.append("\\\\");
        break;
      case '\b':
        builder.append("\\b");
        break;
      case '\f':
        builder.append("\\f");
        break;
      case '\n':
        builder.append("\\n");
        break;
      case '\r':
        builder.append("\\r");
        break;
      case '\t':
        builder.append("\\t");
        break;
      default:
        // Reference: https://www.unicode.org/versions/Unicode5.1.0/
        if ((ch >= '\u0000' && ch <= '\u001F') || (ch >= '\u007F' && ch <= '\u009F')
            || (ch >= '\u2000' && ch <= '\u20FF')) {
          String hex = Integer.toHexString(ch);
          builder.append("\\u");
          for (int j = 0; j < 4 - hex.length(); j++)
            builder.append('0');
          builder.append(hex.toUpperCase());
        } else {
          builder.append(ch);
        }
      }
    }
  }

  /** Create a schema given an example datum. */
  public Schema induce(Object datum) {
    if (isRecord(datum)) {
      return getRecordSchema(datum);
    } else if (isArray(datum)) {
      Schema elementType = null;
      for (Object element : getArrayAsCollection(datum)) {
        if (elementType == null) {
          elementType = induce(element);
        } else if (!elementType.equals(induce(element))) {
          throw new AvroTypeException("No mixed type arrays.");
        }
      }
      if (elementType == null) {
        throw new AvroTypeException("Empty array: " + datum);
      }
      return Schema.createArray(elementType);

    } else if (isMap(datum)) {
      @SuppressWarnings(value = "unchecked")
      Map<Object, Object> map = (Map<Object, Object>) datum;
      Schema value = null;
      for (Map.Entry<Object, Object> entry : map.entrySet()) {
        if (value == null) {
          value = induce(entry.getValue());
        } else if (!value.equals(induce(entry.getValue()))) {
          throw new AvroTypeException("No mixed type map values.");
        }
      }
      if (value == null) {
        throw new AvroTypeException("Empty map: " + datum);
      }
      return Schema.createMap(value);
    } else if (datum instanceof GenericFixed) {
<<<<<<< HEAD
      return Schema.createFixed(null, null, null,
                                ((GenericFixed)datum).bytes().length);
    }
    else if (isString(datum)) return Schema.create(Type.STRING);
    else if (isBytes(datum)) return Schema.create(Type.BYTES);
    else if (isInteger(datum))    return Schema.create(Type.INT);
    else if (isLong(datum))       return Schema.create(Type.LONG);
    else if (isFloat(datum))      return Schema.create(Type.FLOAT);
    else if (isDouble(datum))     return Schema.create(Type.DOUBLE);
    else if (isBoolean(datum))    return Schema.create(Type.BOOLEAN);
    else if (datum == null)               return Schema.create(Type.NULL);

    else throw new AvroTypeException("Can't create schema for: "+datum);
  }

  /** Called by {@link GenericDatumReader#readRecord} to set a record fields
   * value to a record instance.  The default implementation is for {@link
   * IndexedRecord}.*/
  public void setField(Object record, String name, int position, Object o) {
    ((IndexedRecord)record).put(position, o);
  }

  /** Called by {@link GenericDatumReader#readRecord} to retrieve a record
   * field value from a reused instance.  The default implementation is for
   * {@link IndexedRecord}.*/
=======
      return Schema.createFixed(null, null, null, ((GenericFixed) datum).bytes().length);
    } else if (isString(datum))
      return Schema.create(Type.STRING);
    else if (isBytes(datum))
      return Schema.create(Type.BYTES);
    else if (isInteger(datum))
      return Schema.create(Type.INT);
    else if (isLong(datum))
      return Schema.create(Type.LONG);
    else if (isFloat(datum))
      return Schema.create(Type.FLOAT);
    else if (isDouble(datum))
      return Schema.create(Type.DOUBLE);
    else if (isBoolean(datum))
      return Schema.create(Type.BOOLEAN);
    else if (datum == null)
      return Schema.create(Type.NULL);

    else
      throw new AvroTypeException("Can't create schema for: " + datum);
  }

  /**
   * Called by {@link GenericDatumReader#readRecord} to set a record fields value
   * to a record instance. The default implementation is for
   * {@link IndexedRecord}.
   */
  public void setField(Object record, String name, int position, Object value) {
    ((IndexedRecord) record).put(position, value);
  }

  /**
   * Called by {@link GenericDatumReader#readRecord} to retrieve a record field
   * value from a reused instance. The default implementation is for
   * {@link IndexedRecord}.
   */
>>>>>>> 11454b9d
  public Object getField(Object record, String name, int position) {
    return ((IndexedRecord) record).get(position);
  }

  /**
   * Produce state for repeated calls to
   * {@link #getField(Object,String,int,Object)} and
   * {@link #setField(Object,String,int,Object,Object)} on the same record.
   */
  protected Object getRecordState(Object record, Schema schema) {
    return null;
  }

  /** Version of {@link #setField} that has state. */
  protected void setField(Object record, String name, int position, Object value, Object state) {
    setField(record, name, position, value);
  }

  /** Version of {@link #getField} that has state. */
  protected Object getField(Object record, String name, int pos, Object state) {
    return getField(record, name, pos);
  }

  /**
   * Return the index for a datum within a union. Implemented with
   * {@link Schema#getIndexNamed(String)} and {@link #getSchemaName(Object)}.
   */
  public int resolveUnion(Schema union, Object datum) {
    // if there is a logical type that works, use it first
    // this allows logical type concrete classes to overlap with supported ones
    // for example, a conversion could return a map
    if (datum != null) {
      Map<String, Conversion<?>> conversions = conversionsByClass.get(datum.getClass());
      if (conversions != null) {
        List<Schema> candidates = union.getTypes();
        for (int i = 0; i < candidates.size(); i += 1) {
          LogicalType candidateType = candidates.get(i).getLogicalType();
          if (candidateType != null) {
            Conversion<?> conversion = conversions.get(candidateType.getName());
            if (conversion != null) {
              return i;
            }
          }
        }
      }
    }

    Integer i = union.getIndexNamed(getSchemaName(datum));
    if (i != null) {
      return i;
    }
    throw new UnresolvedUnionException(union, datum);
  }

  /**
   * Return the schema full name for a datum. Called by
   * {@link #resolveUnion(Schema,Object)}.
   */
  protected String getSchemaName(Object datum) {
    if (datum == null || datum == JsonProperties.NULL_VALUE)
      return Type.NULL.getName();
    String primativeType = getPrimitiveTypeCache().get(datum.getClass());
    if (primativeType != null)
      return primativeType;
    if (isRecord(datum))
      return getRecordSchema(datum).getFullName();
    if (isEnum(datum))
      return getEnumSchema(datum).getFullName();
    if (isArray(datum))
      return Type.ARRAY.getName();
    if (isMap(datum))
      return Type.MAP.getName();
    if (isFixed(datum))
      return getFixedSchema(datum).getFullName();
    if (isString(datum))
      return Type.STRING.getName();
    if (isBytes(datum))
      return Type.BYTES.getName();
    if (isInteger(datum))
      return Type.INT.getName();
    if (isLong(datum))
      return Type.LONG.getName();
    if (isFloat(datum))
      return Type.FLOAT.getName();
    if (isDouble(datum))
      return Type.DOUBLE.getName();
    if (isBoolean(datum))
      return Type.BOOLEAN.getName();
    throw new AvroRuntimeException(String.format("Unknown datum type %s: %s", datum.getClass().getName(), datum));
  }

  /**
   * Called to obtain the primitive type cache. May be overridden for alternate
   * record representations.
   */
  protected Map<Class<?>, String> getPrimitiveTypeCache() {
    return PRIMITIVE_DATUM_TYPES;
  }

  /**
   * Called by {@link #resolveUnion(Schema,Object)}. May be overridden for
   * alternate data representations.
   */
  protected boolean instanceOf(Schema schema, Object datum) {
    switch (schema.getType()) {
    case RECORD:
      if (!isRecord(datum))
        return false;
      return (schema.getFullName() == null) ? getRecordSchema(datum).getFullName() == null
          : schema.getFullName().equals(getRecordSchema(datum).getFullName());
    case ENUM:
      if (!isEnum(datum))
        return false;
      return schema.getFullName().equals(getEnumSchema(datum).getFullName());
    case ARRAY:
      return isArray(datum);
    case MAP:
      return isMap(datum);
    case FIXED:
      if (!isFixed(datum))
        return false;
      return schema.getFullName().equals(getFixedSchema(datum).getFullName());
    case STRING:
      return isString(datum);
    case BYTES:
      return isBytes(datum);
    case INT:
      return isInteger(datum);
    case LONG:
      return isLong(datum);
    case FLOAT:
      return isFloat(datum);
    case DOUBLE:
      return isDouble(datum);
    case BOOLEAN:
      return isBoolean(datum);
    case NULL:
      return datum == null;
    default:
      throw new AvroRuntimeException("Unexpected type: " + schema);
    }
  }

  /** Called by the default implementation of {@link #instanceOf}. */
  protected boolean isArray(Object datum) {
    return datum instanceof Collection;
  }

  /** Called to access an array as a collection. */
  protected Collection getArrayAsCollection(Object datum) {
    return (Collection) datum;
  }

  /** Called by the default implementation of {@link #instanceOf}. */
  protected boolean isRecord(Object datum) {
    return datum instanceof IndexedRecord;
  }

  /**
   * Called to obtain the schema of a record. By default calls
   * {GenericContainer#getSchema(). May be overridden for alternate record
   * representations.
   */
  protected Schema getRecordSchema(Object record) {
    return ((GenericContainer) record).getSchema();
  }

  /** Called by the default implementation of {@link #instanceOf}. */
  protected boolean isEnum(Object datum) {
    return datum instanceof GenericEnumSymbol;
  }

<<<<<<< HEAD
  /** Called to obtain the schema of a enum.  By default calls
   * {GenericContainer#getSchema().  May be overridden for alternate enum
   * representations. */
=======
  /**
   * Called to obtain the schema of a enum. By default calls
   * {GenericContainer#getSchema(). May be overridden for alternate enum
   * representations.
   */
>>>>>>> 11454b9d
  protected Schema getEnumSchema(Object enu) {
    return ((GenericContainer) enu).getSchema();
  }

  /** Called by the default implementation of {@link #instanceOf}. */
  protected boolean isMap(Object datum) {
    return datum instanceof Map;
  }

<<<<<<< HEAD
  /** Called by the default implementation of {@link #instanceOf}.*/
=======
  /** Called by the default implementation of {@link #instanceOf}. */
>>>>>>> 11454b9d
  protected boolean isFixed(Object datum) {
    return datum instanceof GenericFixed;
  }

  /**
   * Called to obtain the schema of a fixed. By default calls
   * {GenericContainer#getSchema(). May be overridden for alternate fixed
   * representations.
   */
  protected Schema getFixedSchema(Object fixed) {
    return ((GenericContainer) fixed).getSchema();
  }

  /** Called by the default implementation of {@link #instanceOf}. */
  protected boolean isString(Object datum) {
    return datum instanceof CharSequence;
  }

  /** Called by the default implementation of {@link #instanceOf}. */
  protected boolean isBytes(Object datum) {
    return datum instanceof ByteBuffer;
  }

  /**
   * Called by the default implementation of {@link #instanceOf}.
   */
  protected boolean isInteger(Object datum) {
    return datum instanceof Integer;
  }

  /**
   * Called by the default implementation of {@link #instanceOf}.
   */
  protected boolean isLong(Object datum) {
    return datum instanceof Long;
  }

  /**
   * Called by the default implementation of {@link #instanceOf}.
   */
  protected boolean isFloat(Object datum) {
    return datum instanceof Float;
  }

  /**
   * Called by the default implementation of {@link #instanceOf}.
   */
  protected boolean isDouble(Object datum) {
    return datum instanceof Double;
  }

  /**
   * Called by the default implementation of {@link #instanceOf}.
   */
  protected boolean isBoolean(Object datum) {
    return datum instanceof Boolean;
  }
<<<<<<< HEAD

=======
>>>>>>> 11454b9d

  /**
   * Compute a hash code according to a schema, consistent with
   * {@link #compare(Object,Object,Schema)}.
   */
  public int hashCode(Object o, Schema s) {
    if (o == null)
      return 0; // incomplete datum
    int hashCode = 1;
    switch (s.getType()) {
    case RECORD:
      for (Field f : s.getFields()) {
        if (f.order() == Field.Order.IGNORE)
          continue;
        hashCode = hashCodeAdd(hashCode, getField(o, f.name(), f.pos()), f.schema());
      }
      return hashCode;
    case ARRAY:
      Collection<?> a = (Collection<?>) o;
      Schema elementType = s.getElementType();
      for (Object e : a)
        hashCode = hashCodeAdd(hashCode, e, elementType);
      return hashCode;
    case UNION:
      return hashCode(o, s.getTypes().get(resolveUnion(s, o)));
    case ENUM:
      return s.getEnumOrdinal(o.toString());
    case NULL:
      return 0;
    case STRING:
      return (o instanceof Utf8 ? o : new Utf8(o.toString())).hashCode();
    default:
      return o.hashCode();
    }
  }

  /** Add the hash code for an object into an accumulated hash code. */
  protected int hashCodeAdd(int hashCode, Object o, Schema s) {
    return 31 * hashCode + hashCode(o, s);
  }

  /**
   * Compare objects according to their schema. If equal, return zero. If
   * greater-than, return 1, if less than return -1. Order is consistent with that
   * of {@link BinaryData#compare(byte[], int, byte[], int, Schema)}.
   */
  public int compare(Object o1, Object o2, Schema s) {
    return compare(o1, o2, s, false);
  }

  /**
   * Comparison implementation. When equals is true, only checks for equality, not
   * for order.
   */
  @SuppressWarnings(value = "unchecked")
  protected int compare(Object o1, Object o2, Schema s, boolean equals) {
    if (o1 == o2)
      return 0;
    switch (s.getType()) {
    case RECORD:
      for (Field f : s.getFields()) {
        if (f.order() == Field.Order.IGNORE)
          continue; // ignore this field
        int pos = f.pos();
        String name = f.name();
        int compare = compare(getField(o1, name, pos), getField(o2, name, pos), f.schema(), equals);
        if (compare != 0) // not equal
          return f.order() == Field.Order.DESCENDING ? -compare : compare;
      }
      return 0;
    case ENUM:
      return s.getEnumOrdinal(o1.toString()) - s.getEnumOrdinal(o2.toString());
    case ARRAY:
      Collection a1 = (Collection) o1;
      Collection a2 = (Collection) o2;
      Iterator e1 = a1.iterator();
      Iterator e2 = a2.iterator();
      Schema elementType = s.getElementType();
      while (e1.hasNext() && e2.hasNext()) {
        int compare = compare(e1.next(), e2.next(), elementType, equals);
        if (compare != 0)
          return compare;
      }
      return e1.hasNext() ? 1 : (e2.hasNext() ? -1 : 0);
    case MAP:
      if (equals)
        return o1.equals(o2) ? 0 : 1;
      throw new AvroRuntimeException("Can't compare maps!");
    case UNION:
      int i1 = resolveUnion(s, o1);
      int i2 = resolveUnion(s, o2);
      return (i1 == i2) ? compare(o1, o2, s.getTypes().get(i1), equals) : Integer.compare(i1, i2);
    case NULL:
      return 0;
    case STRING:
      Utf8 u1 = o1 instanceof Utf8 ? (Utf8) o1 : new Utf8(o1.toString());
      Utf8 u2 = o2 instanceof Utf8 ? (Utf8) o2 : new Utf8(o2.toString());
      return u1.compareTo(u2);
    default:
      return ((Comparable) o1).compareTo(o2);
    }
  }

<<<<<<< HEAD
  private final Map<Field, Object> defaultValueCache
    = Collections.synchronizedMap(new WeakHashMap<>());
=======
  private final Map<Field, Object> defaultValueCache = Collections.synchronizedMap(new WeakHashMap<>());
>>>>>>> 11454b9d

  /**
   * Gets the default value of the given field, if any.
   *
   * @param field the field whose default value should be retrieved.
<<<<<<< HEAD
   * @return the default value associated with the given field,
   * or null if none is specified in the schema.
   */
  @SuppressWarnings({ "unchecked" })
  public Object getDefaultValue(Field field) {
    JsonNode json = field.defaultValue();
=======
   * @return the default value associated with the given field, or null if none is
   *         specified in the schema.
   */
  @SuppressWarnings({ "unchecked" })
  public Object getDefaultValue(Field field) {
    JsonNode json = Accessor.defaultValue(field);
>>>>>>> 11454b9d
    if (json == null)
      throw new AvroMissingFieldException("Field " + field + " not set and has no default value", field);
    if (json.isNull() && (field.schema().getType() == Type.NULL
        || (field.schema().getType() == Type.UNION && field.schema().getTypes().get(0).getType() == Type.NULL))) {
      return null;
    }

    // Check the cache
    Object defaultValue = defaultValueCache.get(field);

    // If not cached, get the default Java value by encoding the default JSON
    // value and then decoding it:
    if (defaultValue == null)
      try {
        ByteArrayOutputStream baos = new ByteArrayOutputStream();
        BinaryEncoder encoder = EncoderFactory.get().binaryEncoder(baos, null);
        Accessor.encode(encoder, field.schema(), json);
        encoder.flush();
        BinaryDecoder decoder = DecoderFactory.get().binaryDecoder(baos.toByteArray(), null);
        defaultValue = createDatumReader(field.schema()).read(null, decoder);

        // this MAY result in two threads creating the same defaultValue
<<<<<<< HEAD
        // and calling put.  The last thread will win.  However,
=======
        // and calling put. The last thread will win. However,
>>>>>>> 11454b9d
        // that's not an issue.
        defaultValueCache.put(field, defaultValue);
      } catch (IOException e) {
        throw new AvroRuntimeException(e);
      }

    return defaultValue;
  }

  private static final Schema STRINGS = Schema.create(Type.STRING);

  /**
   * Makes a deep copy of a value given its schema.
<<<<<<< HEAD
   * <P>Logical types are converted to raw types, copied, then converted back.
=======
   * <P>
   * Logical types are converted to raw types, copied, then converted back.
   *
>>>>>>> 11454b9d
   * @param schema the schema of the value to deep copy.
   * @param value  the value to deep copy.
   * @return a deep copy of the given value.
   */
  @SuppressWarnings({ "rawtypes", "unchecked" })
  public <T> T deepCopy(Schema schema, T value) {
<<<<<<< HEAD
    if (value == null) return null;
    LogicalType logicalType = schema.getLogicalType();
    if (logicalType == null)           // not a logical type -- use raw copy
      return (T)deepCopyRaw(schema, value);
    Conversion conversion = getConversionByClass(value.getClass(), logicalType);
    if (conversion == null)            // no conversion defined -- try raw copy
      return (T)deepCopyRaw(schema, value);
    // logical type with conversion: convert to raw, copy, then convert back to logical
    Object raw = Conversions.convertToRawType(value, schema, logicalType, conversion);
    Object copy = deepCopyRaw(schema, raw);       // copy raw
    return (T)Conversions.convertToLogicalType(copy, schema, logicalType, conversion);
=======
    if (value == null)
      return null;
    LogicalType logicalType = schema.getLogicalType();
    if (logicalType == null) // not a logical type -- use raw copy
      return (T) deepCopyRaw(schema, value);
    Conversion conversion = getConversionByClass(value.getClass(), logicalType);
    if (conversion == null) // no conversion defined -- try raw copy
      return (T) deepCopyRaw(schema, value);
    // logical type with conversion: convert to raw, copy, then convert back to
    // logical
    Object raw = Conversions.convertToRawType(value, schema, logicalType, conversion);
    Object copy = deepCopyRaw(schema, raw); // copy raw
    return (T) Conversions.convertToLogicalType(copy, schema, logicalType, conversion);
>>>>>>> 11454b9d
  }

  private Object deepCopyRaw(Schema schema, Object value) {
    if (value == null) {
      return null;
    }

    switch (schema.getType()) {
<<<<<<< HEAD
      case ARRAY:
        List<Object> arrayValue = (List) value;
        List<Object> arrayCopy = new GenericData.Array<Object>(
            arrayValue.size(), schema);
        for (Object obj : arrayValue) {
          arrayCopy.add(deepCopy(schema.getElementType(), obj));
        }
        return arrayCopy;
      case BOOLEAN:
        return value; // immutable
      case BYTES:
        ByteBuffer byteBufferValue = (ByteBuffer) value;
        int start = byteBufferValue.position();
        int length = byteBufferValue.limit() - start;
        byte[] bytesCopy = new byte[length];
        byteBufferValue.get(bytesCopy, 0, length);
        byteBufferValue.position(start);
        return ByteBuffer.wrap(bytesCopy, 0, length);
      case DOUBLE:
        return value; // immutable
      case ENUM:
        return createEnum(value.toString(), schema);
      case FIXED:
        return createFixed(null, ((GenericFixed) value).bytes(), schema);
      case FLOAT:
        return value; // immutable
      case INT:
        return value; // immutable
      case LONG:
        return value; // immutable
      case MAP:
        Map<CharSequence, Object> mapValue = (Map) value;
        Map<CharSequence, Object> mapCopy =
          new HashMap<CharSequence, Object>(mapValue.size());
        for (Map.Entry<CharSequence, Object> entry : mapValue.entrySet()) {
          mapCopy.put((CharSequence)(deepCopy(STRINGS, entry.getKey())),
              deepCopy(schema.getValueType(), entry.getValue()));
        }
        return mapCopy;
      case NULL:
        return null;
      case RECORD:
        Object oldState = getRecordState(value, schema);
        Object newRecord = newRecord(null, schema);
        Object newState = getRecordState(newRecord, schema);
        for (Field f : schema.getFields()) {
          int pos = f.pos();
          String name = f.name();
          Object newValue = deepCopy(f.schema(),
                                     getField(value, name, pos, oldState));
          setField(newRecord, name, pos, newValue, newState);
        }
        return newRecord;
      case STRING:
        // Strings are immutable
        if (value instanceof String) {
          return value;
        }

        // Some CharSequence subclasses are mutable, so we still need to make
        // a copy
        else if (value instanceof Utf8) {
          // Utf8 copy constructor is more efficient than converting
          // to string and then back to Utf8
          return new Utf8((Utf8)value);
        }
        return new Utf8(value.toString());
      case UNION:
        return deepCopy(
            schema.getTypes().get(resolveUnion(schema, value)), value);
      default:
        throw new AvroRuntimeException(
            "Deep copy failed for schema \"" + schema + "\" and value \"" +
            value + "\"");
    }
  }

  /** Called to create an fixed value. May be overridden for alternate fixed
   * representations.  By default, returns {@link GenericFixed}. */
=======
    case ARRAY:
      List<Object> arrayValue = (List) value;
      List<Object> arrayCopy = new GenericData.Array<>(arrayValue.size(), schema);
      for (Object obj : arrayValue) {
        arrayCopy.add(deepCopy(schema.getElementType(), obj));
      }
      return arrayCopy;
    case BOOLEAN:
      return value; // immutable
    case BYTES:
      ByteBuffer byteBufferValue = (ByteBuffer) value;
      int start = byteBufferValue.position();
      int length = byteBufferValue.limit() - start;
      byte[] bytesCopy = new byte[length];
      byteBufferValue.get(bytesCopy, 0, length);
      ((Buffer) byteBufferValue).position(start);
      return ByteBuffer.wrap(bytesCopy, 0, length);
    case DOUBLE:
      return value; // immutable
    case ENUM:
      return createEnum(value.toString(), schema);
    case FIXED:
      return createFixed(null, ((GenericFixed) value).bytes(), schema);
    case FLOAT:
      return value; // immutable
    case INT:
      return value; // immutable
    case LONG:
      return value; // immutable
    case MAP:
      Map<Object, Object> mapValue = (Map) value;
      Map<Object, Object> mapCopy = new HashMap<>(mapValue.size());
      for (Map.Entry<Object, Object> entry : mapValue.entrySet()) {
        mapCopy.put(deepCopy(STRINGS, entry.getKey()), deepCopy(schema.getValueType(), entry.getValue()));
      }
      return mapCopy;
    case NULL:
      return null;
    case RECORD:
      Object oldState = getRecordState(value, schema);
      Object newRecord = newRecord(null, schema);
      Object newState = getRecordState(newRecord, schema);
      for (Field f : schema.getFields()) {
        int pos = f.pos();
        String name = f.name();
        Object newValue = deepCopy(f.schema(), getField(value, name, pos, oldState));
        setField(newRecord, name, pos, newValue, newState);
      }
      return newRecord;
    case STRING:
      return createString(value);
    case UNION:
      return deepCopy(schema.getTypes().get(resolveUnion(schema, value)), value);
    default:
      throw new AvroRuntimeException("Deep copy failed for schema \"" + schema + "\" and value \"" + value + "\"");
    }
  }

  /**
   * Called to create an fixed value. May be overridden for alternate fixed
   * representations. By default, returns {@link GenericFixed}.
   */
>>>>>>> 11454b9d
  public Object createFixed(Object old, Schema schema) {
    if ((old instanceof GenericFixed) && ((GenericFixed) old).bytes().length == schema.getFixedSize())
      return old;
    return new GenericData.Fixed(schema);
  }

<<<<<<< HEAD
  /** Called to create an fixed value. May be overridden for alternate fixed
   * representations.  By default, returns {@link GenericFixed}. */
=======
  /**
   * Called to create an fixed value. May be overridden for alternate fixed
   * representations. By default, returns {@link GenericFixed}.
   */
>>>>>>> 11454b9d
  public Object createFixed(Object old, byte[] bytes, Schema schema) {
    GenericFixed fixed = (GenericFixed) createFixed(old, schema);
    System.arraycopy(bytes, 0, fixed.bytes(), 0, schema.getFixedSize());
    return fixed;
  }

<<<<<<< HEAD
  /** Called to create an enum value. May be overridden for alternate enum
   * representations.  By default, returns a GenericEnumSymbol. */
=======
  /**
   * Called to create an enum value. May be overridden for alternate enum
   * representations. By default, returns a GenericEnumSymbol.
   */
>>>>>>> 11454b9d
  public Object createEnum(String symbol, Schema schema) {
    return new EnumSymbol(schema, symbol);
  }

  /**
   * Called to create new record instances. Subclasses may override to use a
   * different record implementation. The returned instance must conform to the
   * schema provided. If the old object contains fields not present in the schema,
   * they should either be removed from the old object, or it should create a new
   * instance that conforms to the schema. By default, this returns a
   * {@link GenericData.Record}.
   */
  public Object newRecord(Object old, Schema schema) {
    if (old instanceof IndexedRecord) {
      IndexedRecord record = (IndexedRecord) old;
      if (record.getSchema() == schema)
        return record;
    }
    return new GenericData.Record(schema);
  }

<<<<<<< HEAD
=======
  /**
   * Called to create an string value. May be overridden for alternate string
   * representations.
   */
  public Object createString(Object value) {
    // Strings are immutable
    if (value instanceof String) {
      return value;
    }

    // Some CharSequence subclasses are mutable, so we still need to make
    // a copy
    else if (value instanceof Utf8) {
      // Utf8 copy constructor is more efficient than converting
      // to string and then back to Utf8
      return new Utf8((Utf8) value);
    }
    return new Utf8(value.toString());

  }

  /*
   * Called to create new array instances. Subclasses may override to use a
   * different array implementation. By default, this returns a {@link
   * GenericData.Array}.
   */
  public Object newArray(Object old, int size, Schema schema) {
    if (old instanceof GenericArray) {
      ((GenericArray<?>) old).reset();
      return old;
    } else if (old instanceof Collection) {
      ((Collection<?>) old).clear();
      return old;
    } else
      return new GenericData.Array<Object>(size, schema);
  }

  /**
   * Called to create new array instances. Subclasses may override to use a
   * different map implementation. By default, this returns a {@link HashMap}.
   */
  public Object newMap(Object old, int size) {
    if (old instanceof Map) {
      ((Map<?, ?>) old).clear();
      return old;
    } else
      return new HashMap<>(size);
  }

  /**
   * create a supplier that allows to get new record instances for a given schema
   * in an optimized way
   */
  public InstanceSupplier getNewRecordSupplier(Schema schema) {
    return this::newRecord;
  }

  public interface InstanceSupplier {
    public Object newInstance(Object oldInstance, Schema schema);
  }
>>>>>>> 11454b9d
}<|MERGE_RESOLUTION|>--- conflicted
+++ resolved
@@ -29,18 +29,11 @@
 import java.util.Collections;
 import java.util.HashMap;
 import java.util.IdentityHashMap;
-<<<<<<< HEAD
-import java.util.LinkedHashMap;
-=======
->>>>>>> 11454b9d
 import java.util.Iterator;
 import java.util.LinkedHashMap;
 import java.util.List;
 import java.util.Map;
-<<<<<<< HEAD
-=======
 import java.util.UUID;
->>>>>>> 11454b9d
 import java.util.WeakHashMap;
 
 import org.apache.avro.AvroMissingFieldException;
@@ -48,10 +41,7 @@
 import org.apache.avro.AvroTypeException;
 import org.apache.avro.Conversion;
 import org.apache.avro.Conversions;
-<<<<<<< HEAD
-=======
 import org.apache.avro.JsonProperties;
->>>>>>> 11454b9d
 import org.apache.avro.LogicalType;
 import org.apache.avro.Schema;
 import org.apache.avro.Schema.Field;
@@ -80,8 +70,6 @@
 
   private static final GenericData INSTANCE = new GenericData();
 
-<<<<<<< HEAD
-=======
   private static final Map<Class<?>, String> PRIMITIVE_DATUM_TYPES = new IdentityHashMap<>();
   static {
     PRIMITIVE_DATUM_TYPES.put(Integer.class, Type.INT.getName());
@@ -93,7 +81,6 @@
     PRIMITIVE_DATUM_TYPES.put(Utf8.class, Type.STRING.getName());
   }
 
->>>>>>> 11454b9d
   /** Used to specify the Java type for a string schema. */
   public enum StringType {
     CharSequence, String, Utf8
@@ -646,16 +633,6 @@
   /** Renders a Java datum as <a href="https://www.json.org/">JSON</a>. */
   public String toString(Object datum) {
     StringBuilder buffer = new StringBuilder();
-<<<<<<< HEAD
-    toString(datum, buffer, new IdentityHashMap<Object, Object>(128) );
-    return buffer.toString();
-  }
-
-  private static final String TOSTRING_CIRCULAR_REFERENCE_ERROR_TEXT =
-    " \">>> CIRCULAR REFERENCE CANNOT BE PUT IN JSON STRING, ABORTING RECURSION <<<\" ";
-
-  /** Renders a Java datum as <a href="http://www.json.org/">JSON</a>. */
-=======
     toString(datum, buffer, new IdentityHashMap<>(128));
     return buffer.toString();
   }
@@ -663,7 +640,6 @@
   private static final String TOSTRING_CIRCULAR_REFERENCE_ERROR_TEXT = " \">>> CIRCULAR REFERENCE CANNOT BE PUT IN JSON STRING, ABORTING RECURSION <<<\" ";
 
   /** Renders a Java datum as <a href="https://www.json.org/">JSON</a>. */
->>>>>>> 11454b9d
   protected void toString(Object datum, StringBuilder buffer, IdentityHashMap<Object, Object> seenObjects) {
     if (isRecord(datum)) {
       if (seenObjects.containsKey(datum)) {
@@ -708,40 +684,24 @@
       seenObjects.put(datum, datum);
       buffer.append("{");
       int count = 0;
-<<<<<<< HEAD
-      @SuppressWarnings(value="unchecked")
-      Map<Object,Object> map = (Map<Object,Object>)datum;
-      for (Map.Entry<Object,Object> entry : map.entrySet()) {
-        toString(entry.getKey(), buffer, seenObjects);
-        buffer.append(": ");
-=======
       @SuppressWarnings(value = "unchecked")
       Map<Object, Object> map = (Map<Object, Object>) datum;
       for (Map.Entry<Object, Object> entry : map.entrySet()) {
         buffer.append("\"");
         writeEscapedString(String.valueOf(entry.getKey()), buffer);
         buffer.append("\": ");
->>>>>>> 11454b9d
         toString(entry.getValue(), buffer, seenObjects);
         if (++count < map.size())
           buffer.append(", ");
       }
       buffer.append("}");
       seenObjects.remove(datum);
-<<<<<<< HEAD
-    } else if (isString(datum)|| isEnum(datum)) {
-=======
     } else if (isString(datum) || isEnum(datum)) {
->>>>>>> 11454b9d
       buffer.append("\"");
       writeEscapedString(datum.toString(), buffer);
       buffer.append("\"");
     } else if (isBytes(datum)) {
-<<<<<<< HEAD
-      buffer.append("{\"bytes\": \"");
-=======
       buffer.append("\"");
->>>>>>> 11454b9d
       ByteBuffer bytes = ((ByteBuffer) datum).duplicate();
       writeEscapedString(StandardCharsets.ISO_8859_1.decode(bytes), buffer);
       buffer.append("\"");
@@ -762,11 +722,6 @@
     }
   }
 
-<<<<<<< HEAD
-  /* Adapted from http://code.google.com/p/json-simple */
-  private void writeEscapedString(CharSequence string, StringBuilder builder) {
-    for(int i = 0; i < string.length(); i++){
-=======
   private boolean isTemporal(Object datum) {
     return datum instanceof Temporal;
   }
@@ -779,7 +734,6 @@
   /* Adapted from https://code.google.com/p/json-simple */
   private static void writeEscapedString(CharSequence string, StringBuilder builder) {
     for (int i = 0; i < string.length(); i++) {
->>>>>>> 11454b9d
       char ch = string.charAt(i);
       switch (ch) {
       case '"':
@@ -853,33 +807,6 @@
       }
       return Schema.createMap(value);
     } else if (datum instanceof GenericFixed) {
-<<<<<<< HEAD
-      return Schema.createFixed(null, null, null,
-                                ((GenericFixed)datum).bytes().length);
-    }
-    else if (isString(datum)) return Schema.create(Type.STRING);
-    else if (isBytes(datum)) return Schema.create(Type.BYTES);
-    else if (isInteger(datum))    return Schema.create(Type.INT);
-    else if (isLong(datum))       return Schema.create(Type.LONG);
-    else if (isFloat(datum))      return Schema.create(Type.FLOAT);
-    else if (isDouble(datum))     return Schema.create(Type.DOUBLE);
-    else if (isBoolean(datum))    return Schema.create(Type.BOOLEAN);
-    else if (datum == null)               return Schema.create(Type.NULL);
-
-    else throw new AvroTypeException("Can't create schema for: "+datum);
-  }
-
-  /** Called by {@link GenericDatumReader#readRecord} to set a record fields
-   * value to a record instance.  The default implementation is for {@link
-   * IndexedRecord}.*/
-  public void setField(Object record, String name, int position, Object o) {
-    ((IndexedRecord)record).put(position, o);
-  }
-
-  /** Called by {@link GenericDatumReader#readRecord} to retrieve a record
-   * field value from a reused instance.  The default implementation is for
-   * {@link IndexedRecord}.*/
-=======
       return Schema.createFixed(null, null, null, ((GenericFixed) datum).bytes().length);
     } else if (isString(datum))
       return Schema.create(Type.STRING);
@@ -916,7 +843,6 @@
    * value from a reused instance. The default implementation is for
    * {@link IndexedRecord}.
    */
->>>>>>> 11454b9d
   public Object getField(Object record, String name, int position) {
     return ((IndexedRecord) record).get(position);
   }
@@ -1089,17 +1015,11 @@
     return datum instanceof GenericEnumSymbol;
   }
 
-<<<<<<< HEAD
-  /** Called to obtain the schema of a enum.  By default calls
-   * {GenericContainer#getSchema().  May be overridden for alternate enum
-   * representations. */
-=======
   /**
    * Called to obtain the schema of a enum. By default calls
    * {GenericContainer#getSchema(). May be overridden for alternate enum
    * representations.
    */
->>>>>>> 11454b9d
   protected Schema getEnumSchema(Object enu) {
     return ((GenericContainer) enu).getSchema();
   }
@@ -1109,11 +1029,7 @@
     return datum instanceof Map;
   }
 
-<<<<<<< HEAD
-  /** Called by the default implementation of {@link #instanceOf}.*/
-=======
   /** Called by the default implementation of {@link #instanceOf}. */
->>>>>>> 11454b9d
   protected boolean isFixed(Object datum) {
     return datum instanceof GenericFixed;
   }
@@ -1171,10 +1087,6 @@
   protected boolean isBoolean(Object datum) {
     return datum instanceof Boolean;
   }
-<<<<<<< HEAD
-
-=======
->>>>>>> 11454b9d
 
   /**
    * Compute a hash code according to a schema, consistent with
@@ -1278,32 +1190,18 @@
     }
   }
 
-<<<<<<< HEAD
-  private final Map<Field, Object> defaultValueCache
-    = Collections.synchronizedMap(new WeakHashMap<>());
-=======
   private final Map<Field, Object> defaultValueCache = Collections.synchronizedMap(new WeakHashMap<>());
->>>>>>> 11454b9d
 
   /**
    * Gets the default value of the given field, if any.
    *
    * @param field the field whose default value should be retrieved.
-<<<<<<< HEAD
-   * @return the default value associated with the given field,
-   * or null if none is specified in the schema.
-   */
-  @SuppressWarnings({ "unchecked" })
-  public Object getDefaultValue(Field field) {
-    JsonNode json = field.defaultValue();
-=======
    * @return the default value associated with the given field, or null if none is
    *         specified in the schema.
    */
   @SuppressWarnings({ "unchecked" })
   public Object getDefaultValue(Field field) {
     JsonNode json = Accessor.defaultValue(field);
->>>>>>> 11454b9d
     if (json == null)
       throw new AvroMissingFieldException("Field " + field + " not set and has no default value", field);
     if (json.isNull() && (field.schema().getType() == Type.NULL
@@ -1326,11 +1224,7 @@
         defaultValue = createDatumReader(field.schema()).read(null, decoder);
 
         // this MAY result in two threads creating the same defaultValue
-<<<<<<< HEAD
-        // and calling put.  The last thread will win.  However,
-=======
         // and calling put. The last thread will win. However,
->>>>>>> 11454b9d
         // that's not an issue.
         defaultValueCache.put(field, defaultValue);
       } catch (IOException e) {
@@ -1344,32 +1238,15 @@
 
   /**
    * Makes a deep copy of a value given its schema.
-<<<<<<< HEAD
-   * <P>Logical types are converted to raw types, copied, then converted back.
-=======
    * <P>
    * Logical types are converted to raw types, copied, then converted back.
    *
->>>>>>> 11454b9d
    * @param schema the schema of the value to deep copy.
    * @param value  the value to deep copy.
    * @return a deep copy of the given value.
    */
   @SuppressWarnings({ "rawtypes", "unchecked" })
   public <T> T deepCopy(Schema schema, T value) {
-<<<<<<< HEAD
-    if (value == null) return null;
-    LogicalType logicalType = schema.getLogicalType();
-    if (logicalType == null)           // not a logical type -- use raw copy
-      return (T)deepCopyRaw(schema, value);
-    Conversion conversion = getConversionByClass(value.getClass(), logicalType);
-    if (conversion == null)            // no conversion defined -- try raw copy
-      return (T)deepCopyRaw(schema, value);
-    // logical type with conversion: convert to raw, copy, then convert back to logical
-    Object raw = Conversions.convertToRawType(value, schema, logicalType, conversion);
-    Object copy = deepCopyRaw(schema, raw);       // copy raw
-    return (T)Conversions.convertToLogicalType(copy, schema, logicalType, conversion);
-=======
     if (value == null)
       return null;
     LogicalType logicalType = schema.getLogicalType();
@@ -1383,7 +1260,6 @@
     Object raw = Conversions.convertToRawType(value, schema, logicalType, conversion);
     Object copy = deepCopyRaw(schema, raw); // copy raw
     return (T) Conversions.convertToLogicalType(copy, schema, logicalType, conversion);
->>>>>>> 11454b9d
   }
 
   private Object deepCopyRaw(Schema schema, Object value) {
@@ -1392,87 +1268,6 @@
     }
 
     switch (schema.getType()) {
-<<<<<<< HEAD
-      case ARRAY:
-        List<Object> arrayValue = (List) value;
-        List<Object> arrayCopy = new GenericData.Array<Object>(
-            arrayValue.size(), schema);
-        for (Object obj : arrayValue) {
-          arrayCopy.add(deepCopy(schema.getElementType(), obj));
-        }
-        return arrayCopy;
-      case BOOLEAN:
-        return value; // immutable
-      case BYTES:
-        ByteBuffer byteBufferValue = (ByteBuffer) value;
-        int start = byteBufferValue.position();
-        int length = byteBufferValue.limit() - start;
-        byte[] bytesCopy = new byte[length];
-        byteBufferValue.get(bytesCopy, 0, length);
-        byteBufferValue.position(start);
-        return ByteBuffer.wrap(bytesCopy, 0, length);
-      case DOUBLE:
-        return value; // immutable
-      case ENUM:
-        return createEnum(value.toString(), schema);
-      case FIXED:
-        return createFixed(null, ((GenericFixed) value).bytes(), schema);
-      case FLOAT:
-        return value; // immutable
-      case INT:
-        return value; // immutable
-      case LONG:
-        return value; // immutable
-      case MAP:
-        Map<CharSequence, Object> mapValue = (Map) value;
-        Map<CharSequence, Object> mapCopy =
-          new HashMap<CharSequence, Object>(mapValue.size());
-        for (Map.Entry<CharSequence, Object> entry : mapValue.entrySet()) {
-          mapCopy.put((CharSequence)(deepCopy(STRINGS, entry.getKey())),
-              deepCopy(schema.getValueType(), entry.getValue()));
-        }
-        return mapCopy;
-      case NULL:
-        return null;
-      case RECORD:
-        Object oldState = getRecordState(value, schema);
-        Object newRecord = newRecord(null, schema);
-        Object newState = getRecordState(newRecord, schema);
-        for (Field f : schema.getFields()) {
-          int pos = f.pos();
-          String name = f.name();
-          Object newValue = deepCopy(f.schema(),
-                                     getField(value, name, pos, oldState));
-          setField(newRecord, name, pos, newValue, newState);
-        }
-        return newRecord;
-      case STRING:
-        // Strings are immutable
-        if (value instanceof String) {
-          return value;
-        }
-
-        // Some CharSequence subclasses are mutable, so we still need to make
-        // a copy
-        else if (value instanceof Utf8) {
-          // Utf8 copy constructor is more efficient than converting
-          // to string and then back to Utf8
-          return new Utf8((Utf8)value);
-        }
-        return new Utf8(value.toString());
-      case UNION:
-        return deepCopy(
-            schema.getTypes().get(resolveUnion(schema, value)), value);
-      default:
-        throw new AvroRuntimeException(
-            "Deep copy failed for schema \"" + schema + "\" and value \"" +
-            value + "\"");
-    }
-  }
-
-  /** Called to create an fixed value. May be overridden for alternate fixed
-   * representations.  By default, returns {@link GenericFixed}. */
-=======
     case ARRAY:
       List<Object> arrayValue = (List) value;
       List<Object> arrayCopy = new GenericData.Array<>(arrayValue.size(), schema);
@@ -1535,37 +1330,26 @@
    * Called to create an fixed value. May be overridden for alternate fixed
    * representations. By default, returns {@link GenericFixed}.
    */
->>>>>>> 11454b9d
   public Object createFixed(Object old, Schema schema) {
     if ((old instanceof GenericFixed) && ((GenericFixed) old).bytes().length == schema.getFixedSize())
       return old;
     return new GenericData.Fixed(schema);
   }
 
-<<<<<<< HEAD
-  /** Called to create an fixed value. May be overridden for alternate fixed
-   * representations.  By default, returns {@link GenericFixed}. */
-=======
   /**
    * Called to create an fixed value. May be overridden for alternate fixed
    * representations. By default, returns {@link GenericFixed}.
    */
->>>>>>> 11454b9d
   public Object createFixed(Object old, byte[] bytes, Schema schema) {
     GenericFixed fixed = (GenericFixed) createFixed(old, schema);
     System.arraycopy(bytes, 0, fixed.bytes(), 0, schema.getFixedSize());
     return fixed;
   }
 
-<<<<<<< HEAD
-  /** Called to create an enum value. May be overridden for alternate enum
-   * representations.  By default, returns a GenericEnumSymbol. */
-=======
   /**
    * Called to create an enum value. May be overridden for alternate enum
    * representations. By default, returns a GenericEnumSymbol.
    */
->>>>>>> 11454b9d
   public Object createEnum(String symbol, Schema schema) {
     return new EnumSymbol(schema, symbol);
   }
@@ -1587,8 +1371,6 @@
     return new GenericData.Record(schema);
   }
 
-<<<<<<< HEAD
-=======
   /**
    * Called to create an string value. May be overridden for alternate string
    * representations.
@@ -1649,5 +1431,4 @@
   public interface InstanceSupplier {
     public Object newInstance(Object oldInstance, Schema schema);
   }
->>>>>>> 11454b9d
 }