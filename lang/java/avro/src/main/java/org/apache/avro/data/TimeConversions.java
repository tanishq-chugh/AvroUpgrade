/*
 * Licensed to the Apache Software Foundation (ASF) under one
 * or more contributor license agreements.  See the NOTICE file
 * distributed with this work for additional information
 * regarding copyright ownership.  The ASF licenses this file
 * to you under the Apache License, Version 2.0 (the
 * "License"); you may not use this file except in compliance
 * with the License.  You may obtain a copy of the License at
 *
 *     https://www.apache.org/licenses/LICENSE-2.0
 *
 * Unless required by applicable law or agreed to in writing, software
 * distributed under the License is distributed on an "AS IS" BASIS,
 * WITHOUT WARRANTIES OR CONDITIONS OF ANY KIND, either express or implied.
 * See the License for the specific language governing permissions and
 * limitations under the License.
 */

package org.apache.avro.data;

import java.time.Instant;
import java.time.LocalDateTime;
import java.time.ZoneOffset;
import org.apache.avro.Conversion;
import org.apache.avro.LogicalType;
import org.apache.avro.LogicalTypes;
import org.apache.avro.Schema;

import java.time.Instant;
import java.time.LocalDate;
import java.time.LocalDateTime;
import java.time.LocalTime;
import java.time.ZoneOffset;
import java.util.concurrent.TimeUnit;

public class TimeConversions {
  public static class DateConversion extends Conversion<LocalDate> {

    @Override
    public Class<LocalDate> getConvertedType() {
      return LocalDate.class;
    }

    @Override
    public String getLogicalTypeName() {
      return "date";
    }

    @Override
    public LocalDate fromInt(Integer daysFromEpoch, Schema schema, LogicalType type) {
      return LocalDate.ofEpochDay(daysFromEpoch);
    }

    @Override
    public Integer toInt(LocalDate date, Schema schema, LogicalType type) {
      long epochDays = date.toEpochDay();

      return (int) epochDays;
    }

    @Override
    public Schema getRecommendedSchema() {
      return LogicalTypes.date().addToSchema(Schema.create(Schema.Type.INT));
    }

    @Override
    public Schema getRecommendedSchema() {
      return LogicalTypes.date().addToSchema(Schema.create(Schema.Type.INT));
    }
  }

  public static class TimeMillisConversion extends Conversion<LocalTime> {
    @Override
    public Class<LocalTime> getConvertedType() {
      return LocalTime.class;
    }

    @Override
    public String getLogicalTypeName() {
      return "time-millis";
    }

    @Override
    public String adjustAndSetValue(String varName, String valParamName) {
      return varName + " = " + valParamName + ".truncatedTo(java.time.temporal.ChronoUnit.MILLIS);";
    }

    @Override
    public LocalTime fromInt(Integer millisFromMidnight, Schema schema, LogicalType type) {
      return LocalTime.ofNanoOfDay(TimeUnit.MILLISECONDS.toNanos(millisFromMidnight));
    }

    @Override
    public Integer toInt(LocalTime time, Schema schema, LogicalType type) {
      return (int) TimeUnit.NANOSECONDS.toMillis(time.toNanoOfDay());
    }

    @Override
    public Schema getRecommendedSchema() {
      return LogicalTypes.timeMillis().addToSchema(Schema.create(Schema.Type.INT));
    }

    @Override
    public Schema getRecommendedSchema() {
      return LogicalTypes.timeMillis().addToSchema(Schema.create(Schema.Type.INT));
    }
}

  public static class TimeMicrosConversion extends Conversion<LocalTime> {
    @Override
    public Class<LocalTime> getConvertedType() {
      return LocalTime.class;
    }

    @Override
    public String getLogicalTypeName() {
      return "time-micros";
    }

    @Override
    public String adjustAndSetValue(String varName, String valParamName) {
      return varName + " = " + valParamName + ".truncatedTo(java.time.temporal.ChronoUnit.MICROS);";
    }

    @Override
    public LocalTime fromLong(Long microsFromMidnight, Schema schema, LogicalType type) {
      return LocalTime.ofNanoOfDay(TimeUnit.MICROSECONDS.toNanos(microsFromMidnight));
    }
<<<<<<< HEAD

    @Override
    public Schema getRecommendedSchema() {
      return LogicalTypes.timeMicros().addToSchema(Schema.create(Schema.Type.LONG));
    }
  }
=======
>>>>>>> 35ff8b99

    @Override
    public Long toLong(LocalTime time, Schema schema, LogicalType type) {
      return TimeUnit.NANOSECONDS.toMicros(time.toNanoOfDay());
    }

    @Override
    public Schema getRecommendedSchema() {
      return LogicalTypes.timeMicros().addToSchema(Schema.create(Schema.Type.LONG));
    }
  }

  public static class TimestampMillisConversion extends Conversion<Instant> {
    @Override
    public Class<Instant> getConvertedType() {
      return Instant.class;
    }

    @Override
    public String getLogicalTypeName() {
      return "timestamp-millis";
    }

    @Override
    public String adjustAndSetValue(String varName, String valParamName) {
      return varName + " = " + valParamName + ".truncatedTo(java.time.temporal.ChronoUnit.MILLIS);";
    }

    @Override
    public Instant fromLong(Long millisFromEpoch, Schema schema, LogicalType type) {
      return Instant.ofEpochMilli(millisFromEpoch);
    }

    @Override
    public Long toLong(Instant timestamp, Schema schema, LogicalType type) {
      return timestamp.toEpochMilli();
    }

    @Override
    public Schema getRecommendedSchema() {
      return LogicalTypes.timestampMillis().addToSchema(Schema.create(Schema.Type.LONG));
    }

    @Override
    public Schema getRecommendedSchema() {
      return LogicalTypes.timestampMillis().addToSchema(Schema.create(Schema.Type.LONG));
    }
  }

  public static class TimestampMicrosConversion extends Conversion<Instant> {
    @Override
    public Class<Instant> getConvertedType() {
      return Instant.class;
    }

    @Override
    public String getLogicalTypeName() {
      return "timestamp-micros";
    }

    @Override
    public String adjustAndSetValue(String varName, String valParamName) {
      return varName + " = " + valParamName + ".truncatedTo(java.time.temporal.ChronoUnit.MICROS);";
    }

    @Override
    public Instant fromLong(Long microsFromEpoch, Schema schema, LogicalType type) {
      long epochSeconds = microsFromEpoch / (1_000_000L);
      long nanoAdjustment = (microsFromEpoch % (1_000_000L)) * 1_000L;

      return Instant.ofEpochSecond(epochSeconds, nanoAdjustment);
    }

    @Override
    public Long toLong(Instant instant, Schema schema, LogicalType type) {
      long seconds = instant.getEpochSecond();
      int nanos = instant.getNano();

      if (seconds < 0 && nanos > 0) {
        long micros = Math.multiplyExact(seconds + 1, 1_000_000L);
        long adjustment = (nanos / 1_000L) - 1_000_000;

        return Math.addExact(micros, adjustment);
      } else {
        long micros = Math.multiplyExact(seconds, 1_000_000L);

        return Math.addExact(micros, nanos / 1_000L);
      }
    }

    @Override
    public Schema getRecommendedSchema() {
      return LogicalTypes.timestampMicros().addToSchema(Schema.create(Schema.Type.LONG));
    }
  }

  public static class LocalTimestampMillisConversion extends Conversion<LocalDateTime> {
    private final TimestampMillisConversion timestampMillisConversion = new TimestampMillisConversion();

    @Override
    public Class<LocalDateTime> getConvertedType() {
      return LocalDateTime.class;
    }

    @Override
    public String getLogicalTypeName() {
      return "local-timestamp-millis";
    }

    @Override
    public LocalDateTime fromLong(Long millisFromEpoch, Schema schema, LogicalType type) {
      Instant instant = timestampMillisConversion.fromLong(millisFromEpoch, schema, type);
      return LocalDateTime.ofInstant(instant, ZoneOffset.UTC);
    }

    @Override
    public Long toLong(LocalDateTime timestamp, Schema schema, LogicalType type) {
      Instant instant = timestamp.toInstant(ZoneOffset.UTC);
      return timestampMillisConversion.toLong(instant, schema, type);
    }

    @Override
    public Schema getRecommendedSchema() {
      return LogicalTypes.localTimestampMillis().addToSchema(Schema.create(Schema.Type.LONG));
    }

    @Override
    public Schema getRecommendedSchema() {
      return LogicalTypes.timestampMicros().addToSchema(Schema.create(Schema.Type.LONG));
    }
}

  public static class LocalTimestampMicrosConversion extends Conversion<LocalDateTime> {
    private final TimestampMicrosConversion timestampMicrosConversion = new TimestampMicrosConversion();

    @Override
    public Class<LocalDateTime> getConvertedType() {
      return LocalDateTime.class;
    }

    @Override
    public String getLogicalTypeName() {
      return "local-timestamp-micros";
    }

    @Override
    public LocalDateTime fromLong(Long microsFromEpoch, Schema schema, LogicalType type) {
      Instant instant = timestampMicrosConversion.fromLong(microsFromEpoch, schema, type);
      return LocalDateTime.ofInstant(instant, ZoneOffset.UTC);
    }

    @Override
    public Long toLong(LocalDateTime timestamp, Schema schema, LogicalType type) {
      Instant instant = timestamp.toInstant(ZoneOffset.UTC);
      return timestampMicrosConversion.toLong(instant, schema, type);
    }

    @Override
    public Schema getRecommendedSchema() {
      return LogicalTypes.localTimestampMicros().addToSchema(Schema.create(Schema.Type.LONG));
    }
  }


  public static class LocalTimestampMillisConversion extends Conversion<LocalDateTime> {
    public Instant timestampMillisConversionFromLong(Long millisFromEpoch, Schema schema, LogicalType type) {
      return Instant.ofEpochMilli(millisFromEpoch);
    }

    public Long timestampMillisConversionToLong(Instant timestamp, Schema schema, LogicalType type) {
      return timestamp.toEpochMilli();
    }

    @Override
    public Class<LocalDateTime> getConvertedType() {
      return LocalDateTime.class;
    }

    @Override
    public String getLogicalTypeName() {
      return "local-timestamp-millis";
    }

    @Override
    public LocalDateTime fromLong(Long millisFromEpoch, Schema schema, LogicalType type) {
      Instant instant = timestampMillisConversionFromLong(millisFromEpoch, schema, type);
      return LocalDateTime.ofInstant(instant, ZoneOffset.UTC);
    }

    @Override
    public Long toLong(LocalDateTime timestamp, Schema schema, LogicalType type) {
      Instant instant = timestamp.toInstant(ZoneOffset.UTC);
      return timestampMillisConversionToLong(instant, schema, type);
    }

    @Override
    public Schema getRecommendedSchema() {
      return LogicalTypes.localTimestampMillis().addToSchema(Schema.create(Schema.Type.LONG));
    }
  }

  public static class LocalTimestampMicrosConversion extends Conversion<LocalDateTime> {

    private static Instant timestampMicrosConversionFromLong(Long microsFromEpoch) {
      long epochSeconds = microsFromEpoch / (1_000_000L);
      long nanoAdjustment = (microsFromEpoch % (1_000_000L)) * 1_000L;

      return Instant.ofEpochSecond(epochSeconds, nanoAdjustment);
    }

    private static Long timestampMicrosConversionToLong(Instant instant) {
      long seconds = instant.getEpochSecond();
      int nanos = instant.getNano();

      if (seconds < 0 && nanos > 0) {
        long micros = Math.multiplyExact(seconds + 1, 1_000_000L);
        long adjustment = (nanos / 1_000L) - 1_000_000;

        return Math.addExact(micros, adjustment);
      } else {
        long micros = Math.multiplyExact(seconds, 1_000_000L);

        return Math.addExact(micros, nanos / 1_000L);
      }
    }

    @Override
    public Class<LocalDateTime> getConvertedType() {
      return LocalDateTime.class;
    }

    @Override
    public String getLogicalTypeName() {
      return "local-timestamp-micros";
    }

    @Override
    public LocalDateTime fromLong(Long microsFromEpoch, Schema schema, LogicalType type) {
      Instant instant = timestampMicrosConversionFromLong(microsFromEpoch);
      return LocalDateTime.ofInstant(instant, ZoneOffset.UTC);
    }

    @Override
    public Long toLong(LocalDateTime timestamp, Schema schema, LogicalType type) {
      Instant instant = timestamp.toInstant(ZoneOffset.UTC);
      return timestampMicrosConversionToLong(instant);
    }

    @Override
    public Schema getRecommendedSchema() {
      return LogicalTypes.localTimestampMicros().addToSchema(Schema.create(Schema.Type.LONG));
    }
  }
}<|MERGE_RESOLUTION|>--- conflicted
+++ resolved
@@ -18,9 +18,6 @@
 
 package org.apache.avro.data;
 
-import java.time.Instant;
-import java.time.LocalDateTime;
-import java.time.ZoneOffset;
 import org.apache.avro.Conversion;
 import org.apache.avro.LogicalType;
 import org.apache.avro.LogicalTypes;
@@ -62,11 +59,6 @@
     public Schema getRecommendedSchema() {
       return LogicalTypes.date().addToSchema(Schema.create(Schema.Type.INT));
     }
-
-    @Override
-    public Schema getRecommendedSchema() {
-      return LogicalTypes.date().addToSchema(Schema.create(Schema.Type.INT));
-    }
   }
 
   public static class TimeMillisConversion extends Conversion<LocalTime> {
@@ -99,12 +91,7 @@
     public Schema getRecommendedSchema() {
       return LogicalTypes.timeMillis().addToSchema(Schema.create(Schema.Type.INT));
     }
-
-    @Override
-    public Schema getRecommendedSchema() {
-      return LogicalTypes.timeMillis().addToSchema(Schema.create(Schema.Type.INT));
-    }
-}
+  }
 
   public static class TimeMicrosConversion extends Conversion<LocalTime> {
     @Override
@@ -126,15 +113,6 @@
     public LocalTime fromLong(Long microsFromMidnight, Schema schema, LogicalType type) {
       return LocalTime.ofNanoOfDay(TimeUnit.MICROSECONDS.toNanos(microsFromMidnight));
     }
-<<<<<<< HEAD
-
-    @Override
-    public Schema getRecommendedSchema() {
-      return LogicalTypes.timeMicros().addToSchema(Schema.create(Schema.Type.LONG));
-    }
-  }
-=======
->>>>>>> 35ff8b99
 
     @Override
     public Long toLong(LocalTime time, Schema schema, LogicalType type) {
@@ -171,11 +149,6 @@
     @Override
     public Long toLong(Instant timestamp, Schema schema, LogicalType type) {
       return timestamp.toEpochMilli();
-    }
-
-    @Override
-    public Schema getRecommendedSchema() {
-      return LogicalTypes.timestampMillis().addToSchema(Schema.create(Schema.Type.LONG));
     }
 
     @Override
@@ -260,12 +233,7 @@
     public Schema getRecommendedSchema() {
       return LogicalTypes.localTimestampMillis().addToSchema(Schema.create(Schema.Type.LONG));
     }
-
-    @Override
-    public Schema getRecommendedSchema() {
-      return LogicalTypes.timestampMicros().addToSchema(Schema.create(Schema.Type.LONG));
-    }
-}
+  }
 
   public static class LocalTimestampMicrosConversion extends Conversion<LocalDateTime> {
     private final TimestampMicrosConversion timestampMicrosConversion = new TimestampMicrosConversion();
@@ -297,95 +265,4 @@
       return LogicalTypes.localTimestampMicros().addToSchema(Schema.create(Schema.Type.LONG));
     }
   }
-
-
-  public static class LocalTimestampMillisConversion extends Conversion<LocalDateTime> {
-    public Instant timestampMillisConversionFromLong(Long millisFromEpoch, Schema schema, LogicalType type) {
-      return Instant.ofEpochMilli(millisFromEpoch);
-    }
-
-    public Long timestampMillisConversionToLong(Instant timestamp, Schema schema, LogicalType type) {
-      return timestamp.toEpochMilli();
-    }
-
-    @Override
-    public Class<LocalDateTime> getConvertedType() {
-      return LocalDateTime.class;
-    }
-
-    @Override
-    public String getLogicalTypeName() {
-      return "local-timestamp-millis";
-    }
-
-    @Override
-    public LocalDateTime fromLong(Long millisFromEpoch, Schema schema, LogicalType type) {
-      Instant instant = timestampMillisConversionFromLong(millisFromEpoch, schema, type);
-      return LocalDateTime.ofInstant(instant, ZoneOffset.UTC);
-    }
-
-    @Override
-    public Long toLong(LocalDateTime timestamp, Schema schema, LogicalType type) {
-      Instant instant = timestamp.toInstant(ZoneOffset.UTC);
-      return timestampMillisConversionToLong(instant, schema, type);
-    }
-
-    @Override
-    public Schema getRecommendedSchema() {
-      return LogicalTypes.localTimestampMillis().addToSchema(Schema.create(Schema.Type.LONG));
-    }
-  }
-
-  public static class LocalTimestampMicrosConversion extends Conversion<LocalDateTime> {
-
-    private static Instant timestampMicrosConversionFromLong(Long microsFromEpoch) {
-      long epochSeconds = microsFromEpoch / (1_000_000L);
-      long nanoAdjustment = (microsFromEpoch % (1_000_000L)) * 1_000L;
-
-      return Instant.ofEpochSecond(epochSeconds, nanoAdjustment);
-    }
-
-    private static Long timestampMicrosConversionToLong(Instant instant) {
-      long seconds = instant.getEpochSecond();
-      int nanos = instant.getNano();
-
-      if (seconds < 0 && nanos > 0) {
-        long micros = Math.multiplyExact(seconds + 1, 1_000_000L);
-        long adjustment = (nanos / 1_000L) - 1_000_000;
-
-        return Math.addExact(micros, adjustment);
-      } else {
-        long micros = Math.multiplyExact(seconds, 1_000_000L);
-
-        return Math.addExact(micros, nanos / 1_000L);
-      }
-    }
-
-    @Override
-    public Class<LocalDateTime> getConvertedType() {
-      return LocalDateTime.class;
-    }
-
-    @Override
-    public String getLogicalTypeName() {
-      return "local-timestamp-micros";
-    }
-
-    @Override
-    public LocalDateTime fromLong(Long microsFromEpoch, Schema schema, LogicalType type) {
-      Instant instant = timestampMicrosConversionFromLong(microsFromEpoch);
-      return LocalDateTime.ofInstant(instant, ZoneOffset.UTC);
-    }
-
-    @Override
-    public Long toLong(LocalDateTime timestamp, Schema schema, LogicalType type) {
-      Instant instant = timestamp.toInstant(ZoneOffset.UTC);
-      return timestampMicrosConversionToLong(instant);
-    }
-
-    @Override
-    public Schema getRecommendedSchema() {
-      return LogicalTypes.localTimestampMicros().addToSchema(Schema.create(Schema.Type.LONG));
-    }
-  }
 }