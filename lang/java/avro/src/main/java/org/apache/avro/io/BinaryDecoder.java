--- conflicted
+++ resolved
@@ -35,16 +35,10 @@
  * Instances are created using {@link DecoderFactory}.
  * <p/>
  * This class may read-ahead and buffer bytes from the source beyond what is
-<<<<<<< HEAD
- * required to serve its read methods.
- * The number of unused bytes in the buffer can be accessed by
- * inputStream().remaining(), if the BinaryDecoder is not 'direct'.
-=======
  * required to serve its read methods. The number of unused bytes in the buffer
  * can be accessed by inputStream().remaining(), if the BinaryDecoder is not
  * 'direct'.
  * <p/>
->>>>>>> 35ff8b99
  *
  * @see Encoder
  * @see SystemLimitException
@@ -358,12 +352,7 @@
   /**
    * Reads <tt>length</tt> bytes into <tt>bytes</tt> starting at <tt>start</tt>.
    *
-<<<<<<< HEAD
-   * @throws EOFException
-   *           If there are not enough number of bytes in the source.
-=======
    * @throws EOFException If there are not enough number of bytes in the source.
->>>>>>> 35ff8b99
    * @throws IOException
    */
   protected void doReadBytes(byte[] bytes, int start, int length) throws IOException {
@@ -385,13 +374,6 @@
   }
 
   /**
-<<<<<<< HEAD
-   * Returns the number of items to follow in the current array or map. Returns
-   * 0 if there are no more items in the current array and the array/map has
-   * ended.
-   *
-   * @throws IOException
-=======
    * Returns the number of items to follow in the current array or map. Returns 0
    * if there are no more items in the current array and the array/map has ended.
    * Arrays are encoded as a series of blocks. Each block consists of a long count
@@ -403,7 +385,6 @@
    * @throws IOException If the first byte cannot be read for any reason other
    *                     than the end of the file, if the input stream has been
    *                     closed, or if some other I/O error occurs.
->>>>>>> 35ff8b99
    */
   protected long doReadItemCount() throws IOException {
     long result = readLong();
@@ -416,13 +397,6 @@
   }
 
   /**
-<<<<<<< HEAD
-   * Reads the count of items in the current array or map and skip those items,
-   * if possible. If it could skip the items, keep repeating until there are no
-   * more items left in the array or map. If items cannot be skipped (because
-   * byte count to skip is not found in the stream) return the count of the
-   * items found. The client needs to skip the items individually.
-=======
    * Reads the count of items in the current array or map and skip those items, if
    * possible. If it could skip the items, keep repeating until there are no more
    * items left in the array or map. Arrays are encoded as a series of blocks.
@@ -432,7 +406,6 @@
    * by a long block size indicating the number of bytes in the block. If block
    * size is missing, this method return the count of the items found. The client
    * needs to skip the items individually.
->>>>>>> 35ff8b99
    *
    * @return Zero if there are no more items to skip and end of array/map is
    *         reached. Positive number if some items are found that cannot be
@@ -545,13 +518,8 @@
   /**
    * Returns an {@link java.io.InputStream} that is aware of any buffering that
    * may occur in this BinaryDecoder. Readers that need to interleave decoding
-<<<<<<< HEAD
-   * Avro data with other reads must access this InputStream to do so unless
-   * the implementation is 'direct' and does not read beyond the minimum bytes
-=======
    * Avro data with other reads must access this InputStream to do so unless the
    * implementation is 'direct' and does not read beyond the minimum bytes
->>>>>>> 35ff8b99
    * necessary from the source.
    */
   public InputStream inputStream() {
@@ -687,6 +655,7 @@
       decoder.minPos = 0;
       decoder.limit = 0;
       this.ba = new BufferAccessor(decoder);
+      return;
     }
 
     protected void detach() {
@@ -694,62 +663,27 @@
     }
 
     /**
-<<<<<<< HEAD
-     * Skips length bytes from the source. If length bytes cannot be skipped due
-     * to end of file/stream/channel/etc an EOFException is thrown
-     *
-     * @param length
-     *          the number of bytes to attempt to skip
-     * @throws IOException
-     *           if an error occurs
-     * @throws EOFException
-     *           if length bytes cannot be skipped
-=======
      * Skips length bytes from the source. If length bytes cannot be skipped due to
      * end of file/stream/channel/etc an EOFException is thrown
      *
      * @param length the number of bytes to attempt to skip
      * @throws IOException  if an error occurs
      * @throws EOFException if length bytes cannot be skipped
->>>>>>> 35ff8b99
      */
     protected abstract void skipSourceBytes(long length) throws IOException;
 
     /**
-<<<<<<< HEAD
-     * Attempts to skip <i>skipLength</i> bytes from the source. Returns the
-     * actual number of bytes skipped. This method must attempt to skip as many
-     * bytes as possible up to <i>skipLength</i> bytes. Skipping 0 bytes signals
-     * end of stream/channel/file/etc
-     *
-     * @param skipLength
-     *          the number of bytes to attempt to skip
-=======
      * Attempts to skip <i>skipLength</i> bytes from the source. Returns the actual
      * number of bytes skipped. This method must attempt to skip as many bytes as
      * possible up to <i>skipLength</i> bytes. Skipping 0 bytes signals end of
      * stream/channel/file/etc
      *
      * @param skipLength the number of bytes to attempt to skip
->>>>>>> 35ff8b99
      * @return the count of actual bytes skipped.
      */
     protected abstract long trySkipBytes(long skipLength) throws IOException;
 
     /**
-<<<<<<< HEAD
-     * Reads raw from the source, into a byte[]. Used for reads that are larger
-     * than the buffer, or otherwise unbuffered. This is a mandatory read -- if
-     * there is not enough bytes in the source, EOFException is thrown.
-     *
-     * @throws IOException
-     *           if an error occurs
-     * @throws EOFException
-     *           if len bytes cannot be read
-     * */
-    protected abstract void readRaw(byte[] data, int off, int len)
-        throws IOException;
-=======
      * Reads raw from the source, into a byte[]. Used for reads that are larger than
      * the buffer, or otherwise unbuffered. This is a mandatory read -- if there is
      * not enough bytes in the source, EOFException is thrown.
@@ -758,38 +692,23 @@
      * @throws EOFException if len bytes cannot be read
      */
     protected abstract void readRaw(byte[] data, int off, int len) throws IOException;
->>>>>>> 35ff8b99
 
     /**
      * Attempts to copy up to <i>len</i> bytes from the source into data, starting
      * at index <i>off</i>. Returns the actual number of bytes copied which may be
      * between 0 and <i>len</i>.
      * <p/>
-<<<<<<< HEAD
-     * This method must attempt to read as much as possible from the source.
-     * Returns 0 when at the end of stream/channel/file/etc.
-     *
-     * @throws IOException
-     *           if an error occurs reading
-=======
      * This method must attempt to read as much as possible from the source. Returns
      * 0 when at the end of stream/channel/file/etc.
      *
      * @throws IOException if an error occurs reading
->>>>>>> 35ff8b99
      **/
     protected abstract int tryReadRaw(byte[] data, int off, int len) throws IOException;
 
     /**
-<<<<<<< HEAD
-     * If this source buffers, compacts the buffer by placing the
-     * <i>remaining</i> bytes starting at <i>pos</i> at <i>minPos</i>. This may
-     * be done in the current buffer, or may replace the buffer with a new one.
-=======
      * If this source buffers, compacts the buffer by placing the <i>remaining</i>
      * bytes starting at <i>pos</i> at <i>minPos</i>. This may be done in the
      * current buffer, or may replace the buffer with a new one.
->>>>>>> 35ff8b99
      *
      * The end result must be a buffer with at least 16 bytes of remaining space.
      *
@@ -984,14 +903,8 @@
   }
 
   /**
-<<<<<<< HEAD
-   * This byte source is special. It will avoid copying data by using the
-   * source's byte[] as a buffer in the decoder.
-   *
-=======
    * This byte source is special. It will avoid copying data by using the source's
    * byte[] as a buffer in the decoder.
->>>>>>> 35ff8b99
    */
   private static class ByteArrayByteSource extends ByteSource {
     private static final int MIN_SIZE = 16;
@@ -1024,6 +937,7 @@
       decoder.minPos = this.position;
       decoder.limit = this.max;
       this.ba = new BufferAccessor(decoder);
+      return;
     }
 
     @Override
