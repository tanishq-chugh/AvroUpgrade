--- conflicted
+++ resolved
@@ -25,11 +25,8 @@
 import java.util.zip.Inflater;
 import java.util.zip.InflaterOutputStream;
 
-<<<<<<< HEAD
-=======
 import org.apache.avro.util.NonCopyingByteArrayOutputStream;
 
->>>>>>> 11454b9d
 /**
  * Implements DEFLATE (RFC1951) compression and decompression.
  *
@@ -38,13 +35,9 @@
  * at the end. The code here, by passing "true" as the "nowrap" option to
  * {@link Inflater} and {@link Deflater}, is using RFC1951.
  */
-<<<<<<< HEAD
-class DeflateCodec extends Codec {
-=======
 public class DeflateCodec extends Codec {
 
   private static final int DEFAULT_BUFFER_SIZE = 8192;
->>>>>>> 11454b9d
 
   static class Option extends CodecFactory {
     private int compressionLevel;
@@ -61,11 +54,7 @@
 
   private Deflater deflater;
   private Inflater inflater;
-<<<<<<< HEAD
-  //currently only do 'nowrap' -- RFC 1951, not zlib
-=======
   // currently only do 'nowrap' -- RFC 1951, not zlib
->>>>>>> 11454b9d
   private boolean nowrap = true;
   private int compressionLevel;
 
@@ -89,27 +78,9 @@
 
   @Override
   public ByteBuffer decompress(ByteBuffer data) throws IOException {
-<<<<<<< HEAD
-    ByteArrayOutputStream baos = getOutputBuffer(data.remaining());
-    InflaterOutputStream ios = new InflaterOutputStream(baos, getInflater());
-    writeAndClose(data, ios);
-    ByteBuffer result = ByteBuffer.wrap(baos.toByteArray());
-    return result;
-  }
-
-  private void writeAndClose(ByteBuffer data, OutputStream to) throws IOException {
-    byte[] input = data.array();
-    int offset = data.arrayOffset() + data.position();
-    int length = data.remaining();
-    try {
-      to.write(input, offset, length);
-    } finally {
-      to.close();
-=======
     NonCopyingByteArrayOutputStream baos = new NonCopyingByteArrayOutputStream(DEFAULT_BUFFER_SIZE);
     try (OutputStream outputStream = new InflaterOutputStream(baos, getInflater())) {
       outputStream.write(data.array(), computeOffset(data), data.remaining());
->>>>>>> 11454b9d
     }
     return baos.asByteBuffer();
   }
@@ -134,18 +105,6 @@
     return deflater;
   }
 
-<<<<<<< HEAD
-  // get and initialize the output buffer for use.
-  private ByteArrayOutputStream getOutputBuffer(int suggestedLength) {
-    if (null == outputBuffer) {
-      outputBuffer = new ByteArrayOutputStream(suggestedLength);
-    }
-    outputBuffer.reset();
-    return outputBuffer;
-  }
-
-=======
->>>>>>> 11454b9d
   @Override
   public int hashCode() {
     return nowrap ? 0 : 1;
