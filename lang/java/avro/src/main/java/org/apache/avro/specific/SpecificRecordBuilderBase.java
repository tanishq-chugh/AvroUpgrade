/*
 * Licensed to the Apache Software Foundation (ASF) under one
 * or more contributor license agreements.  See the NOTICE file
 * distributed with this work for additional information
 * regarding copyright ownership.  The ASF licenses this file
 * to you under the Apache License, Version 2.0 (the
 * "License"); you may not use this file except in compliance
 * with the License.  You may obtain a copy of the License at
 *
 *     https://www.apache.org/licenses/LICENSE-2.0
 *
 * Unless required by applicable law or agreed to in writing, software
 * distributed under the License is distributed on an "AS IS" BASIS,
 * WITHOUT WARRANTIES OR CONDITIONS OF ANY KIND, either express or implied.
 * See the License for the specific language governing permissions and
 * limitations under the License.
 */
package org.apache.avro.specific;

import org.apache.avro.Schema;
import org.apache.avro.data.RecordBuilderBase;

/**
 * Abstract base class for specific RecordBuilder implementations. Not
 * thread-safe.
 */
<<<<<<< HEAD
abstract public class SpecificRecordBuilderBase<T extends SpecificRecord>
  extends RecordBuilderBase<T> {
=======
abstract public class SpecificRecordBuilderBase<T extends SpecificRecord> extends RecordBuilderBase<T> {
>>>>>>> 11454b9d

  /**
   * Creates a SpecificRecordBuilderBase for building records of the given type.
   * 
   * @param schema the schema associated with the record class.
   */
  protected SpecificRecordBuilderBase(Schema schema) {
    super(schema, SpecificData.getForSchema(schema));
  }

  /**
   * Creates a SpecificRecordBuilderBase for building records of the given type.
   * 
   * @param schema the schema associated with the record class.
   * @param model  the SpecificData associated with the specific record class
   */
  protected SpecificRecordBuilderBase(Schema schema, SpecificData model) {
    super(schema, model);
  }

  /**
   * SpecificRecordBuilderBase copy constructor.
   * 
   * @param other SpecificRecordBuilderBase instance to copy.
   */
  protected SpecificRecordBuilderBase(SpecificRecordBuilderBase<T> other) {
    super(other, other.data());
  }

  /**
   * Creates a SpecificRecordBuilderBase by copying an existing record instance.
   * 
   * @param other the record instance to copy.
   */
  protected SpecificRecordBuilderBase(T other) {
    super(other.getSchema(), SpecificData.getForSchema(other.getSchema()));
  }
}<|MERGE_RESOLUTION|>--- conflicted
+++ resolved
@@ -24,12 +24,7 @@
  * Abstract base class for specific RecordBuilder implementations. Not
  * thread-safe.
  */
-<<<<<<< HEAD
-abstract public class SpecificRecordBuilderBase<T extends SpecificRecord>
-  extends RecordBuilderBase<T> {
-=======
 abstract public class SpecificRecordBuilderBase<T extends SpecificRecord> extends RecordBuilderBase<T> {
->>>>>>> 11454b9d
 
   /**
    * Creates a SpecificRecordBuilderBase for building records of the given type.
