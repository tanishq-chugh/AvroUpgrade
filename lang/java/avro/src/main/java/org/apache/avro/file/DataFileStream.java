--- conflicted
+++ resolved
@@ -80,21 +80,12 @@
   byte[] syncBuffer = new byte[DataFileConstants.SYNC_SIZE];
   private Codec codec;
 
-<<<<<<< HEAD
-  /** Construct a reader for an input stream.  For file-based input, use
-   * {@link DataFileReader}.  This will buffer, wrapping with a
-   * {@link java.io.BufferedInputStream}
-   * is not necessary. */
-  public DataFileStream(InputStream in, DatumReader<D> reader)
-    throws IOException {
-=======
   /**
    * Construct a reader for an input stream. For file-based input, use
    * {@link DataFileReader}. This will buffer, wrapping with a
    * {@link java.io.BufferedInputStream} is not necessary.
    */
   public DataFileStream(InputStream in, DatumReader<D> reader) throws IOException {
->>>>>>> 11454b9d
     this.reader = reader;
     initialize(in, null);
   }
@@ -106,26 +97,15 @@
     this.reader = reader;
   }
 
-<<<<<<< HEAD
-  /** Initialize the stream by reading from its head. */
-  void initialize(InputStream in) throws IOException {
-    this.header = new Header();
-    this.vin = DecoderFactory.get().binaryDecoder(in, vin);
-=======
   byte[] readMagic() throws IOException {
     if (this.vin == null) {
       throw new IOException("InputStream is not initialized");
     }
->>>>>>> 11454b9d
     byte[] magic = new byte[DataFileConstants.MAGIC.length];
     try {
       vin.readFixed(magic); // read magic
     } catch (IOException e) {
-<<<<<<< HEAD
-      throw new IOException("Not a data file.", e);
-=======
       throw new IOException("Not an Avro data file.", e);
->>>>>>> 11454b9d
     }
     return magic;
   }
@@ -155,11 +135,7 @@
         }
       } while ((l = vin.mapNext()) != 0);
     }
-<<<<<<< HEAD
-    vin.readFixed(header.sync);                          // read sync
-=======
     vin.readFixed(header.sync); // read sync
->>>>>>> 11454b9d
 
     // finalize the header
     header.metaKeyList = Collections.unmodifiableList(header.metaKeyList);
