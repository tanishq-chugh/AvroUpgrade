/*
 * Licensed to the Apache Software Foundation (ASF) under one
 * or more contributor license agreements.  See the NOTICE file
 * distributed with this work for additional information
 * regarding copyright ownership.  The ASF licenses this file
 * to you under the Apache License, Version 2.0 (the
 * "License"); you may not use this file except in compliance
 * with the License.  You may obtain a copy of the License at
 *
 *     https://www.apache.org/licenses/LICENSE-2.0
 *
 * Unless required by applicable law or agreed to in writing, software
 * distributed under the License is distributed on an "AS IS" BASIS,
 * WITHOUT WARRANTIES OR CONDITIONS OF ANY KIND, either express or implied.
 * See the License for the specific language governing permissions and
 * limitations under the License.
 */
package org.apache.avro.file;

import java.util.HashMap;
import java.util.Map;
import java.util.zip.Deflater;

import org.apache.avro.AvroRuntimeException;
import org.slf4j.Logger;
import org.slf4j.LoggerFactory;

/**
 * Encapsulates the ability to specify and configure a compression codec.
 *
 * Currently there are three codecs registered by default:
 * <ul>
 * <li>{@code null}</li>
 * <li>{@code deflate}</li>
 * <li>{@code snappy}</li>
 * <li>{@code bzip2}</li>
 * </ul>
 *
 * New and custom codecs can be registered using
 * {@link #addCodec(String, CodecFactory)}.
 */
public abstract class CodecFactory {
  private static final Logger LOG = LoggerFactory.getLogger(CodecFactory.class);

  /** Null codec, for no compression. */
  public static CodecFactory nullCodec() {
    return NullCodec.OPTION;
  }

  /**
   * Deflate codec, with specific compression. compressionLevel should be between
   * 1 and 9, inclusive.
   */
  public static CodecFactory deflateCodec(int compressionLevel) {
    return new DeflateCodec.Option(compressionLevel);
  }

  /**
   * XZ codec, with specific compression. compressionLevel should be between 1 and
   * 9, inclusive.
   */
  public static CodecFactory xzCodec(int compressionLevel) {
    return new XZCodec.Option(compressionLevel);
  }

  /** Snappy codec. */
  public static CodecFactory snappyCodec() {
    try {
      return new SnappyCodec.Option();
    } catch (Throwable t) {
      LOG.debug("Snappy was not available", t);
      return null;
    }
  }

  /** bzip2 codec. */
  public static CodecFactory bzip2Codec() {
    return new BZip2Codec.Option();
  }

  /**
   * zstandard codec, with specific compression level.
   *
   * @param level The compression level should be between -5 and 22, inclusive.
   *              Negative levels are 'fast' modes akin to lz4 or snappy, levels
   *              above 9 are generally for archival purposes, and levels above 18
   *              use a lot of memory.
   */
  public static CodecFactory zstandardCodec(int level) {
    return new ZstandardCodec.Option(level, false, false);
  }

  /**
   * zstandard codec, with specific compression level.
   *
   * @param level       The compression level should be between -5 and 22,
   *                    inclusive. Negative levels are 'fast' modes akin to lz4 or
   *                    snappy, levels above 9 are generally for archival
   *                    purposes, and levels above 18 use a lot of memory.
   * @param useChecksum if true, will include a checksum with each data block
   */
  public static CodecFactory zstandardCodec(int level, boolean useChecksum) {
    return new ZstandardCodec.Option(level, useChecksum, false);
  }

  /**
   * zstandard codec, with specific compression level, checksum, and bufferPool
   *
   * @param level         The compression level should be between -5 and 22,
   *                      inclusive. Negative levels are 'fast' modes akin to lz4
   *                      or snappy, levels above 9 are generally for archival
   *                      purposes, and levels above 18 use a lot of memory.
   * @param useChecksum   if true, will include a checksum with each data block
   * @param useBufferPool if true, will use recycling buffer pool
   */
  public static CodecFactory zstandardCodec(int level, boolean useChecksum, boolean useBufferPool) {
    return new ZstandardCodec.Option(level, useChecksum, useBufferPool);
  }

  /** Creates internal Codec. */
  protected abstract Codec createInstance();

<<<<<<< HEAD
  /** Mapping of string names (stored as metas) and codecs.
   * Note that currently options (like compression level)
   * are not recoverable. */
  private static final Map<String, CodecFactory> REGISTERED =
    new HashMap<String, CodecFactory>();
=======
  /**
   * Mapping of string names (stored as metas) and codecs. Note that currently
   * options (like compression level) are not recoverable.
   */
  private static final Map<String, CodecFactory> REGISTERED = new HashMap<>();
>>>>>>> 35ff8b99

  public static final int DEFAULT_DEFLATE_LEVEL = Deflater.DEFAULT_COMPRESSION;
  public static final int DEFAULT_XZ_LEVEL = XZCodec.DEFAULT_COMPRESSION;
  public static final int DEFAULT_ZSTANDARD_LEVEL = ZstandardCodec.DEFAULT_COMPRESSION;
  public static final boolean DEFAULT_ZSTANDARD_BUFFERPOOL = ZstandardCodec.DEFAULT_USE_BUFFERPOOL;

  static {
    addCodec(DataFileConstants.NULL_CODEC, nullCodec());
    addCodec(DataFileConstants.DEFLATE_CODEC, deflateCodec(DEFAULT_DEFLATE_LEVEL));
    addCodec(DataFileConstants.BZIP2_CODEC, bzip2Codec());
    addCodec(DataFileConstants.XZ_CODEC, xzCodec(DEFAULT_XZ_LEVEL));
    addCodec(DataFileConstants.ZSTANDARD_CODEC, zstandardCodec(DEFAULT_ZSTANDARD_LEVEL, DEFAULT_ZSTANDARD_BUFFERPOOL));
    addCodec(DataFileConstants.SNAPPY_CODEC, snappyCodec());
  }

  /**
   * Maps a codec name into a CodecFactory.
   *
   * Currently there are six codecs registered by default:
   * <ul>
   * <li>{@code null}</li>
   * <li>{@code deflate}</li>
   * <li>{@code snappy}</li>
   * <li>{@code bzip2}</li>
   * <li>{@code xz}</li>
   * <li>{@code zstandard}</li>
   * </ul>
   */
  public static CodecFactory fromString(String s) {
    CodecFactory o = REGISTERED.get(s);
    if (o == null) {
      throw new AvroRuntimeException("Unrecognized codec: " + s);
    }
    return o;
  }
<<<<<<< HEAD


=======
>>>>>>> 35ff8b99

  /**
   * Adds a new codec implementation. If name already had a codec associated with
   * it, returns the previous codec.
   */
  public static CodecFactory addCodec(String name, CodecFactory c) {
    if (c != null) {
      return REGISTERED.put(name, c);
    }
    return null;
  }

  @Override
  public String toString() {
    Codec instance = this.createInstance();
    return instance.toString();
  }

}<|MERGE_RESOLUTION|>--- conflicted
+++ resolved
@@ -120,19 +120,11 @@
   /** Creates internal Codec. */
   protected abstract Codec createInstance();
 
-<<<<<<< HEAD
-  /** Mapping of string names (stored as metas) and codecs.
-   * Note that currently options (like compression level)
-   * are not recoverable. */
-  private static final Map<String, CodecFactory> REGISTERED =
-    new HashMap<String, CodecFactory>();
-=======
   /**
    * Mapping of string names (stored as metas) and codecs. Note that currently
    * options (like compression level) are not recoverable.
    */
-  private static final Map<String, CodecFactory> REGISTERED = new HashMap<>();
->>>>>>> 35ff8b99
+  private static final Map<String, CodecFactory> REGISTERED = new HashMap<String, CodecFactory>();
 
   public static final int DEFAULT_DEFLATE_LEVEL = Deflater.DEFAULT_COMPRESSION;
   public static final int DEFAULT_XZ_LEVEL = XZCodec.DEFAULT_COMPRESSION;
@@ -168,11 +160,6 @@
     }
     return o;
   }
-<<<<<<< HEAD
-
-
-=======
->>>>>>> 35ff8b99
 
   /**
    * Adds a new codec implementation. If name already had a codec associated with
