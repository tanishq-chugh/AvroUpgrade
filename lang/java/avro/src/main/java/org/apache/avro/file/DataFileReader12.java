--- conflicted
+++ resolved
@@ -39,11 +39,6 @@
   static final byte[] MAGIC = new byte[] { (byte) 'O', (byte) 'b', (byte) 'j', VERSION };
   private static final long FOOTER_BLOCK = -1;
   private static final int SYNC_SIZE = 16;
-<<<<<<< HEAD
-  private static final int SYNC_INTERVAL = 1000*SYNC_SIZE;
-
-=======
->>>>>>> 11454b9d
   private static final String SCHEMA = "schema";
   private static final String SYNC = "sync";
   private static final String CODEC = "codec";
@@ -171,17 +166,10 @@
 
       skipSync(); // skip a sync
 
-<<<<<<< HEAD
-      blockCount = vin.readLong();                // read blockCount
-
-      if (blockCount == FOOTER_BLOCK) {
-        seek(vin.readLong()+in.tell());           // skip a footer
-=======
       blockCount = vin.readLong(); // read blockCount
 
       if (blockCount == FOOTER_BLOCK) {
         seek(vin.readLong() + in.tell()); // skip a footer
->>>>>>> 11454b9d
       }
     }
     blockCount--;
