--- conflicted
+++ resolved
@@ -18,38 +18,22 @@
 package org.apache.avro.data;
 
 import org.apache.avro.AvroRuntimeException;
-import org.apache.avro.Conversion;
-import org.apache.avro.Conversions;
-import org.apache.avro.LogicalType;
 import org.apache.avro.Schema;
 import org.apache.avro.Schema.Field;
 import org.apache.avro.Schema.Type;
 import org.apache.avro.generic.GenericData;
 import org.apache.avro.generic.IndexedRecord;
 
-<<<<<<< HEAD
-/** Abstract base class for RecordBuilder implementations.  Not thread-safe. */
-public abstract class RecordBuilderBase<T extends IndexedRecord>
-  implements RecordBuilder<T> {
-  private static final Field[] EMPTY_FIELDS = new Field[0];
-=======
 import java.io.IOException;
 import java.util.Arrays;
 
 /** Abstract base class for RecordBuilder implementations. Not thread-safe. */
 public abstract class RecordBuilderBase<T extends IndexedRecord> implements RecordBuilder<T> {
->>>>>>> 11454b9d
   private final Schema schema;
   private final Field[] fields;
   private final boolean[] fieldSetFlags;
   private final GenericData data;
 
-<<<<<<< HEAD
-  protected final Schema schema() { return schema; }
-  protected final Field[] fields() { return fields; }
-  protected final boolean[] fieldSetFlags() { return fieldSetFlags; }
-  protected final GenericData data() { return data; }
-=======
   protected final Schema schema() {
     return schema;
   }
@@ -65,7 +49,6 @@
   protected final GenericData data() {
     return data;
   }
->>>>>>> 11454b9d
 
   /**
    * Creates a RecordBuilderBase for building records of the given type.
@@ -93,18 +76,6 @@
   }
 
   /**
-<<<<<<< HEAD
-   * Validates that a particular value for a given field is valid according to
-   * the following algorithm:
-   * 1. If the value is not null, or the field type is null, or the field type
-   * is a union which accepts nulls, returns.
-   * 2. Else, if the field has a default value, returns.
-   * 3. Otherwise throws AvroRuntimeException.
-   * @param field the field to validate.
-   * @param value the value to validate.
-   * @throws NullPointerException if value is null and the given field does
-   * not accept null values.
-=======
    * Validates that a particular value for a given field is valid according to the
    * following algorithm: 1. If the value is not null, or the field type is null,
    * or the field type is a union which accepts nulls, returns. 2. Else, if the
@@ -114,7 +85,6 @@
    * @param value the value to validate.
    * @throws AvroRuntimeException if value is null and the given field does not
    *                              accept null values.
->>>>>>> 11454b9d
    */
   protected void validate(Field field, Object value) {
     if (!isValidValue(field, value) && field.defaultVal() == null) {
@@ -124,12 +94,8 @@
 
   /**
    * Tests whether a value is valid for a specified field.
-<<<<<<< HEAD
-   * @param f the field for which to test the value.
-=======
    * 
    * @param f     the field for which to test the value.
->>>>>>> 11454b9d
    * @param value the value to test.
    * @return true if the value is valid for the given field; false otherwise.
    */
@@ -163,41 +129,13 @@
    * Gets the default value of the given field, if any.
    * 
    * @param field the field whose default value should be retrieved.
-<<<<<<< HEAD
-   * @return the default value associated with the given field,
-   * or null if none is specified in the schema.
-=======
    * @return the default value associated with the given field, or null if none is
    *         specified in the schema.
->>>>>>> 11454b9d
    * @throws IOException
    */
   @SuppressWarnings({ "rawtypes", "unchecked" })
   protected Object defaultValue(Field field) throws IOException {
     return data.deepCopy(field.schema(), data.getDefaultValue(field));
-  }
-
-  /**
-   * Gets the default value of the given field, if any. Pass in a conversion
-   * to convert data to logical type class. Please make sure the schema does
-   * have a logical type, otherwise an exception would be thrown out.
-   * @param field the field whose default value should be retrieved.
-   * @param conversion the tool to convert data to logical type class
-   * @return the default value associated with the given field,
-   * or null if none is specified in the schema.
-   * @throws IOException
-   */
-  @SuppressWarnings({ "rawtypes", "unchecked" })
-  protected Object defaultValue(Field field, Conversion<?> conversion) throws IOException {
-    Schema schema = field.schema();
-    LogicalType logicalType = schema.getLogicalType();
-    Object rawDefaultValue = data.deepCopy(schema, data.getDefaultValue(field));
-    if (conversion == null || logicalType == null) {
-      return rawDefaultValue;
-    } else {
-      return Conversions.convertToLogicalType(rawDefaultValue, schema,
-          logicalType, conversion);
-    }
   }
 
   @Override
