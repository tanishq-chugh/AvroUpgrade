--- conflicted
+++ resolved
@@ -44,19 +44,6 @@
   }
 
   /**
-<<<<<<< HEAD
-   * Validates that data written with one schema can be read using another,
-   * based on the default Avro schema resolution rules.
-   *
-   * @param writtenWith
-   *          The "writer's" schema, representing data to be read.
-   * @param readUsing
-   *          The "reader's" schema, representing how the reader will interpret
-   *          data.
-   * @throws SchemaValidationException
-   *           if the schema <b>readUsing<b/> cannot be used to read data
-   *           written with <b>writtenWith<b/>
-=======
    * Validates that data written with one schema can be read using another, based
    * on the default Avro schema resolution rules.
    *
@@ -66,7 +53,6 @@
    * @throws SchemaValidationException if the schema <b>readUsing<b/> cannot be
    *                                   used to read data written with
    *                                   <b>writtenWith<b/>
->>>>>>> 35ff8b99
    */
   static void canRead(Schema writtenWith, Schema readUsing) throws SchemaValidationException {
     boolean error;
