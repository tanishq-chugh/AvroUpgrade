--- conflicted
+++ resolved
@@ -65,23 +65,12 @@
     try (BZip2CompressorInputStream inputStream = new BZip2CompressorInputStream(bais)) {
 
       int readCount = -1;
-<<<<<<< HEAD
-
-      while ( (readCount = inputStream.read(buffer, compressedData.position(), buffer.length))> 0) {
+      while ((readCount = inputStream.read(buffer, compressedData.position(), buffer.length)) > 0) {
         baos.write(buffer, 0, readCount);
       }
 
       ByteBuffer result = ByteBuffer.wrap(baos.toByteArray());
       return result;
-    } finally {
-      inputStream.close();
-=======
-      while ((readCount = inputStream.read(buffer, compressedData.position(), buffer.length)) > 0) {
-        baos.write(buffer, 0, readCount);
-      }
-
-      return baos.asByteBuffer();
->>>>>>> 35ff8b99
     }
   }
 
