--- conflicted
+++ resolved
@@ -20,16 +20,10 @@
 /** Interface for record builders */
 public interface RecordBuilder<T> {
   /**
-<<<<<<< HEAD
-   * Constructs a new instance using the values set in the RecordBuilder.
-   * If a particular value was not set and the schema defines a default
-   * value, the default value will be used.
-=======
    * Constructs a new instance using the values set in the RecordBuilder. If a
    * particular value was not set and the schema defines a default value, the
    * default value will be used.
-   * 
->>>>>>> 35ff8b99
+   *
    * @return a new instance using values set in the RecordBuilder.
    */
   T build();
