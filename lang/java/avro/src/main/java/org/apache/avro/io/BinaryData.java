--- conflicted
+++ resolved
@@ -38,13 +38,8 @@
       this.d1 = new BinaryDecoder(new byte[0], 0, 0);
       this.d2 = new BinaryDecoder(new byte[0], 0, 0);
     }
-<<<<<<< HEAD
-    public void set(byte[] data1, int off1, int len1,
-                    byte[] data2, int off2, int len2) {
-=======
 
     public void set(byte[] data1, int off1, int len1, byte[] data2, int off2, int len2) {
->>>>>>> 35ff8b99
       d1.setBuf(data1, off1, len1);
       d2.setBuf(data2, off2, len2);
     }
@@ -282,17 +277,10 @@
     int hashCode = init;
     byte[] bytes = data.decoder.getBuf();
     int start = data.decoder.getPos();
-<<<<<<< HEAD
-    int end = start+len;
-    if (rev)
-      for (int i = end-1; i >= start; i--)
-        hashCode = hashCode*31 + bytes[i];
-=======
     int end = start + len;
     if (rev)
       for (int i = end - 1; i >= start; i--)
         hashCode = hashCode * 31 + bytes[i];
->>>>>>> 35ff8b99
     else
       for (int i = start; i < end; i++)
         hashCode = hashCode * 31 + bytes[i];
@@ -310,7 +298,7 @@
   /**
    * Encode a boolean to the byte array at the given position. Will throw
    * IndexOutOfBounds if the position is not valid.
-   * 
+   *
    * @return The number of bytes written to the buffer, 1.
    */
   public static int encodeBoolean(boolean b, byte[] buf, int pos) {
@@ -322,7 +310,7 @@
    * Encode an integer to the byte array at the given position. Will throw
    * IndexOutOfBounds if it overflows. Users should ensure that there are at least
    * 5 bytes left in the buffer before calling this method.
-   * 
+   *
    * @return The number of bytes written to the buffer, between 1 and 5.
    */
   public static int encodeInt(int n, byte[] buf, int pos) {
@@ -353,7 +341,7 @@
    * Encode a long to the byte array at the given position. Will throw
    * IndexOutOfBounds if it overflows. Users should ensure that there are at least
    * 10 bytes left in the buffer before calling this method.
-   * 
+   *
    * @return The number of bytes written to the buffer, between 1 and 10.
    */
   public static int encodeLong(long n, byte[] buf, int pos) {
@@ -404,25 +392,17 @@
    * Encode a float to the byte array at the given position. Will throw
    * IndexOutOfBounds if it overflows. Users should ensure that there are at least
    * 4 bytes left in the buffer before calling this method.
-   * 
+   *
    * @return Returns the number of bytes written to the buffer, 4.
    */
   public static int encodeFloat(float f, byte[] buf, int pos) {
-<<<<<<< HEAD
     int len = 1;
     int bits = Float.floatToRawIntBits(f);
     // hotspot compiler works well with this variant
-    buf[pos]         = (byte)((bits       ) & 0xFF);
-    buf[pos + len++] = (byte)((bits >>>  8) & 0xFF);
-    buf[pos + len++] = (byte)((bits >>> 16) & 0xFF);
-    buf[pos + len++] = (byte)((bits >>> 24) & 0xFF);
-=======
-    final int bits = Float.floatToRawIntBits(f);
-    buf[pos + 3] = (byte) (bits >>> 24);
-    buf[pos + 2] = (byte) (bits >>> 16);
-    buf[pos + 1] = (byte) (bits >>> 8);
-    buf[pos] = (byte) (bits);
->>>>>>> 35ff8b99
+    buf[pos] = (byte) ((bits) & 0xFF);
+    buf[pos + len++] = (byte) ((bits >>> 8) & 0xFF);
+    buf[pos + len++] = (byte) ((bits >>> 16) & 0xFF);
+    buf[pos + len++] = (byte) ((bits >>> 24) & 0xFF);
     return 4;
   }
 
@@ -430,23 +410,23 @@
    * Encode a double to the byte array at the given position. Will throw
    * IndexOutOfBounds if it overflows. Users should ensure that there are at least
    * 8 bytes left in the buffer before calling this method.
-   * 
+   *
    * @return Returns the number of bytes written to the buffer, 8.
    */
   public static int encodeDouble(double d, byte[] buf, int pos) {
-    final long bits = Double.doubleToRawLongBits(d);
+    long bits = Double.doubleToRawLongBits(d);
     int first = (int) (bits & 0xFFFFFFFF);
     int second = (int) ((bits >>> 32) & 0xFFFFFFFF);
     // the compiler seems to execute this order the best, likely due to
     // register allocation -- the lifetime of constants is minimized.
-    buf[pos] = (byte) (first);
-    buf[pos + 4] = (byte) (second);
-    buf[pos + 5] = (byte) (second >>> 8);
-    buf[pos + 1] = (byte) (first >>> 8);
-    buf[pos + 2] = (byte) (first >>> 16);
-    buf[pos + 6] = (byte) (second >>> 16);
-    buf[pos + 7] = (byte) (second >>> 24);
-    buf[pos + 3] = (byte) (first >>> 24);
+    buf[pos] = (byte) ((first) & 0xFF);
+    buf[pos + 4] = (byte) ((second) & 0xFF);
+    buf[pos + 5] = (byte) ((second >>> 8) & 0xFF);
+    buf[pos + 1] = (byte) ((first >>> 8) & 0xFF);
+    buf[pos + 2] = (byte) ((first >>> 16) & 0xFF);
+    buf[pos + 6] = (byte) ((second >>> 16) & 0xFF);
+    buf[pos + 7] = (byte) ((second >>> 24) & 0xFF);
+    buf[pos + 3] = (byte) ((first >>> 24) & 0xFF);
     return 8;
   }
 
