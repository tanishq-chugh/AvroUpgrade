--- conflicted
+++ resolved
@@ -34,7 +34,7 @@
 
   /**
    * Creates a GenericRecordBuilder for building Record instances.
-   * 
+   *
    * @param schema the schema associated with the record class.
    */
   public GenericRecordBuilder(Schema schema) {
@@ -44,7 +44,7 @@
 
   /**
    * Creates a GenericRecordBuilder by copying an existing GenericRecordBuilder.
-   * 
+   *
    * @param other the GenericRecordBuilder to copy.
    */
   public GenericRecordBuilder(GenericRecordBuilder other) {
@@ -54,7 +54,7 @@
 
   /**
    * Creates a GenericRecordBuilder by copying an existing record instance.
-   * 
+   *
    * @param other the record instance to copy.
    */
   public GenericRecordBuilder(Record other) {
@@ -74,7 +74,7 @@
 
   /**
    * Gets the value of a field.
-   * 
+   *
    * @param fieldName the name of the field to get.
    * @return the value of the field with the given name, or null if not set.
    */
@@ -84,7 +84,7 @@
 
   /**
    * Gets the value of a field.
-   * 
+   *
    * @param field the field to get.
    * @return the value of the given field, or null if not set.
    */
@@ -94,7 +94,7 @@
 
   /**
    * Gets the value of a field.
-   * 
+   *
    * @param pos the position of the field to get.
    * @return the value of the field with the given position, or null if not set.
    */
@@ -104,7 +104,7 @@
 
   /**
    * Sets the value of a field.
-   * 
+   *
    * @param fieldName the name of the field to set.
    * @param value     the value to set.
    * @return a reference to the RecordBuilder.
@@ -115,7 +115,7 @@
 
   /**
    * Sets the value of a field.
-   * 
+   *
    * @param field the field to set.
    * @param value the value to set.
    * @return a reference to the RecordBuilder.
@@ -126,7 +126,7 @@
 
   /**
    * Sets the value of a field.
-   * 
+   *
    * @param pos   the field to set.
    * @param value the value to set.
    * @return a reference to the RecordBuilder.
@@ -137,7 +137,7 @@
 
   /**
    * Sets the value of a field.
-   * 
+   *
    * @param field the field to set.
    * @param pos   the position of the field.
    * @param value the value to set.
@@ -152,7 +152,7 @@
 
   /**
    * Checks whether a field has been set.
-   * 
+   *
    * @param fieldName the name of the field to check.
    * @return true if the given field is non-null; false otherwise.
    */
@@ -162,7 +162,7 @@
 
   /**
    * Checks whether a field has been set.
-   * 
+   *
    * @param field the field to check.
    * @return true if the given field is non-null; false otherwise.
    */
@@ -172,7 +172,7 @@
 
   /**
    * Checks whether a field has been set.
-   * 
+   *
    * @param pos the position of the field to check.
    * @return true if the given field is non-null; false otherwise.
    */
@@ -182,7 +182,7 @@
 
   /**
    * Clears the value of the given field.
-   * 
+   *
    * @param fieldName the name of the field to clear.
    * @return a reference to the RecordBuilder.
    */
@@ -192,7 +192,7 @@
 
   /**
    * Clears the value of the given field.
-   * 
+   *
    * @param field the field to clear.
    * @return a reference to the RecordBuilder.
    */
@@ -202,7 +202,7 @@
 
   /**
    * Clears the value of the given field.
-   * 
+   *
    * @param pos the position of the field to clear.
    * @return a reference to the RecordBuilder.
    */
@@ -237,24 +237,10 @@
   }
 
   /**
-<<<<<<< HEAD
-   * Gets the value of the given field.
-   * If the field has been set, the set value is returned (even if it's null).
-   * If the field hasn't been set and has a default value, the default value
-   * is returned.
-   * @param field the field whose value should be retrieved.
-   * @return the value set for the given field, the field's default value,
-   * or null.
-   * @throws IOException
-   */
-  private Object getWithDefault(Field field) throws IOException {
-    return fieldSetFlags()[field.pos()] ?
-        record.get(field.pos()) : defaultValue(field);
-=======
    * Gets the value of the given field. If the field has been set, the set value
    * is returned (even if it's null). If the field hasn't been set and has a
    * default value, the default value is returned.
-   * 
+   *
    * @param field the field whose value should be retrieved.
    * @return the value set for the given field, the field's default value, or
    *         null.
@@ -262,7 +248,6 @@
    */
   private Object getWithDefault(Field field) throws IOException {
     return fieldSetFlags()[field.pos()] ? record.get(field.pos()) : defaultValue(field);
->>>>>>> 35ff8b99
   }
 
   @Override
