--- conflicted
+++ resolved
@@ -237,20 +237,6 @@
   }
 
   /**
-<<<<<<< HEAD
-   * Gets the value of the given field.
-   * If the field has been set, the set value is returned (even if it's null).
-   * If the field hasn't been set and has a default value, the default value
-   * is returned.
-   * @param field the field whose value should be retrieved.
-   * @return the value set for the given field, the field's default value,
-   * or null.
-   * @throws IOException
-   */
-  private Object getWithDefault(Field field) throws IOException {
-    return fieldSetFlags()[field.pos()] ?
-        record.get(field.pos()) : defaultValue(field);
-=======
    * Gets the value of the given field. If the field has been set, the set value
    * is returned (even if it's null). If the field hasn't been set and has a
    * default value, the default value is returned.
@@ -262,7 +248,6 @@
    */
   private Object getWithDefault(Field field) throws IOException {
     return fieldSetFlags()[field.pos()] ? record.get(field.pos()) : defaultValue(field);
->>>>>>> 11454b9d
   }
 
   @Override
