/*
 * Licensed to the Apache Software Foundation (ASF) under one
 * or more contributor license agreements.  See the NOTICE file
 * distributed with this work for additional information
 * regarding copyright ownership.  The ASF licenses this file
 * to you under the Apache License, Version 2.0 (the
 * "License"); you may not use this file except in compliance
 * with the License.  You may obtain a copy of the License at
 *
 *     https://www.apache.org/licenses/LICENSE-2.0
 *
 * Unless required by applicable law or agreed to in writing, software
 * distributed under the License is distributed on an "AS IS" BASIS,
 * WITHOUT WARRANTIES OR CONDITIONS OF ANY KIND, either express or implied.
 * See the License for the specific language governing permissions and
 * limitations under the License.
 */
package org.apache.avro.file;

import static java.nio.charset.StandardCharsets.UTF_8;

import java.io.BufferedOutputStream;
import java.io.Closeable;
import java.io.File;
import java.io.FilterOutputStream;
import java.io.Flushable;
import java.io.IOException;
import java.io.OutputStream;
import java.nio.ByteBuffer;
import java.nio.charset.StandardCharsets;
import java.security.MessageDigest;
import java.security.NoSuchAlgorithmException;
import java.util.HashMap;
import java.util.Map;
import java.util.UUID;

import org.apache.avro.AvroRuntimeException;
import org.apache.avro.Schema;
import org.apache.avro.file.DataFileStream.DataBlock;
import org.apache.avro.generic.GenericDatumReader;
import org.apache.avro.io.BinaryEncoder;
import org.apache.avro.io.DatumWriter;
import org.apache.avro.io.EncoderFactory;
import org.apache.avro.util.NonCopyingByteArrayOutputStream;
import org.apache.commons.compress.utils.IOUtils;

/**
 * Stores in a file a sequence of data conforming to a schema. The schema is
 * stored in the file with the data. Each datum in a file is of the same schema.
 * Data is written with a {@link DatumWriter}. Data is grouped into
 * <i>blocks</i>. A synchronization marker is written between blocks, so that
 * files may be split. Blocks may be compressed. Extensible metadata is stored
 * at the end of the file. Files may be appended to.
 * 
 * @see DataFileReader
 */
public class DataFileWriter<D> implements Closeable, Flushable {
  private Schema schema;
  private DatumWriter<D> dout;

  private OutputStream underlyingStream;

  private BufferedFileOutputStream out;
  private BinaryEncoder vout;

  private final Map<String, byte[]> meta = new HashMap<>();

  private long blockCount; // # entries in current block

  private NonCopyingByteArrayOutputStream buffer;
  private BinaryEncoder bufOut;

  private byte[] sync; // 16 random bytes
  private int syncInterval = DataFileConstants.DEFAULT_SYNC_INTERVAL;

  private boolean isOpen;
  private Codec codec;

  private boolean flushOnEveryBlock = true;

  /** Construct a writer, not yet open. */
  public DataFileWriter(DatumWriter<D> dout) {
    this.dout = dout;
  }

  private void assertOpen() {
    if (!isOpen)
      throw new AvroRuntimeException("not open");
  }

  private void assertNotOpen() {
    if (isOpen)
      throw new AvroRuntimeException("already open");
  }

  /**
<<<<<<< HEAD
   * Configures this writer to use the given codec.
   * May not be reset after writes have begun.
=======
   * Configures this writer to use the given codec. May not be reset after writes
   * have begun.
>>>>>>> 35ff8b99
   */
  public DataFileWriter<D> setCodec(CodecFactory c) {
    assertNotOpen();
    this.codec = c.createInstance();
    setMetaInternal(DataFileConstants.CODEC, codec.getName());
    return this;
  }

  /**
<<<<<<< HEAD
   * Set the synchronization interval for this file, in bytes.
   * Valid values range from 32 to 2^30
   * Suggested values are between 2K and 2M
=======
   * Set the synchronization interval for this file, in bytes. Valid values range
   * from 32 to 2^30 Suggested values are between 2K and 2M
>>>>>>> 35ff8b99
   *
   * The stream is flushed by default at the end of each synchronization interval.
   *
   * If {@linkplain #setFlushOnEveryBlock(boolean)} is called with param set to
   * false, then the block may not be flushed to the stream after the sync marker
   * is written. In this case, the {@linkplain #flush()} must be called to flush
   * the stream.
   *
<<<<<<< HEAD
   * If {@linkplain #setFlushOnEveryBlock(boolean)} is
   * called with param set to false, then the block may not be flushed to the
   * stream after the sync marker is written. In this case,
   * the {@linkplain #flush()} must be called to flush the stream.
   *
   * Invalid values throw IllegalArgumentException
   *
   * @param syncInterval
   *   the approximate number of uncompressed bytes to write in each block
   * @return
   *   this DataFileWriter
=======
   * Invalid values throw IllegalArgumentException
   *
   * @param syncInterval the approximate number of uncompressed bytes to write in
   *                     each block
   * @return this DataFileWriter
>>>>>>> 35ff8b99
   */
  public DataFileWriter<D> setSyncInterval(int syncInterval) {
    if (syncInterval < 32 || syncInterval > (1 << 30)) {
      throw new IllegalArgumentException("Invalid syncInterval value: " + syncInterval);
    }
    this.syncInterval = syncInterval;
    return this;
  }

  /** Open a new file for data matching a schema with a random sync. */
  public DataFileWriter<D> create(Schema schema, File file) throws IOException {
    SyncableFileOutputStream sfos = new SyncableFileOutputStream(file);
    try {
      return create(schema, sfos, null);
    } catch (final Throwable e) {
      IOUtils.closeQuietly(sfos);
      throw e;
    }
  }

  /** Open a new file for data matching a schema with a random sync. */
  public DataFileWriter<D> create(Schema schema, OutputStream outs) throws IOException {
    return create(schema, outs, null);
  }

  /** Open a new file for data matching a schema with an explicit sync. */
  public DataFileWriter<D> create(Schema schema, OutputStream outs, byte[] sync) throws IOException {
    assertNotOpen();

    this.schema = schema;
    setMetaInternal(DataFileConstants.SCHEMA, schema.toString());
    if (sync == null) {
      this.sync = generateSync();
    } else if (sync.length == 16) {
      this.sync = sync;
    } else {
      throw new IOException("sync must be exactly 16 bytes");
    }

    init(outs);

    vout.writeFixed(DataFileConstants.MAGIC); // write magic

    vout.writeMapStart(); // write metadata
    vout.setItemCount(meta.size());
    for (Map.Entry<String, byte[]> entry : meta.entrySet()) {
      vout.startItem();
      vout.writeString(entry.getKey());
      vout.writeBytes(entry.getValue());
    }
    vout.writeMapEnd();
    vout.writeFixed(this.sync); // write initial sync
    vout.flush(); // vout may be buffered, flush before writing to out
    return this;
  }

  /**
   * Set whether this writer should flush the block to the stream every time a
   * sync marker is written. By default, the writer will flush the buffer each
   * time a sync marker is written (if the block size limit is reached or the
   * {@linkplain #sync()} is called.
   * 
   * @param flushOnEveryBlock - If set to false, this writer will not flush the
   *                          block to the stream until {@linkplain #flush()} is
   *                          explicitly called.
   */
  public void setFlushOnEveryBlock(boolean flushOnEveryBlock) {
    this.flushOnEveryBlock = flushOnEveryBlock;
  }

  /**
   * @return - true if this writer flushes the block to the stream every time a
   *         sync marker is written. Else returns false.
   */
  public boolean isFlushOnEveryBlock() {
    return this.flushOnEveryBlock;
  }

  /** Open a writer appending to an existing file. */
  public DataFileWriter<D> appendTo(File file) throws IOException {
<<<<<<< HEAD
    SeekableInput input = null;
    try {
      input = new SeekableFileInput(file);
      OutputStream output = new SyncableFileOutputStream(file, true);
      return appendTo(input, output);
    } finally {
      if (input != null)
        input.close();
      // output does not need to be closed here. It will be closed by invoking close() of this writer.
    }
  }

  /** Open a writer appending to an existing file.
   * <strong>Since 1.9.0 this method does not close in.</strong>
   * @param in reading the existing file.
=======
    try (SeekableInput input = new SeekableFileInput(file)) {
      OutputStream output = new SyncableFileOutputStream(file, true);
      return appendTo(input, output);
    }
    // output does not need to be closed here. It will be closed by invoking close()
    // of this writer.
  }

  /**
   * Open a writer appending to an existing file. <strong>Since 1.9.0 this method
   * does not close in.</strong>
   * 
   * @param in  reading the existing file.
>>>>>>> 35ff8b99
   * @param out positioned at the end of the existing file.
   */
  public DataFileWriter<D> appendTo(SeekableInput in, OutputStream out) throws IOException {
    assertNotOpen();
    DataFileReader<D> reader = new DataFileReader<>(in, new GenericDatumReader<>());
    this.schema = reader.getSchema();
    this.sync = reader.getHeader().sync;
    this.meta.putAll(reader.getHeader().meta);
    byte[] codecBytes = this.meta.get(DataFileConstants.CODEC);
    if (codecBytes != null) {
      String strCodec = new String(codecBytes, StandardCharsets.UTF_8);
      this.codec = CodecFactory.fromString(strCodec).createInstance();
    } else {
      this.codec = CodecFactory.nullCodec().createInstance();
    }

    init(out);

    return this;
  }

  private void init(OutputStream outs) throws IOException {
    this.underlyingStream = outs;
    this.out = new BufferedFileOutputStream(outs);
    EncoderFactory efactory = new EncoderFactory();
    this.vout = efactory.directBinaryEncoder(out, null);
    dout.setSchema(schema);
    buffer = new NonCopyingByteArrayOutputStream(Math.min((int) (syncInterval * 1.25), Integer.MAX_VALUE / 2 - 1));
    this.bufOut = efactory.directBinaryEncoder(buffer, null);
    if (this.codec == null) {
      this.codec = CodecFactory.nullCodec().createInstance();
    }
    this.isOpen = true;
  }

  private static byte[] generateSync() {
    try {
      MessageDigest digester = MessageDigest.getInstance("MD5");
      long time = System.currentTimeMillis();
      digester.update((UUID.randomUUID() + "@" + time).getBytes(UTF_8));
      return digester.digest();
    } catch (NoSuchAlgorithmException e) {
      throw new RuntimeException(e);
    }
  }

  private DataFileWriter<D> setMetaInternal(String key, byte[] value) {
    assertNotOpen();
    meta.put(key, value);
    return this;
  }

  private DataFileWriter<D> setMetaInternal(String key, String value) {
    return setMetaInternal(key, value.getBytes(UTF_8));
  }

  /** Set a metadata property. */
  public DataFileWriter<D> setMeta(String key, byte[] value) {
    if (isReservedMeta(key)) {
      throw new AvroRuntimeException("Cannot set reserved meta key: " + key);
    }
    return setMetaInternal(key, value);
  }

  public static boolean isReservedMeta(String key) {
    return key.startsWith("avro.");
  }

  /** Set a metadata property. */
  public DataFileWriter<D> setMeta(String key, String value) {
    return setMeta(key, value.getBytes(UTF_8));
  }

  /** Set a metadata property. */
  public DataFileWriter<D> setMeta(String key, long value) {
    return setMeta(key, Long.toString(value));
  }

  /**
   * Thrown by {@link #append(Object)} when an exception occurs while writing a
   * datum to the buffer. When this is thrown, the file is unaltered and may
   * continue to be appended to.
   */
  public static class AppendWriteException extends RuntimeException {
    public AppendWriteException(Exception e) {
      super(e);
    }
  }

  /**
   * Append a datum to the file.
   * 
   * @see AppendWriteException
   */
  public void append(D datum) throws IOException {
    assertOpen();
    int usedBuffer = bufferInUse();
    try {
      dout.write(datum, bufOut);
    } catch (IOException | RuntimeException e) {
      resetBufferTo(usedBuffer);
      throw new AppendWriteException(e);
    }
    blockCount++;
    writeIfBlockFull();
  }

  // if there is an error encoding, flush the encoder and then
  // reset the buffer position to contain size bytes, discarding the rest.
  // Otherwise the file will be corrupt with a partial record.
  private void resetBufferTo(int size) throws IOException {
    bufOut.flush();
    byte[] data = buffer.toByteArray();
    buffer.reset();
    buffer.write(data, 0, size);
  }

  /**
   * Expert: Append a pre-encoded datum to the file. No validation is performed to
   * check that the encoding conforms to the file's schema. Appending
   * non-conforming data may result in an unreadable file.
   */
  public void appendEncoded(ByteBuffer datum) throws IOException {
    assertOpen();
    bufOut.writeFixed(datum);
    blockCount++;
    writeIfBlockFull();
  }

  private int bufferInUse() {
    return (buffer.size() + bufOut.bytesBuffered());
  }

  private void writeIfBlockFull() throws IOException {
    if (bufferInUse() >= syncInterval)
      writeBlock();
  }

  /**
   * Appends data from another file. otherFile must have the same schema. Data
   * blocks will be copied without de-serializing data. If the codecs of the two
   * files are compatible, data blocks are copied directly without decompression.
   * If the codecs are not compatible, blocks from otherFile are uncompressed and
   * then compressed using this file's codec.
   * <p/>
   * If the recompress flag is set all blocks are decompressed and then compressed
   * using this file's codec. This is useful when the two files have compatible
   * compression codecs but different codec options. For example, one might append
   * a file compressed with deflate at compression level 1 to a file with deflate
   * at compression level 7. If <i>recompress</i> is false, blocks will be copied
   * without changing the compression level. If true, they will be converted to
   * the new compression level.
   * 
   * @param otherFile
   * @param recompress
   * @throws IOException
   */
  public void appendAllFrom(DataFileStream<D> otherFile, boolean recompress) throws IOException {
    assertOpen();
    // make sure other file has same schema
    Schema otherSchema = otherFile.getSchema();
    if (!this.schema.equals(otherSchema)) {
      throw new IOException("Schema from file " + otherFile + " does not match");
    }
    // flush anything written so far
    writeBlock();
    Codec otherCodec = otherFile.resolveCodec();
    DataBlock nextBlockRaw = null;
    if (codec.equals(otherCodec) && !recompress) {
      // copy raw bytes
      while (otherFile.hasNextBlock()) {
        nextBlockRaw = otherFile.nextRawBlock(nextBlockRaw);
        nextBlockRaw.writeBlockTo(vout, sync);
      }
    } else {
      while (otherFile.hasNextBlock()) {
        nextBlockRaw = otherFile.nextRawBlock(nextBlockRaw);
        nextBlockRaw.decompressUsing(otherCodec);
        nextBlockRaw.compressUsing(codec);
        nextBlockRaw.writeBlockTo(vout, sync);
      }
    }
  }

  private void writeBlock() throws IOException {
    if (blockCount > 0) {
      try {
        bufOut.flush();
<<<<<<< HEAD
        ByteBuffer uncompressed = buffer.getByteArrayAsByteBuffer();
=======
        ByteBuffer uncompressed = buffer.asByteBuffer();
>>>>>>> 35ff8b99
        DataBlock block = new DataBlock(uncompressed, blockCount);
        block.setFlushOnWrite(flushOnEveryBlock);
        block.compressUsing(codec);
        block.writeBlockTo(vout, sync);
      } finally {
        buffer.reset();
        blockCount = 0;
      }
    }
  }

  /**
   * Return the current position as a value that may be passed to
   * {@link DataFileReader#seek(long)}. Forces the end of the current block,
   * emitting a synchronization marker. By default, this will also flush the block
   * to the stream.
   *
   * If {@linkplain #setFlushOnEveryBlock(boolean)} is called with param set to
   * false, then this method may not flush the block. In this case, the
   * {@linkplain #flush()} must be called to flush the stream.
   */
  public long sync() throws IOException {
    assertOpen();
    writeBlock();
    return out.tell();
  }

  /**
   * Calls {@linkplain #sync()} and then flushes the current state of the file.
   */
  @Override
  public void flush() throws IOException {
    sync();
    vout.flush();
  }

  /**
   * If this writer was instantiated using a File or using an
   * {@linkplain Syncable} instance, this method flushes all buffers for this
   * writer to disk. In other cases, this method behaves exactly like
   * {@linkplain #flush()}.
   *
   * @throws IOException
   */
  public void fSync() throws IOException {
    flush();
    if (underlyingStream instanceof Syncable) {
      ((Syncable) underlyingStream).sync();
    }
  }

  /** Flush and close the file. */
  @Override
  public void close() throws IOException {
    if (isOpen) {
      flush();
      out.close();
      isOpen = false;
    }
  }

  private class BufferedFileOutputStream extends BufferedOutputStream {
    private long position; // start of buffer

    private class PositionFilter extends FilterOutputStream {
      public PositionFilter(OutputStream out) throws IOException {
        super(out);
      }

      @Override
      public void write(byte[] b, int off, int len) throws IOException {
        out.write(b, off, len);
        position += len; // update on write
      }
    }

    public BufferedFileOutputStream(OutputStream out) throws IOException {
      super(null);
      this.out = new PositionFilter(out);
    }

<<<<<<< HEAD
    public long tell() { return position+count; }

    @Override
    public synchronized void flush() throws IOException {
      try {
        super.flush();
      } finally {
        // Ensure that count is reset in any case to avoid writing garbage to the end of the file in case of an error
        // occurred during the write
        count = 0;
      }
    }
  }

  private static class NonCopyingByteArrayOutputStream extends ByteArrayOutputStream {
    NonCopyingByteArrayOutputStream(int initialSize) {
      super(initialSize);
=======
    public long tell() {
      return position + count;
>>>>>>> 35ff8b99
    }

    @Override
    public synchronized void flush() throws IOException {
      try {
        super.flush();
      } finally {
        // Ensure that count is reset in any case to avoid writing garbage to the end of
        // the file in case of an error
        // occurred during the write
        count = 0;
      }
    }
  }

}<|MERGE_RESOLUTION|>--- conflicted
+++ resolved
@@ -19,13 +19,14 @@
 
 import static java.nio.charset.StandardCharsets.UTF_8;
 
-import java.io.BufferedOutputStream;
 import java.io.Closeable;
 import java.io.File;
-import java.io.FilterOutputStream;
 import java.io.Flushable;
 import java.io.IOException;
 import java.io.OutputStream;
+import java.io.BufferedOutputStream;
+import java.io.FilterOutputStream;
+
 import java.nio.ByteBuffer;
 import java.nio.charset.StandardCharsets;
 import java.security.MessageDigest;
@@ -51,7 +52,7 @@
  * <i>blocks</i>. A synchronization marker is written between blocks, so that
  * files may be split. Blocks may be compressed. Extensible metadata is stored
  * at the end of the file. Files may be appended to.
- * 
+ *
  * @see DataFileReader
  */
 public class DataFileWriter<D> implements Closeable, Flushable {
@@ -63,7 +64,7 @@
   private BufferedFileOutputStream out;
   private BinaryEncoder vout;
 
-  private final Map<String, byte[]> meta = new HashMap<>();
+  private final Map<String, byte[]> meta = new HashMap<String, byte[]>();
 
   private long blockCount; // # entries in current block
 
@@ -94,13 +95,8 @@
   }
 
   /**
-<<<<<<< HEAD
-   * Configures this writer to use the given codec.
-   * May not be reset after writes have begun.
-=======
    * Configures this writer to use the given codec. May not be reset after writes
    * have begun.
->>>>>>> 35ff8b99
    */
   public DataFileWriter<D> setCodec(CodecFactory c) {
     assertNotOpen();
@@ -110,14 +106,8 @@
   }
 
   /**
-<<<<<<< HEAD
-   * Set the synchronization interval for this file, in bytes.
-   * Valid values range from 32 to 2^30
-   * Suggested values are between 2K and 2M
-=======
    * Set the synchronization interval for this file, in bytes. Valid values range
    * from 32 to 2^30 Suggested values are between 2K and 2M
->>>>>>> 35ff8b99
    *
    * The stream is flushed by default at the end of each synchronization interval.
    *
@@ -126,25 +116,11 @@
    * is written. In this case, the {@linkplain #flush()} must be called to flush
    * the stream.
    *
-<<<<<<< HEAD
-   * If {@linkplain #setFlushOnEveryBlock(boolean)} is
-   * called with param set to false, then the block may not be flushed to the
-   * stream after the sync marker is written. In this case,
-   * the {@linkplain #flush()} must be called to flush the stream.
-   *
-   * Invalid values throw IllegalArgumentException
-   *
-   * @param syncInterval
-   *   the approximate number of uncompressed bytes to write in each block
-   * @return
-   *   this DataFileWriter
-=======
    * Invalid values throw IllegalArgumentException
    *
    * @param syncInterval the approximate number of uncompressed bytes to write in
    *                     each block
    * @return this DataFileWriter
->>>>>>> 35ff8b99
    */
   public DataFileWriter<D> setSyncInterval(int syncInterval) {
     if (syncInterval < 32 || syncInterval > (1 << 30)) {
@@ -206,7 +182,7 @@
    * sync marker is written. By default, the writer will flush the buffer each
    * time a sync marker is written (if the block size limit is reached or the
    * {@linkplain #sync()} is called.
-   * 
+   *
    * @param flushOnEveryBlock - If set to false, this writer will not flush the
    *                          block to the stream until {@linkplain #flush()} is
    *                          explicitly called.
@@ -225,23 +201,6 @@
 
   /** Open a writer appending to an existing file. */
   public DataFileWriter<D> appendTo(File file) throws IOException {
-<<<<<<< HEAD
-    SeekableInput input = null;
-    try {
-      input = new SeekableFileInput(file);
-      OutputStream output = new SyncableFileOutputStream(file, true);
-      return appendTo(input, output);
-    } finally {
-      if (input != null)
-        input.close();
-      // output does not need to be closed here. It will be closed by invoking close() of this writer.
-    }
-  }
-
-  /** Open a writer appending to an existing file.
-   * <strong>Since 1.9.0 this method does not close in.</strong>
-   * @param in reading the existing file.
-=======
     try (SeekableInput input = new SeekableFileInput(file)) {
       OutputStream output = new SyncableFileOutputStream(file, true);
       return appendTo(input, output);
@@ -253,14 +212,13 @@
   /**
    * Open a writer appending to an existing file. <strong>Since 1.9.0 this method
    * does not close in.</strong>
-   * 
+   *
    * @param in  reading the existing file.
->>>>>>> 35ff8b99
    * @param out positioned at the end of the existing file.
    */
   public DataFileWriter<D> appendTo(SeekableInput in, OutputStream out) throws IOException {
     assertNotOpen();
-    DataFileReader<D> reader = new DataFileReader<>(in, new GenericDatumReader<>());
+    DataFileReader<D> reader = new DataFileReader<D>(in, new GenericDatumReader<D>());
     this.schema = reader.getSchema();
     this.sync = reader.getHeader().sync;
     this.meta.putAll(reader.getHeader().meta);
@@ -271,6 +229,7 @@
     } else {
       this.codec = CodecFactory.nullCodec().createInstance();
     }
+    reader.close();
 
     init(out);
 
@@ -347,7 +306,7 @@
 
   /**
    * Append a datum to the file.
-   * 
+   *
    * @see AppendWriteException
    */
   public void append(D datum) throws IOException {
@@ -408,7 +367,7 @@
    * at compression level 7. If <i>recompress</i> is false, blocks will be copied
    * without changing the compression level. If true, they will be converted to
    * the new compression level.
-   * 
+   *
    * @param otherFile
    * @param recompress
    * @throws IOException
@@ -444,11 +403,7 @@
     if (blockCount > 0) {
       try {
         bufOut.flush();
-<<<<<<< HEAD
-        ByteBuffer uncompressed = buffer.getByteArrayAsByteBuffer();
-=======
         ByteBuffer uncompressed = buffer.asByteBuffer();
->>>>>>> 35ff8b99
         DataBlock block = new DataBlock(uncompressed, blockCount);
         block.setFlushOnWrite(flushOnEveryBlock);
         block.compressUsing(codec);
@@ -530,28 +485,8 @@
       this.out = new PositionFilter(out);
     }
 
-<<<<<<< HEAD
-    public long tell() { return position+count; }
-
-    @Override
-    public synchronized void flush() throws IOException {
-      try {
-        super.flush();
-      } finally {
-        // Ensure that count is reset in any case to avoid writing garbage to the end of the file in case of an error
-        // occurred during the write
-        count = 0;
-      }
-    }
-  }
-
-  private static class NonCopyingByteArrayOutputStream extends ByteArrayOutputStream {
-    NonCopyingByteArrayOutputStream(int initialSize) {
-      super(initialSize);
-=======
     public long tell() {
       return position + count;
->>>>>>> 35ff8b99
     }
 
     @Override
