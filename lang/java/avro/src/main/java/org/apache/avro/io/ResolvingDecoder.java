--- conflicted
+++ resolved
@@ -47,12 +47,7 @@
 
   private Decoder backup;
 
-<<<<<<< HEAD
-  ResolvingDecoder(Schema writer, Schema reader, Decoder in)
-    throws IOException {
-=======
   ResolvingDecoder(Schema writer, Schema reader, Decoder in) throws IOException {
->>>>>>> 35ff8b99
     this(resolve(writer, reader), in);
   }
 
@@ -71,16 +66,6 @@
 
   /**
    * Produces an opaque resolver that can be used to construct a new
-<<<<<<< HEAD
-   * {@link ResolvingDecoder#ResolvingDecoder(Object, Decoder)}. The
-   * returned Object is immutable and hence can be simultaneously used
-   * in many ResolvingDecoders. This method is reasonably expensive, the
-   * users are encouraged to cache the result.
-   *
-   * @param writer  The writer's schema. Cannot be null.
-   * @param reader  The reader's schema. Cannot be null.
-   * @return  The opaque reolver.
-=======
    * {@link ResolvingDecoder#ResolvingDecoder(Object, Decoder)}. The returned
    * Object is immutable and hence can be simultaneously used in many
    * ResolvingDecoders. This method is reasonably expensive, the users are
@@ -89,7 +74,6 @@
    * @param writer The writer's schema. Cannot be null.
    * @param reader The reader's schema. Cannot be null.
    * @return The opaque resolver.
->>>>>>> 35ff8b99
    * @throws IOException
    * @throws NullPointerException if {@code writer} or {@code reader} is
    *                              {@code null}
@@ -155,20 +139,6 @@
   }
 
   /**
-<<<<<<< HEAD
-   * Consume any more data that has been written by the writer but not
-   * needed by the reader so that the the underlying decoder is in proper
-   * shape for the next record. This situation happens when, for example,
-   * the writer writes a record with two fields and the reader needs only the
-   * first field.
-   *
-   * This function should be called after completely decoding an object but
-   * before next object can be decoded from the same underlying decoder
-   * either directly or through another resolving decoder. If the same resolving
-   * decoder is used for the next object as well, calling this method is
-   * optional; the state of this resolving decoder ensures that any leftover
-   * portions are consumed before the next object is decoded.
-=======
    * Consume any more data that has been written by the writer but not needed by
    * the reader so that the the underlying decoder is in proper shape for the next
    * record. This situation happens when, for example, the writer writes a record
@@ -181,7 +151,6 @@
    * this resolving decoder ensures that any leftover portions are consumed before
    * the next object is decoded.
    *
->>>>>>> 35ff8b99
    * @throws IOException
    */
   public final void drain() throws IOException {
