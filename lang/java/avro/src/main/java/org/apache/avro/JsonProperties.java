--- conflicted
+++ resolved
@@ -41,13 +41,8 @@
 import com.fasterxml.jackson.databind.node.TextNode;
 
 /**
-<<<<<<< HEAD
- * Base class for objects that have JSON-valued properties. Avro and JSON values are
- * represented in Java using the following mapping:
-=======
  * Base class for objects that have JSON-valued properties. Avro and JSON values
  * are represented in Java using the following mapping:
->>>>>>> 35ff8b99
  *
  * <table>
  * <th>
@@ -247,21 +242,12 @@
   }
 
   /**
-<<<<<<< HEAD
-   * Adds a property with the given name <tt>name</tt> and
-   * value <tt>value</tt>. Neither <tt>name</tt> nor <tt>value</tt> can be
-   * <tt>null</tt>. It is illegal to add a property if another with
-   * the same name but different value already exists in this schema.
-   *
-   * @param name The name of the property to add
-=======
    * Adds a property with the given name <tt>name</tt> and value <tt>value</tt>.
    * Neither <tt>name</tt> nor <tt>value</tt> can be <tt>null</tt>. It is illegal
    * to add a property if another with the same name but different value already
    * exists in this schema.
    *
    * @param name  The name of the property to add
->>>>>>> 35ff8b99
    * @param value The value for the property to add
    */
   public void addProp(String name, String value) {
@@ -282,21 +268,12 @@
   }
 
   /**
-<<<<<<< HEAD
-   * Adds a property with the given name <tt>name</tt> and
-   * value <tt>value</tt>. Neither <tt>name</tt> nor <tt>value</tt> can be
-   * <tt>null</tt>. It is illegal to add a property if another with
-   * the same name but different value already exists in this schema.
-   *
-   * @param name The name of the property to add
-=======
    * Adds a property with the given name <tt>name</tt> and value <tt>value</tt>.
    * Neither <tt>name</tt> nor <tt>value</tt> can be <tt>null</tt>. It is illegal
    * to add a property if another with the same name but different value already
    * exists in this schema.
    *
    * @param name  The name of the property to add
->>>>>>> 35ff8b99
    * @param value The value for the property to add
    */
   private void addProp(String name, JsonNode value) {
@@ -306,15 +283,8 @@
     if (value == null)
       throw new AvroRuntimeException("Can't set a property to null: " + name);
 
-<<<<<<< HEAD
-    JsonNode old = props.get(name);
-    if (old == null)
-      props.put(name, value);
-    else if (!old.equals(value))
-=======
     JsonNode old = props.putIfAbsent(name, value);
     if (old != null && !old.equals(value)) {
->>>>>>> 35ff8b99
       throw new AvroRuntimeException("Can't overwrite property: " + name);
     }
   }
