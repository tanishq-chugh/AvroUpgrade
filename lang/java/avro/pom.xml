--- conflicted
+++ resolved
@@ -23,11 +23,7 @@
   <parent>
     <artifactId>avro-parent</artifactId>
     <groupId>org.apache.avro</groupId>
-<<<<<<< HEAD
-    <version>1.8.2.7.1.9.0-SNAPSHOT</version>
-=======
     <version>1.11.2-SNAPSHOT</version>
->>>>>>> 11454b9d
     <relativePath>../</relativePath>
   </parent>
 
@@ -251,11 +247,7 @@
     </dependency>
     <dependency>
       <groupId>org.hamcrest</groupId>
-<<<<<<< HEAD
-      <artifactId>hamcrest-all</artifactId>
-=======
       <artifactId>hamcrest-library</artifactId>
->>>>>>> 11454b9d
       <scope>test</scope>
     </dependency>
   </dependencies>
