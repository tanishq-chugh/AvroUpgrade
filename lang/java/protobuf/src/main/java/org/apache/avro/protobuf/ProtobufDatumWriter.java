/*
 * Licensed to the Apache Software Foundation (ASF) under one
 * or more contributor license agreements.  See the NOTICE file
 * distributed with this work for additional information
 * regarding copyright ownership.  The ASF licenses this file
 * to you under the Apache License, Version 2.0 (the
 * "License"); you may not use this file except in compliance
 * with the License.  You may obtain a copy of the License at
 *
 *     https://www.apache.org/licenses/LICENSE-2.0
 *
 * Unless required by applicable law or agreed to in writing, software
 * distributed under the License is distributed on an "AS IS" BASIS,
 * WITHOUT WARRANTIES OR CONDITIONS OF ANY KIND, either express or implied.
 * See the License for the specific language governing permissions and
 * limitations under the License.
 */
package org.apache.avro.protobuf;

import java.io.IOException;

import org.apache.avro.Schema;
import org.apache.avro.generic.GenericDatumWriter;
import org.apache.avro.io.Encoder;

import com.google.protobuf.ByteString;
import com.google.protobuf.Descriptors.EnumValueDescriptor;

/**
 * {@link org.apache.avro.io.DatumWriter DatumWriter} for generated protobuf
 * classes.
 */
public class ProtobufDatumWriter<T> extends GenericDatumWriter<T> {
  public ProtobufDatumWriter() {
    super(ProtobufData.get());
  }

  public ProtobufDatumWriter(Class<T> c) {
    super(ProtobufData.get().getSchema(c), ProtobufData.get());
  }

  public ProtobufDatumWriter(Schema schema) {
    super(schema, ProtobufData.get());
  }

  protected ProtobufDatumWriter(Schema root, ProtobufData protobufData) {
    super(root, protobufData);
  }

  protected ProtobufDatumWriter(ProtobufData protobufData) {
    super(protobufData);
  }

  @Override
  protected void writeEnum(Schema schema, Object datum, Encoder out) throws IOException {
    if (!(datum instanceof EnumValueDescriptor))
      super.writeEnum(schema, datum, out); // punt to generic
    else
      out.writeEnum(schema.getEnumOrdinal(((EnumValueDescriptor) datum).getName()));
  }

  @Override
  protected void writeBytes(Object datum, Encoder out) throws IOException {
<<<<<<< HEAD
    ByteString bytes = (ByteString)datum;
=======
    ByteString bytes = (ByteString) datum;
>>>>>>> 11454b9d
    out.writeBytes(bytes.toByteArray(), 0, bytes.size());
  }

}<|MERGE_RESOLUTION|>--- conflicted
+++ resolved
@@ -61,11 +61,7 @@
 
   @Override
   protected void writeBytes(Object datum, Encoder out) throws IOException {
-<<<<<<< HEAD
-    ByteString bytes = (ByteString)datum;
-=======
     ByteString bytes = (ByteString) datum;
->>>>>>> 11454b9d
     out.writeBytes(bytes.toByteArray(), 0, bytes.size());
   }
 
