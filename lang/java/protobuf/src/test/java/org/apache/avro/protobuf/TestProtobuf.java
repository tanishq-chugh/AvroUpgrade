--- conflicted
+++ resolved
@@ -81,15 +81,8 @@
     w.write(foo, e);
     e.flush();
 
-<<<<<<< HEAD
-    Object o = new ProtobufDatumReader<Foo>(Foo.class).read
-      (null,
-       DecoderFactory.get().createBinaryDecoder
-       (new ByteArrayInputStream(bao.toByteArray()), null));
-=======
     Object o = new ProtobufDatumReader<>(Foo.class).read(null,
         DecoderFactory.get().binaryDecoder(new ByteArrayInputStream(bao.toByteArray()), null));
->>>>>>> 11454b9d
 
     assertEquals(foo, o);
   }
