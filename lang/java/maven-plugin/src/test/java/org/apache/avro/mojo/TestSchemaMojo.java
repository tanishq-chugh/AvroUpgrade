--- conflicted
+++ resolved
@@ -27,11 +27,6 @@
 
 /**
  * Test the Schema Mojo.
-<<<<<<< HEAD
- *
- * @author saden
-=======
->>>>>>> 11454b9d
  */
 public class TestSchemaMojo extends AbstractAvroMojoTest {
 
