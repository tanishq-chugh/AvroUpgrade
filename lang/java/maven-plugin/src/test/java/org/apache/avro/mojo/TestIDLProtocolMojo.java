/*
 * Licensed to the Apache Software Foundation (ASF) under one
 * or more contributor license agreements.  See the NOTICE file
 * distributed with this work for additional information
 * regarding copyright ownership.  The ASF licenses this file
 * to you under the Apache License, Version 2.0 (the
 * "License"); you may not use this file except in compliance
 * with the License.  You may obtain a copy of the License at
 *
 *     https://www.apache.org/licenses/LICENSE-2.0
 *
 * Unless required by applicable law or agreed to in writing, software
 * distributed under the License is distributed on an "AS IS" BASIS,
 * WITHOUT WARRANTIES OR CONDITIONS OF ANY KIND, either express or implied.
 * See the License for the specific language governing permissions and
 * limitations under the License.
 */
package org.apache.avro.mojo;

import org.codehaus.plexus.util.FileUtils;
import org.junit.Test;

import java.io.File;
import java.util.Arrays;
import java.util.Collections;
import java.util.HashSet;
import java.util.Set;

/**
 * Test the IDL Protocol Mojo.
<<<<<<< HEAD
 *
 * @author saden
=======
>>>>>>> 11454b9d
 */
public class TestIDLProtocolMojo extends AbstractAvroMojoTest {

  private File testPom = new File(getBasedir(), "src/test/resources/unit/idl/pom.xml");
  private File injectingVelocityToolsTestPom = new File(getBasedir(),
      "src/test/resources/unit/idl/pom-injecting-velocity-tools.xml");

  @Test
  public void testIdlProtocolMojo() throws Exception {
    final IDLProtocolMojo mojo = (IDLProtocolMojo) lookupMojo("idl-protocol", testPom);
    final TestLog log = new TestLog();
    mojo.setLog(log);

    assertNotNull(mojo);
    mojo.execute();

    final File outputDir = new File(getBasedir(), "target/test-harness/idl/test/");
    final Set<String> generatedFiles = new HashSet<>(Arrays.asList("IdlPrivacy.java", "IdlTest.java", "IdlUser.java",
        "IdlUserWrapper.java", "IdlClasspathImportTest.java"));
    assertFilesExist(outputDir, generatedFiles);

    final String idlUserContent = FileUtils.fileRead(new File(outputDir, "IdlUser.java"));
    assertTrue(idlUserContent.contains("java.time.Instant"));

    assertEquals(Collections.singletonList(
        "[WARN] Found documentation comment at line 23, column 5. Ignoring previous one at line 22, column 5: \"Ignored Doc Comment\""
            + "\nDid you mean to use a multiline comment ( /* ... */ ) instead?"),
        log.getLogEntries());
  }

  @Test
  public void testSetCompilerVelocityAdditionalTools() throws Exception {
    final IDLProtocolMojo mojo = (IDLProtocolMojo) lookupMojo("idl-protocol", injectingVelocityToolsTestPom);
    final TestLog log = new TestLog();
    mojo.setLog(log);

    assertNotNull(mojo);
    mojo.execute();

    final File outputDir = new File(getBasedir(), "target/test-harness/idl-inject/test");
    final Set<String> generatedFiles = new HashSet<>(Arrays.asList("IdlPrivacy.java", "IdlTest.java", "IdlUser.java",
        "IdlUserWrapper.java", "IdlClasspathImportTest.java"));

    assertFilesExist(outputDir, generatedFiles);

    final String schemaUserContent = FileUtils.fileRead(new File(outputDir, "IdlUser.java"));
    assertTrue(schemaUserContent.contains("It works!"));

    // The previous test already verifies the warnings.
    assertFalse(log.getLogEntries().isEmpty());
  }
}<|MERGE_RESOLUTION|>--- conflicted
+++ resolved
@@ -28,11 +28,6 @@
 
 /**
  * Test the IDL Protocol Mojo.
-<<<<<<< HEAD
- *
- * @author saden
-=======
->>>>>>> 11454b9d
  */
 public class TestIDLProtocolMojo extends AbstractAvroMojoTest {
 
