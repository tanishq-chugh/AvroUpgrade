/*
 * Licensed to the Apache Software Foundation (ASF) under one
 * or more contributor license agreements.  See the NOTICE file
 * distributed with this work for additional information
 * regarding copyright ownership.  The ASF licenses this file
 * to you under the Apache License, Version 2.0 (the
 * "License"); you may not use this file except in compliance
 * with the License.  You may obtain a copy of the License at
 *
 *     https://www.apache.org/licenses/LICENSE-2.0
 *
 * Unless required by applicable law or agreed to in writing, software
 * distributed under the License is distributed on an "AS IS" BASIS,
 * WITHOUT WARRANTIES OR CONDITIONS OF ANY KIND, either express or implied.
 * See the License for the specific language governing permissions and
 * limitations under the License.
 */
package org.apache.avro.mojo;

import java.io.File;
import java.util.Arrays;
import java.util.HashSet;
import java.util.Set;

import org.apache.maven.plugin.testing.AbstractMojoTestCase;

/**
 * Base class for all Avro mojo test classes.
 */
public abstract class AbstractAvroMojoTest extends AbstractMojoTestCase {

  @Override
  protected void setUp() throws Exception {
    super.setUp();
  }

  @Override
  protected void tearDown() throws Exception {
    super.tearDown();
  }

  /**
   * Assert the existence files in the given given directory.
   *
<<<<<<< HEAD
   * @param directory the directory being checked
   * @param files the files whose existence is being checked.
=======
   * @param directory     the directory being checked
   * @param expectedFiles the files whose existence is being checked.
>>>>>>> 11454b9d
   */
  void assertFilesExist(File directory, Set<String> expectedFiles) {
    assertNotNull(directory);
    assertTrue("Directory " + directory.toString() + " does not exists", directory.exists());
    assertNotNull(expectedFiles);
    assertTrue(expectedFiles.size() > 0);

    final Set<String> filesInDirectory = new HashSet<>(Arrays.asList(directory.list()));

    assertEquals(expectedFiles, filesInDirectory);

  }
}<|MERGE_RESOLUTION|>--- conflicted
+++ resolved
@@ -42,13 +42,8 @@
   /**
    * Assert the existence files in the given given directory.
    *
-<<<<<<< HEAD
-   * @param directory the directory being checked
-   * @param files the files whose existence is being checked.
-=======
    * @param directory     the directory being checked
    * @param expectedFiles the files whose existence is being checked.
->>>>>>> 11454b9d
    */
   void assertFilesExist(File directory, Set<String> expectedFiles) {
     assertNotNull(directory);
