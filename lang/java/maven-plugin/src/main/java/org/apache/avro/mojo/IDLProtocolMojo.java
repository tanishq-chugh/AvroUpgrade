--- conflicted
+++ resolved
@@ -44,13 +44,8 @@
 public class IDLProtocolMojo extends AbstractAvroMojo {
   /**
    * A set of Ant-like inclusion patterns used to select files from the source
-<<<<<<< HEAD
-   * directory for processing. By default, the pattern
-   * <code>**&#47;*.avdl</code> is used to select IDL files.
-=======
    * directory for processing. By default, the pattern <code>**&#47;*.avdl</code>
    * is used to select IDL files.
->>>>>>> 11454b9d
    *
    * @parameter
    */
@@ -58,13 +53,8 @@
 
   /**
    * A set of Ant-like inclusion patterns used to select files from the source
-<<<<<<< HEAD
-   * directory for processing. By default, the pattern
-   * <code>**&#47;*.avdl</code> is used to select IDL files.
-=======
    * directory for processing. By default, the pattern <code>**&#47;*.avdl</code>
    * is used to select IDL files.
->>>>>>> 11454b9d
    *
    * @parameter
    */
@@ -94,19 +84,6 @@
           Thread.currentThread().getContextClassLoader());
       try (Idl parser = new Idl(new File(sourceDirectory, filename), projPathLoader)) {
 
-<<<<<<< HEAD
-      Protocol p = parser.CompilationUnit();
-      String json = p.toString(true);
-      Protocol protocol = Protocol.parse(json);
-      SpecificCompiler compiler = new SpecificCompiler(protocol);
-      compiler.setStringType(GenericData.StringType.valueOf(stringType));
-      compiler.setTemplateDir(templateDirectory);
-      compiler.setFieldVisibility(getFieldVisibility());
-      compiler.setCreateSetters(createSetters);
-      compiler.setEnableDecimalLogicalType(enableDecimalLogicalType);
-      compiler.compileToDestination(null, outputDirectory);
-    } catch (ParseException e) {
-=======
         Protocol p = parser.CompilationUnit();
         for (String warning : parser.getWarningsAfterParsing()) {
           getLog().warn(warning);
@@ -130,7 +107,6 @@
         compiler.compileToDestination(null, outputDirectory);
       }
     } catch (ParseException | ClassNotFoundException | DependencyResolutionRequiredException e) {
->>>>>>> 11454b9d
       throw new IOException(e);
     }
   }
