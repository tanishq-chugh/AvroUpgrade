/*
 * Licensed to the Apache Software Foundation (ASF) under one
 * or more contributor license agreements.  See the NOTICE file
 * distributed with this work for additional information
 * regarding copyright ownership.  The ASF licenses this file
 * to you under the Apache License, Version 2.0 (the
 * "License"); you may not use this file except in compliance
 * with the License.  You may obtain a copy of the License at
 *
 *     https://www.apache.org/licenses/LICENSE-2.0
 *
 * Unless required by applicable law or agreed to in writing, software
 * distributed under the License is distributed on an "AS IS" BASIS,
 * WITHOUT WARRANTIES OR CONDITIONS OF ANY KIND, either express or implied.
 * See the License for the specific language governing permissions and
 * limitations under the License.
 */

package org.apache.avro.mojo;

import java.io.File;
import java.io.IOException;
import java.lang.reflect.InvocationTargetException;
import java.net.MalformedURLException;
import java.net.URL;
import java.net.URLClassLoader;
import java.util.ArrayList;
import java.util.Arrays;
import java.util.List;

import org.apache.avro.LogicalTypes;
import org.apache.avro.compiler.specific.SpecificCompiler;
import org.apache.maven.artifact.DependencyResolutionRequiredException;
import org.apache.maven.plugin.AbstractMojo;
import org.apache.maven.plugin.MojoExecutionException;
import org.apache.maven.project.MavenProject;
import org.apache.maven.shared.model.fileset.FileSet;
import org.apache.maven.shared.model.fileset.util.FileSetManager;

/**
 * Base for Avro Compiler Mojos.
 */
public abstract class AbstractAvroMojo extends AbstractMojo {
  /**
   * The source directory of avro files. This directory is added to the classpath
   * at schema compiling time. All files can therefore be referenced as classpath
   * resources following the directory structure under the source directory.
   *
   * @parameter property="sourceDirectory"
   *            default-value="${basedir}/src/main/avro"
   */
  private File sourceDirectory;

  /**
   * @parameter property="outputDirectory"
   *            default-value="${project.build.directory}/generated-sources/avro"
   */
  private File outputDirectory;

  /**
   * @parameter property="sourceDirectory"
   *            default-value="${basedir}/src/test/avro"
   */
  private File testSourceDirectory;

  /**
   * @parameter property="outputDirectory"
   *            default-value="${project.build.directory}/generated-test-sources/avro"
   */
  private File testOutputDirectory;

  /**
   * The field visibility indicator for the fields of the generated class, as
   * string values of SpecificCompiler.FieldVisibility. The text is case
   * insensitive.
   *
   * @parameter default-value="PRIVATE"
   */
  private String fieldVisibility;

  /**
<<<<<<< HEAD
   * A list of files or directories that should be compiled first thus making
   * them importable by subsequently compiled schemas. Note that imported files
   * should not reference each other.
=======
   * A list of files or directories that should be compiled first thus making them
   * importable by subsequently compiled schemas. Note that imported files should
   * not reference each other.
   *
>>>>>>> 11454b9d
   * @parameter
   */
  protected String[] imports;

  /**
<<<<<<< HEAD
   * A set of Ant-like exclusion patterns used to prevent certain files from
   * being processed. By default, this set is empty such that no files are
   * excluded.
=======
   * A set of Ant-like exclusion patterns used to prevent certain files from being
   * processed. By default, this set is empty such that no files are excluded.
>>>>>>> 11454b9d
   *
   * @parameter
   */
  protected String[] excludes = new String[0];

  /**
<<<<<<< HEAD
   * A set of Ant-like exclusion patterns used to prevent certain files from
   * being processed. By default, this set is empty such that no files are
   * excluded.
=======
   * A set of Ant-like exclusion patterns used to prevent certain files from being
   * processed. By default, this set is empty such that no files are excluded.
>>>>>>> 11454b9d
   *
   * @parameter
   */
  protected String[] testExcludes = new String[0];

  /**
   * The Java type to use for Avro strings. May be one of CharSequence, String or
   * Utf8. CharSequence by default.
   *
   * @parameter property="stringType"
   */
  protected String stringType = "CharSequence";

  /**
   * The directory (within the java classpath) that contains the velocity
   * templates to use for code generation. The default value points to the
   * templates included with the avro-maven-plugin.
   *
   * @parameter property="templateDirectory"
   */
  protected String templateDirectory = "/org/apache/avro/compiler/specific/templates/java/classic/";

  /**
   * The qualified names of classes which the plugin will look up, instantiate
   * (through an empty constructor that must exist) and set up to be injected into
   * Velocity templates by Avro compiler.
   *
   * @parameter property="velocityToolsClassesNames"
   */
  protected String[] velocityToolsClassesNames = new String[0];

  /**
   * The createOptionalGetters parameter enables generating the getOptional...
   * methods that return an Optional of the requested type. This works ONLY on
   * Java 8+
   *
   * @parameter property="createOptionalGetters"
   */
  protected boolean createOptionalGetters = false;

  /**
   * The gettersReturnOptional parameter enables generating get... methods that
   * return an Optional of the requested type. This works ONLY on Java 8+
   *
   * @parameter property="gettersReturnOptional"
   */
  protected boolean gettersReturnOptional = false;

  /**
   * The optionalGettersForNullableFieldsOnly parameter works in conjunction with
   * gettersReturnOptional option. If it is set, Optional getters will be
   * generated only for fields that are nullable. If the field is mandatory,
   * regular getter will be generated. This works ONLY on Java 8+.
   *
   * @parameter property="optionalGettersForNullableFieldsOnly"
   */
  protected boolean optionalGettersForNullableFieldsOnly = false;

  /**
   * Determines whether or not to create setters for the fields of the record. The
   * default is to create setters.
   *
   * @parameter default-value="true"
   */
  protected boolean createSetters;

  /**
<<<<<<< HEAD
=======
   * A set of fully qualified class names of custom
   * {@link org.apache.avro.Conversion} implementations to add to the compiler.
   * The classes must be on the classpath at compile time and whenever the Java
   * objects are serialized.
   *
   * @parameter property="customConversions"
   */
  protected String[] customConversions = new String[0];

  /**
   * A set of fully qualified class names of custom
   * {@link org.apache.avro.LogicalTypes.LogicalTypeFactory} implementations to
   * add to the compiler. The classes must be on the classpath at compile time and
   * whenever the Java objects are serialized.
   *
   * @parameter property="customLogicalTypeFactories"
   */
  protected String[] customLogicalTypeFactories = new String[0];

  /**
>>>>>>> 11454b9d
   * Determines whether or not to use Java classes for decimal types
   *
   * @parameter default-value="false"
   */
  protected boolean enableDecimalLogicalType;

  /**
   * The current Maven project.
   *
   * @parameter default-value="${project}"
   * @readonly
   * @required
   */
  protected MavenProject project;

  @Override
  public void execute() throws MojoExecutionException {
    boolean hasSourceDir = null != sourceDirectory && sourceDirectory.isDirectory();
    boolean hasImports = null != imports;
    boolean hasTestDir = null != testSourceDirectory && testSourceDirectory.isDirectory();
    if (!hasSourceDir && !hasTestDir) {
      throw new MojoExecutionException("neither sourceDirectory: " + sourceDirectory + " or testSourceDirectory: "
          + testSourceDirectory + " are directories");
    }

    if (hasImports) {
      for (String importedFile : imports) {
        File file = new File(importedFile);
        if (file.isDirectory()) {
          String[] includedFiles = getIncludedFiles(file.getAbsolutePath(), excludes, getIncludes());
          getLog().info("Importing Directory: " + file.getAbsolutePath());
          getLog().debug("Importing Directory Files: " + Arrays.toString(includedFiles));
          compileFiles(includedFiles, file, outputDirectory);
        } else if (file.isFile()) {
          getLog().info("Importing File: " + file.getAbsolutePath());
          compileFiles(new String[] { file.getName() }, file.getParentFile(), outputDirectory);
        }
      }
    }

    if (hasSourceDir) {
      String[] includedFiles = getIncludedFiles(sourceDirectory.getAbsolutePath(), excludes, getIncludes());
      compileFiles(includedFiles, sourceDirectory, outputDirectory);
    }

    if (hasImports || hasSourceDir) {
      project.addCompileSourceRoot(outputDirectory.getAbsolutePath());
    }

    if (hasTestDir) {
      String[] includedFiles = getIncludedFiles(testSourceDirectory.getAbsolutePath(), testExcludes, getTestIncludes());
      compileFiles(includedFiles, testSourceDirectory, testOutputDirectory);
      project.addTestCompileSourceRoot(testOutputDirectory.getAbsolutePath());
    }
  }

  private String[] getIncludedFiles(String absPath, String[] excludes, String[] includes) {
    final FileSetManager fileSetManager = new FileSetManager();
    final FileSet fs = new FileSet();
    fs.setDirectory(absPath);
    fs.setFollowSymlinks(false);

<<<<<<< HEAD
    //exclude imports directory since it has already been compiled.
=======
    // exclude imports directory since it has already been compiled.
>>>>>>> 11454b9d
    if (imports != null) {
      String importExclude = null;

      for (String importFile : this.imports) {
        File file = new File(importFile);

        if (file.isDirectory()) {
          importExclude = file.getName() + "/**";
        } else if (file.isFile()) {
          importExclude = "**/" + file.getName();
        }

        fs.addExclude(importExclude);
      }
    }
    for (String include : includes) {
      fs.addInclude(include);
    }
    for (String exclude : excludes) {
      fs.addExclude(exclude);
    }
    return fileSetManager.getIncludedFiles(fs);
  }

  private void compileFiles(String[] files, File sourceDir, File outDir) throws MojoExecutionException {
    for (String filename : files) {
      try {
        // Need to register custom logical type factories before schema compilation.
        loadLogicalTypesFactories();
        doCompile(filename, sourceDir, outDir);
      } catch (IOException e) {
        throw new MojoExecutionException("Error compiling protocol file " + filename + " to " + outDir, e);
      }
    }
  }

  private void loadLogicalTypesFactories() throws IOException, MojoExecutionException {
    try (URLClassLoader classLoader = createClassLoader()) {
      for (String factory : customLogicalTypeFactories) {
        Class<LogicalTypes.LogicalTypeFactory> logicalTypeFactoryClass = (Class<LogicalTypes.LogicalTypeFactory>) classLoader
            .loadClass(factory);
        LogicalTypes.LogicalTypeFactory factoryInstance = logicalTypeFactoryClass.getDeclaredConstructor()
            .newInstance();
        LogicalTypes.register(factoryInstance);
      }
    } catch (DependencyResolutionRequiredException | ClassNotFoundException e) {
      throw new IOException(e);
    } catch (InstantiationException | InvocationTargetException | NoSuchMethodException | IllegalAccessException e) {
      throw new MojoExecutionException("Failed to instantiate logical type factory class", e);
    }
  }

  protected SpecificCompiler.FieldVisibility getFieldVisibility() {
    try {
      String upper = String.valueOf(this.fieldVisibility).trim().toUpperCase();
      return SpecificCompiler.FieldVisibility.valueOf(upper);
    } catch (IllegalArgumentException e) {
      return SpecificCompiler.FieldVisibility.PRIVATE;
    }
  }

  protected List<Object> instantiateAdditionalVelocityTools() {
    final List<Object> velocityTools = new ArrayList<>(velocityToolsClassesNames.length);
    for (String velocityToolClassName : velocityToolsClassesNames) {
      try {
        Class klass = Class.forName(velocityToolClassName);
        velocityTools.add(klass.getDeclaredConstructor().newInstance());
      } catch (Exception e) {
        throw new RuntimeException(e);
      }
    }
    return velocityTools;
  }

  protected abstract void doCompile(String filename, File sourceDirectory, File outputDirectory) throws IOException;

  protected URLClassLoader createClassLoader() throws DependencyResolutionRequiredException, MalformedURLException {
    final List<URL> urls = appendElements(project.getRuntimeClasspathElements());
    urls.addAll(appendElements(project.getTestClasspathElements()));
    return new URLClassLoader(urls.toArray(new URL[0]), Thread.currentThread().getContextClassLoader());
  }

  private List<URL> appendElements(List runtimeClasspathElements) throws MalformedURLException {
    if (runtimeClasspathElements == null) {
      return new ArrayList<>();
    }
    List<URL> runtimeUrls = new ArrayList<>(runtimeClasspathElements.size());
    for (Object runtimeClasspathElement : runtimeClasspathElements) {
      String element = (String) runtimeClasspathElement;
      runtimeUrls.add(new File(element).toURI().toURL());
    }
    return runtimeUrls;
  }

  protected abstract String[] getIncludes();

  protected abstract String[] getTestIncludes();

}<|MERGE_RESOLUTION|>--- conflicted
+++ resolved
@@ -79,43 +79,25 @@
   private String fieldVisibility;
 
   /**
-<<<<<<< HEAD
-   * A list of files or directories that should be compiled first thus making
-   * them importable by subsequently compiled schemas. Note that imported files
-   * should not reference each other.
-=======
    * A list of files or directories that should be compiled first thus making them
    * importable by subsequently compiled schemas. Note that imported files should
    * not reference each other.
    *
->>>>>>> 11454b9d
    * @parameter
    */
   protected String[] imports;
 
   /**
-<<<<<<< HEAD
-   * A set of Ant-like exclusion patterns used to prevent certain files from
-   * being processed. By default, this set is empty such that no files are
-   * excluded.
-=======
    * A set of Ant-like exclusion patterns used to prevent certain files from being
    * processed. By default, this set is empty such that no files are excluded.
->>>>>>> 11454b9d
    *
    * @parameter
    */
   protected String[] excludes = new String[0];
 
   /**
-<<<<<<< HEAD
-   * A set of Ant-like exclusion patterns used to prevent certain files from
-   * being processed. By default, this set is empty such that no files are
-   * excluded.
-=======
    * A set of Ant-like exclusion patterns used to prevent certain files from being
    * processed. By default, this set is empty such that no files are excluded.
->>>>>>> 11454b9d
    *
    * @parameter
    */
@@ -183,8 +165,6 @@
   protected boolean createSetters;
 
   /**
-<<<<<<< HEAD
-=======
    * A set of fully qualified class names of custom
    * {@link org.apache.avro.Conversion} implementations to add to the compiler.
    * The classes must be on the classpath at compile time and whenever the Java
@@ -205,7 +185,6 @@
   protected String[] customLogicalTypeFactories = new String[0];
 
   /**
->>>>>>> 11454b9d
    * Determines whether or not to use Java classes for decimal types
    *
    * @parameter default-value="false"
@@ -268,11 +247,7 @@
     fs.setDirectory(absPath);
     fs.setFollowSymlinks(false);
 
-<<<<<<< HEAD
-    //exclude imports directory since it has already been compiled.
-=======
     // exclude imports directory since it has already been compiled.
->>>>>>> 11454b9d
     if (imports != null) {
       String importExclude = null;
 
