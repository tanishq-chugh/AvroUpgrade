--- conflicted
+++ resolved
@@ -153,11 +153,7 @@
 if (SNAPPY_FOUND AND ZLIB_FOUND)  # Snappy borrows crc32 from zlib
     set(SNAPPY_PKG libsnappy)
     add_definitions(-DSNAPPY_CODEC)
-<<<<<<< HEAD
-    include_directories(${SNAPPY_INCLUDE_DIR})
-=======
     include_directories(${SNAPPY_INCLUDE_DIRS})
->>>>>>> 35ff8b99
     message("Enabled snappy codec")
 else (SNAPPY_FOUND AND ZLIB_FOUND)
     set(SNAPPY_PKG "")
@@ -186,11 +182,7 @@
 pkg_check_modules(JANSSON jansson>=2.3)
 if (JANSSON_FOUND)
     set(JANSSON_PKG libjansson)
-<<<<<<< HEAD
-    include_directories(${JANSSON_INCLUDE_DIR})
-=======
     include_directories(${JANSSON_INCLUDE_DIRS})
->>>>>>> 35ff8b99
     link_directories(${JANSSON_LIBRARY_DIRS})
 else (JANSSON_FOUND)
     message(FATAL_ERROR "libjansson >=2.3 not found")
