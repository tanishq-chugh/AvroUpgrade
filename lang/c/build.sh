#!/bin/bash
#
# Licensed to the Apache Software Foundation (ASF) under one
# or more contributor license agreements.  See the NOTICE file
# distributed with this work for additional information
# regarding copyright ownership.  The ASF licenses this file
# to you under the Apache License, Version 2.0 (the
# "License"); you may not use this file except in compliance
# with the License.  You may obtain a copy of the License at
#
#   https://www.apache.org/licenses/LICENSE-2.0
#
# Unless required by applicable law or agreed to in writing,
# software distributed under the License is distributed on an
# "AS IS" BASIS, WITHOUT WARRANTIES OR CONDITIONS OF ANY
# KIND, either express or implied.  See the License for the
# specific language governing permissions and limitations
# under the License.
#

set -e        # exit on error
<<<<<<< HEAD
#set -x
=======
>>>>>>> 11454b9d

root_dir=$(pwd)
build_dir="../../build/c"
dist_dir="../../dist/c"
version=$(./version.sh project)
tarball="avro-c-$version.tar.gz"
doc_dir="../../build/avro-doc-$version/api/c"

function prepare_build {
  clean
  mkdir -p $build_dir
  (cd $build_dir && cmake $root_dir -DCMAKE_BUILD_TYPE=RelWithDebInfo)
}

function clean {
  if [ -d $build_dir ]; then
    find $build_dir | xargs chmod 755
    rm -rf $build_dir
  fi
  rm -f VERSION.txt
  rm -f examples/quickstop.db
}

for target in "$@"
do

  case "$target" in

<<<<<<< HEAD
  interop-data-generate)
    prepare_build
    make -C $build_dir
    $build_dir/tests/generate_interop_data "../../share/test/schemas/interop.avsc"  "../../build/interop/data"
    ;;

  interop-data-test)
    prepare_build
    make -C $build_dir
    $build_dir/tests/test_interop_data "../../build/interop/data"
    ;;

  test)
    prepare_build
    make -C $build_dir
    make -C $build_dir test
    clean
    ;;

  dist)
    prepare_build
    cp ../../share/VERSION.txt $root_dir
    make -C $build_dir docs
    # This is a hack to force the built documentation to be included
    # in the source package.
    cp $build_dir/docs/*.html $root_dir/docs
    make -C $build_dir package_source
    rm $root_dir/docs/*.html
    if [ ! -d $dist_dir ]; then
      mkdir -p $dist_dir
    fi
    if [ ! -d $doc_dir ]; then
      mkdir -p $doc_dir
    fi
    mv $build_dir/$tarball $dist_dir
    cp $build_dir/docs/*.html $doc_dir
    clean
    ;;

  clean)
    clean
    ;;

  *)
    echo "Usage: $0 {interop-data-generate|interop-data-test|test|dist|clean}"
    exit 1
esac
=======
    interop-data-generate)
      prepare_build
      make -C $build_dir
      $build_dir/tests/generate_interop_data "../../share/test/schemas/interop.avsc"  "../../build/interop/data"
      ;;

    interop-data-test)
      prepare_build
      make -C $build_dir
      $build_dir/tests/test_interop_data "../../build/interop/data"
      ;;

    lint)
      echo 'This is a stub where someone can provide linting.'
      ;;

    test)
      prepare_build
      make -C $build_dir
      make -C $build_dir test
      ;;

    dist)
      prepare_build
      cp ../../share/VERSION.txt $root_dir
      make -C $build_dir docs
      # This is a hack to force the built documentation to be included
      # in the source package.
      cp $build_dir/docs/*.html $root_dir/docs
      make -C $build_dir package_source
      rm $root_dir/docs/*.html
      if [ ! -d $dist_dir ]; then
        mkdir -p $dist_dir
      fi
      if [ ! -d $doc_dir ]; then
        mkdir -p $doc_dir
      fi
      mv $build_dir/$tarball $dist_dir
      cp $build_dir/docs/*.html $doc_dir
      clean
      ;;

    clean)
      clean
      ;;

    *)
      echo "Usage: $0 {interop-data-generate|interop-data-test|lint|test|dist|clean}"
      exit 1
  esac

done
>>>>>>> 11454b9d

exit 0<|MERGE_RESOLUTION|>--- conflicted
+++ resolved
@@ -19,10 +19,6 @@
 #
 
 set -e        # exit on error
-<<<<<<< HEAD
-#set -x
-=======
->>>>>>> 11454b9d
 
 root_dir=$(pwd)
 build_dir="../../build/c"
@@ -51,55 +47,6 @@
 
   case "$target" in
 
-<<<<<<< HEAD
-  interop-data-generate)
-    prepare_build
-    make -C $build_dir
-    $build_dir/tests/generate_interop_data "../../share/test/schemas/interop.avsc"  "../../build/interop/data"
-    ;;
-
-  interop-data-test)
-    prepare_build
-    make -C $build_dir
-    $build_dir/tests/test_interop_data "../../build/interop/data"
-    ;;
-
-  test)
-    prepare_build
-    make -C $build_dir
-    make -C $build_dir test
-    clean
-    ;;
-
-  dist)
-    prepare_build
-    cp ../../share/VERSION.txt $root_dir
-    make -C $build_dir docs
-    # This is a hack to force the built documentation to be included
-    # in the source package.
-    cp $build_dir/docs/*.html $root_dir/docs
-    make -C $build_dir package_source
-    rm $root_dir/docs/*.html
-    if [ ! -d $dist_dir ]; then
-      mkdir -p $dist_dir
-    fi
-    if [ ! -d $doc_dir ]; then
-      mkdir -p $doc_dir
-    fi
-    mv $build_dir/$tarball $dist_dir
-    cp $build_dir/docs/*.html $doc_dir
-    clean
-    ;;
-
-  clean)
-    clean
-    ;;
-
-  *)
-    echo "Usage: $0 {interop-data-generate|interop-data-test|test|dist|clean}"
-    exit 1
-esac
-=======
     interop-data-generate)
       prepare_build
       make -C $build_dir
@@ -152,6 +99,5 @@
   esac
 
 done
->>>>>>> 11454b9d
 
 exit 0