/*
 * Licensed to the Apache Software Foundation (ASF) under one or more
 * contributor license agreements.  See the NOTICE file distributed with
 * this work for additional information regarding copyright ownership.
 * The ASF licenses this file to you under the Apache License, Version 2.0
 * (the "License"); you may not use this file except in compliance with
 * the License.  You may obtain a copy of the License at
 *
 * https://www.apache.org/licenses/LICENSE-2.0
 *
 * Unless required by applicable law or agreed to in writing, software
 * distributed under the License is distributed on an "AS IS" BASIS,
 * WITHOUT WARRANTIES OR CONDITIONS OF ANY KIND, either express or
 * implied.  See the License for the specific language governing
 * permissions and limitations under the License.
 */

#include "avro/allocation.h"
#include "avro/refcount.h"
#include "avro/errors.h"
#include "avro/io.h"
#include "avro/legacy.h"
#include "avro/schema.h"
#include "avro_private.h"
#include <avro/platform.h>
#include <stdlib.h>
#include <string.h>
#include <errno.h>
#include <ctype.h>

#include "jansson.h"
#include "st.h"
#include "schema.h"

#define DEFAULT_TABLE_SIZE 32

/* forward declaration */
static int
avro_schema_to_json2(const avro_schema_t schema, avro_writer_t out,
		     const char *parent_namespace);

static void avro_schema_init(avro_schema_t schema, avro_type_t type)
{
	schema->type = type;
	schema->class_type = AVRO_SCHEMA;
	avro_refcount_set(&schema->refcount, 1);
}

static int is_avro_id(const char *name)
{
	size_t i, len;
	if (name) {
		len = strlen(name);
		if (len < 1) {
			return 0;
		}
		for (i = 0; i < len; i++) {
			if (!(isalpha(name[i])
			      || name[i] == '_' || (i && isdigit(name[i])))) {
				return 0;
			}
		}
		/*
		 * starts with [A-Za-z_] subsequent [A-Za-z0-9_]
		 */
		return 1;
	}
	return 0;
}

/* Splits a qualified name by the last period, e.g. fullname "foo.bar.Baz" into
 * name "Baz" and namespace "foo.bar". Sets name_out to the name part (pointing
 * to a later position in the buffer that was passed in), and returns the
 * namespace (as a newly allocated buffer using Avro's allocator). */
static char *split_namespace_name(const char *fullname, const char **name_out)
{
	char *last_dot = strrchr(fullname, '.');
	if (last_dot == NULL) {
		*name_out = fullname;
		return NULL;
	} else {
		*name_out = last_dot + 1;
		return avro_strndup(fullname, last_dot - fullname);
	}
}

static int record_free_foreach(int i, struct avro_record_field_t *field,
			       void *arg)
{
	AVRO_UNUSED(i);
	AVRO_UNUSED(arg);

	avro_str_free(field->name);
	avro_schema_decref(field->type);
	avro_freet(struct avro_record_field_t, field);
	return ST_DELETE;
}

static int enum_free_foreach(int i, char *sym, void *arg)
{
	AVRO_UNUSED(i);
	AVRO_UNUSED(arg);

	avro_str_free(sym);
	return ST_DELETE;
}

static int union_free_foreach(int i, avro_schema_t schema, void *arg)
{
	AVRO_UNUSED(i);
	AVRO_UNUSED(arg);

	avro_schema_decref(schema);
	return ST_DELETE;
}

static void avro_schema_free(avro_schema_t schema)
{
	if (is_avro_schema(schema)) {
		switch (avro_typeof(schema)) {
		case AVRO_STRING:
		case AVRO_BYTES:
		case AVRO_INT32:
		case AVRO_INT64:
		case AVRO_FLOAT:
		case AVRO_DOUBLE:
		case AVRO_BOOLEAN:
		case AVRO_NULL:
			/* no memory allocated for primitives */
			return;

		case AVRO_RECORD:{
				struct avro_record_schema_t *record;
				record = avro_schema_to_record(schema);
				avro_str_free(record->name);
				if (record->space) {
					avro_str_free(record->space);
				}
				st_foreach(record->fields, HASH_FUNCTION_CAST record_free_foreach,
					   0);
				st_free_table(record->fields_byname);
				st_free_table(record->fields);
				avro_freet(struct avro_record_schema_t, record);
			}
			break;

		case AVRO_ENUM:{
				struct avro_enum_schema_t *enump;
				enump = avro_schema_to_enum(schema);
				avro_str_free(enump->name);
				if (enump->space) {
					avro_str_free(enump->space);
				}
				st_foreach(enump->symbols, HASH_FUNCTION_CAST enum_free_foreach,
					   0);
				st_free_table(enump->symbols);
				st_free_table(enump->symbols_byname);
				avro_freet(struct avro_enum_schema_t, enump);
			}
			break;

		case AVRO_FIXED:{
				struct avro_fixed_schema_t *fixed;
				fixed = avro_schema_to_fixed(schema);
				avro_str_free((char *) fixed->name);
				if (fixed->space) {
					avro_str_free((char *) fixed->space);
				}
				avro_freet(struct avro_fixed_schema_t, fixed);
			}
			break;

		case AVRO_MAP:{
				struct avro_map_schema_t *map;
				map = avro_schema_to_map(schema);
				avro_schema_decref(map->values);
				avro_freet(struct avro_map_schema_t, map);
			}
			break;

		case AVRO_ARRAY:{
				struct avro_array_schema_t *array;
				array = avro_schema_to_array(schema);
				avro_schema_decref(array->items);
				avro_freet(struct avro_array_schema_t, array);
			}
			break;
		case AVRO_UNION:{
				struct avro_union_schema_t *unionp;
				unionp = avro_schema_to_union(schema);
				st_foreach(unionp->branches, HASH_FUNCTION_CAST union_free_foreach,
					   0);
				st_free_table(unionp->branches);
				st_free_table(unionp->branches_byname);
				avro_freet(struct avro_union_schema_t, unionp);
			}
			break;

		case AVRO_LINK:{
				struct avro_link_schema_t *link;
				link = avro_schema_to_link(schema);
				/* Since we didn't increment the
				 * reference count of the target
				 * schema when we created the link, we
				 * should not decrement the reference
				 * count of the target schema when we
				 * free the link.
				 */
				avro_freet(struct avro_link_schema_t, link);
			}
			break;
		}
	}
}

avro_schema_t avro_schema_incref(avro_schema_t schema)
{
	if (schema) {
		avro_refcount_inc(&schema->refcount);
	}
	return schema;
}

int
avro_schema_decref(avro_schema_t schema)
{
	if (schema && avro_refcount_dec(&schema->refcount)) {
		avro_schema_free(schema);
		return 0;
	}
	return 1;
}

avro_schema_t avro_schema_string(void)
{
	static struct avro_obj_t obj = {
		AVRO_STRING,
		AVRO_SCHEMA,
		1
	};
	return avro_schema_incref(&obj);
}

avro_schema_t avro_schema_bytes(void)
{
	static struct avro_obj_t obj = {
		AVRO_BYTES,
		AVRO_SCHEMA,
		1
	};
	return avro_schema_incref(&obj);
}

avro_schema_t avro_schema_int(void)
{
	static struct avro_obj_t obj = {
		AVRO_INT32,
		AVRO_SCHEMA,
		1
	};
	return avro_schema_incref(&obj);
}

avro_schema_t avro_schema_long(void)
{
	static struct avro_obj_t obj = {
		AVRO_INT64,
		AVRO_SCHEMA,
		1
	};
	return avro_schema_incref(&obj);
}

avro_schema_t avro_schema_float(void)
{
	static struct avro_obj_t obj = {
		AVRO_FLOAT,
		AVRO_SCHEMA,
		1
	};
	return avro_schema_incref(&obj);
}

avro_schema_t avro_schema_double(void)
{
	static struct avro_obj_t obj = {
		AVRO_DOUBLE,
		AVRO_SCHEMA,
		1
	};
	return avro_schema_incref(&obj);
}

avro_schema_t avro_schema_boolean(void)
{
	static struct avro_obj_t obj = {
		AVRO_BOOLEAN,
		AVRO_SCHEMA,
		1
	};
	return avro_schema_incref(&obj);
}

avro_schema_t avro_schema_null(void)
{
	static struct avro_obj_t obj = {
		AVRO_NULL,
		AVRO_SCHEMA,
		1
	};
	return avro_schema_incref(&obj);
}

avro_schema_t avro_schema_fixed(const char *name, const int64_t size)
{
	return avro_schema_fixed_ns(name, NULL, size);
}

avro_schema_t avro_schema_fixed_ns(const char *name, const char *space,
		const int64_t size)
{
	if (!is_avro_id(name)) {
		avro_set_error("Invalid Avro identifier");
		return NULL;
	}

	struct avro_fixed_schema_t *fixed =
	    (struct avro_fixed_schema_t *) avro_new(struct avro_fixed_schema_t);
	if (!fixed) {
		avro_set_error("Cannot allocate new fixed schema");
		return NULL;
	}
	fixed->name = avro_strdup(name);
	if (!fixed->name) {
		avro_set_error("Cannot allocate new fixed schema");
		avro_freet(struct avro_fixed_schema_t, fixed);
		return NULL;
	}
	fixed->space = space ? avro_strdup(space) : NULL;
	if (space && !fixed->space) {
		avro_set_error("Cannot allocate new fixed schema");
		avro_str_free((char *) fixed->name);
		avro_freet(struct avro_fixed_schema_t, fixed);
		return NULL;
	}
	fixed->size = size;
	avro_schema_init(&fixed->obj, AVRO_FIXED);
	return &fixed->obj;
}

int64_t avro_schema_fixed_size(const avro_schema_t fixed)
{
	return avro_schema_to_fixed(fixed)->size;
}

avro_schema_t avro_schema_union(void)
{
	struct avro_union_schema_t *schema =
	    (struct avro_union_schema_t *) avro_new(struct avro_union_schema_t);
	if (!schema) {
		avro_set_error("Cannot allocate new union schema");
		return NULL;
	}
	schema->branches = st_init_numtable_with_size(DEFAULT_TABLE_SIZE);
	if (!schema->branches) {
		avro_set_error("Cannot allocate new union schema");
		avro_freet(struct avro_union_schema_t, schema);
		return NULL;
	}
	schema->branches_byname =
	    st_init_strtable_with_size(DEFAULT_TABLE_SIZE);
	if (!schema->branches_byname) {
		avro_set_error("Cannot allocate new union schema");
		st_free_table(schema->branches);
		avro_freet(struct avro_union_schema_t, schema);
		return NULL;
	}

	avro_schema_init(&schema->obj, AVRO_UNION);
	return &schema->obj;
}

int
avro_schema_union_append(const avro_schema_t union_schema,
			 const avro_schema_t schema)
{
	check_param(EINVAL, is_avro_schema(union_schema), "union schema");
	check_param(EINVAL, is_avro_union(union_schema), "union schema");
	check_param(EINVAL, is_avro_schema(schema), "schema");

	struct avro_union_schema_t *unionp = avro_schema_to_union(union_schema);
	int  new_index = unionp->branches->num_entries;
	st_insert(unionp->branches, new_index, (st_data_t) schema);
	const char *name = avro_schema_type_name(schema);
	st_insert(unionp->branches_byname, (st_data_t) name,
		  (st_data_t) new_index);
	avro_schema_incref(schema);
	return 0;
}

size_t avro_schema_union_size(const avro_schema_t union_schema)
{
	check_param(EINVAL, is_avro_schema(union_schema), "union schema");
	check_param(EINVAL, is_avro_union(union_schema), "union schema");
	struct avro_union_schema_t *unionp = avro_schema_to_union(union_schema);
	return unionp->branches->num_entries;
}

avro_schema_t avro_schema_union_branch(avro_schema_t unionp,
				       int branch_index)
{
	union {
		st_data_t data;
		avro_schema_t schema;
	} val;
	if (st_lookup(avro_schema_to_union(unionp)->branches,
		      branch_index, &val.data)) {
		return val.schema;
	} else {
		avro_set_error("No union branch for discriminant %d",
			       branch_index);
		return NULL;
	}
}

avro_schema_t avro_schema_union_branch_by_name
(avro_schema_t unionp, int *branch_index, const char *name)
{
	union {
		st_data_t data;
		int  branch_index;
	} val;

	if (!st_lookup(avro_schema_to_union(unionp)->branches_byname,
		       (st_data_t) name, &val.data)) {
		avro_set_error("No union branch named %s", name);
		return NULL;
	}

	if (branch_index != NULL) {
		*branch_index = val.branch_index;
	}
	return avro_schema_union_branch(unionp, val.branch_index);
}

avro_schema_t avro_schema_array(const avro_schema_t items)
{
	struct avro_array_schema_t *array =
	    (struct avro_array_schema_t *) avro_new(struct avro_array_schema_t);
	if (!array) {
		avro_set_error("Cannot allocate new array schema");
		return NULL;
	}
	array->items = avro_schema_incref(items);
	avro_schema_init(&array->obj, AVRO_ARRAY);
	return &array->obj;
}

avro_schema_t avro_schema_array_items(avro_schema_t array)
{
	return avro_schema_to_array(array)->items;
}

avro_schema_t avro_schema_map(const avro_schema_t values)
{
	struct avro_map_schema_t *map =
	    (struct avro_map_schema_t *) avro_new(struct avro_map_schema_t);
	if (!map) {
		avro_set_error("Cannot allocate new map schema");
		return NULL;
	}
	map->values = avro_schema_incref(values);
	avro_schema_init(&map->obj, AVRO_MAP);
	return &map->obj;
}

avro_schema_t avro_schema_map_values(avro_schema_t map)
{
	return avro_schema_to_map(map)->values;
}

avro_schema_t avro_schema_enum(const char *name)
{
	return avro_schema_enum_ns(name, NULL);
}

avro_schema_t avro_schema_enum_ns(const char *name, const char *space)
{
	if (!is_avro_id(name)) {
		avro_set_error("Invalid Avro identifier");
		return NULL;
	}

	struct avro_enum_schema_t *enump = (struct avro_enum_schema_t *) avro_new(struct avro_enum_schema_t);
	if (!enump) {
		avro_set_error("Cannot allocate new enum schema");
		return NULL;
	}
	enump->name = avro_strdup(name);
	if (!enump->name) {
		avro_set_error("Cannot allocate new enum schema");
		avro_freet(struct avro_enum_schema_t, enump);
		return NULL;
	}
	enump->space = space ? avro_strdup(space) : NULL;
	if (space && !enump->space) {
		avro_set_error("Cannot allocate new enum schema");
		avro_str_free(enump->name);
		avro_freet(struct avro_enum_schema_t, enump);
		return NULL;
	}
	enump->symbols = st_init_numtable_with_size(DEFAULT_TABLE_SIZE);
	if (!enump->symbols) {
		avro_set_error("Cannot allocate new enum schema");
		if (enump->space) avro_str_free(enump->space);
		avro_str_free(enump->name);
		avro_freet(struct avro_enum_schema_t, enump);
		return NULL;
	}
	enump->symbols_byname = st_init_strtable_with_size(DEFAULT_TABLE_SIZE);
	if (!enump->symbols_byname) {
		avro_set_error("Cannot allocate new enum schema");
		st_free_table(enump->symbols);
		if (enump->space) avro_str_free(enump->space);
		avro_str_free(enump->name);
		avro_freet(struct avro_enum_schema_t, enump);
		return NULL;
	}
	avro_schema_init(&enump->obj, AVRO_ENUM);
	return &enump->obj;
}

const char *avro_schema_enum_get(const avro_schema_t enump,
				 int index)
{
	union {
		st_data_t data;
		char *sym;
	} val;
	st_lookup(avro_schema_to_enum(enump)->symbols, index, &val.data);
	return val.sym;
}

int avro_schema_enum_get_by_name(const avro_schema_t enump,
				 const char *symbol_name)
{
	union {
		st_data_t data;
		long idx;
	} val;

	if (st_lookup(avro_schema_to_enum(enump)->symbols_byname,
		      (st_data_t) symbol_name, &val.data)) {
		return val.idx;
	} else {
		avro_set_error("No enum symbol named %s", symbol_name);
		return -1;
	}
}

int
avro_schema_enum_symbol_append(const avro_schema_t enum_schema,
			       const char *symbol)
{
	check_param(EINVAL, is_avro_schema(enum_schema), "enum schema");
	check_param(EINVAL, is_avro_enum(enum_schema), "enum schema");
	check_param(EINVAL, symbol, "symbol");

	char *sym;
	long idx;
	struct avro_enum_schema_t *enump = avro_schema_to_enum(enum_schema);
	sym = avro_strdup(symbol);
	if (!sym) {
		avro_set_error("Cannot create copy of symbol name");
		return ENOMEM;
	}
	idx = enump->symbols->num_entries;
	st_insert(enump->symbols, (st_data_t) idx, (st_data_t) sym);
	st_insert(enump->symbols_byname, (st_data_t) sym, (st_data_t) idx);
	return 0;
}

int
avro_schema_enum_number_of_symbols(const avro_schema_t enum_schema)
{
	check_param(EINVAL, is_avro_schema(enum_schema), "enum schema");
	check_param(EINVAL, is_avro_enum(enum_schema), "enum schema");

	struct avro_enum_schema_t *enump = avro_schema_to_enum(enum_schema);
	return enump->symbols->num_entries;
}

int
avro_schema_record_field_append(const avro_schema_t record_schema,
				const char *field_name,
				const avro_schema_t field_schema)
{
	check_param(EINVAL, is_avro_schema(record_schema), "record schema");
	check_param(EINVAL, is_avro_record(record_schema), "record schema");
	check_param(EINVAL, field_name, "field name");
	check_param(EINVAL, is_avro_schema(field_schema), "field schema");

	if (!is_avro_id(field_name)) {
		avro_set_error("Invalid Avro identifier");
		return EINVAL;
	}

	if (record_schema == field_schema) {
		avro_set_error("Cannot create a circular schema");
		return EINVAL;
	}

	struct avro_record_schema_t *record = avro_schema_to_record(record_schema);
	struct avro_record_field_t *new_field = (struct avro_record_field_t *) avro_new(struct avro_record_field_t);
	if (!new_field) {
		avro_set_error("Cannot allocate new record field");
		return ENOMEM;
	}
	new_field->index = record->fields->num_entries;
	new_field->name = avro_strdup(field_name);
	new_field->type = avro_schema_incref(field_schema);
	st_insert(record->fields, record->fields->num_entries,
		  (st_data_t) new_field);
	st_insert(record->fields_byname, (st_data_t) new_field->name,
		  (st_data_t) new_field);
	return 0;
}

avro_schema_t avro_schema_record(const char *name, const char *space)
{
	if (!is_avro_id(name)) {
		avro_set_error("Invalid Avro identifier");
		return NULL;
	}

	struct avro_record_schema_t *record = (struct avro_record_schema_t *) avro_new(struct avro_record_schema_t);
	if (!record) {
		avro_set_error("Cannot allocate new record schema");
		return NULL;
	}
	record->name = avro_strdup(name);
	if (!record->name) {
		avro_set_error("Cannot allocate new record schema");
		avro_freet(struct avro_record_schema_t, record);
		return NULL;
	}
	record->space = space ? avro_strdup(space) : NULL;
	if (space && !record->space) {
		avro_set_error("Cannot allocate new record schema");
		avro_str_free(record->name);
		avro_freet(struct avro_record_schema_t, record);
		return NULL;
	}
	record->fields = st_init_numtable_with_size(DEFAULT_TABLE_SIZE);
	if (!record->fields) {
		avro_set_error("Cannot allocate new record schema");
		if (record->space) {
			avro_str_free(record->space);
		}
		avro_str_free(record->name);
		avro_freet(struct avro_record_schema_t, record);
		return NULL;
	}
	record->fields_byname = st_init_strtable_with_size(DEFAULT_TABLE_SIZE);
	if (!record->fields_byname) {
		avro_set_error("Cannot allocate new record schema");
		st_free_table(record->fields);
		if (record->space) {
			avro_str_free(record->space);
		}
		avro_str_free(record->name);
		avro_freet(struct avro_record_schema_t, record);
		return NULL;
	}

	avro_schema_init(&record->obj, AVRO_RECORD);
	return &record->obj;
}

size_t avro_schema_record_size(const avro_schema_t record)
{
	return avro_schema_to_record(record)->fields->num_entries;
}

avro_schema_t avro_schema_record_field_get(const avro_schema_t
					   record, const char *field_name)
{
	union {
		st_data_t data;
		struct avro_record_field_t *field;
	} val;
	st_lookup(avro_schema_to_record(record)->fields_byname,
		  (st_data_t) field_name, &val.data);
	return val.field->type;
}

int avro_schema_record_field_get_index(const avro_schema_t schema,
				       const char *field_name)
{
	union {
		st_data_t data;
		struct avro_record_field_t *field;
	} val;
	if (st_lookup(avro_schema_to_record(schema)->fields_byname,
		      (st_data_t) field_name, &val.data)) {
		return val.field->index;
	}

	avro_set_error("No field named %s in record", field_name);
	return -1;
}

const char *avro_schema_record_field_name(const avro_schema_t schema, int index)
{
	union {
		st_data_t data;
		struct avro_record_field_t *field;
	} val;
	st_lookup(avro_schema_to_record(schema)->fields, index, &val.data);
	return val.field->name;
}

avro_schema_t avro_schema_record_field_get_by_index
(const avro_schema_t record, int index)
{
	union {
		st_data_t data;
		struct avro_record_field_t *field;
	} val;
	st_lookup(avro_schema_to_record(record)->fields, index, &val.data);
	return val.field->type;
}

avro_schema_t avro_schema_link(avro_schema_t to)
{
	if (!is_avro_named_type(to)) {
		avro_set_error("Can only link to named types");
		return NULL;
	}

	struct avro_link_schema_t *link = (struct avro_link_schema_t *) avro_new(struct avro_link_schema_t);
	if (!link) {
		avro_set_error("Cannot allocate new link schema");
		return NULL;
	}

	/* Do not increment the reference count of target schema
	 * pointed to by the AVRO_LINK. AVRO_LINKs are only valid
	 * internal to a schema. The target schema pointed to by a
	 * link will be valid as long as the top-level schema is
	 * valid. Similarly, the link will be valid as long as the
	 * top-level schema is valid. Therefore the validity of the
	 * link ensures the validity of its target, and we don't need
	 * an additional reference count on the target. This mechanism
	 * of an implied validity also breaks reference count cycles
	 * for recursive schemas, which result in memory leaks.
	 */
	link->to = to;
	avro_schema_init(&link->obj, AVRO_LINK);
	return &link->obj;
}

avro_schema_t avro_schema_link_target(avro_schema_t schema)
{
	check_param(NULL, is_avro_schema(schema), "schema");
	check_param(NULL, is_avro_link(schema), "schema");

	struct avro_link_schema_t *link = avro_schema_to_link(schema);
	return link->to;
}

static const char *
qualify_name(const char *name, const char *namespace)
{
	char *full_name;
	if (namespace != NULL && strchr(name, '.') == NULL) {
		full_name = avro_str_alloc(strlen(name) + strlen(namespace) + 2);
		sprintf(full_name, "%s.%s", namespace, name);
	} else {
		full_name = avro_strdup(name);
	}
	return full_name;
}

static int
save_named_schemas(const avro_schema_t schema, st_table *st)
{
	const char *name = avro_schema_name(schema);
	const char *namespace = avro_schema_namespace(schema);
	const char *full_name = qualify_name(name, namespace);
	int rval = st_insert(st, (st_data_t) full_name, (st_data_t) schema);
	return rval;
}

static avro_schema_t
find_named_schemas(const char *name, const char *namespace, st_table *st)
{
	union {
		avro_schema_t schema;
		st_data_t data;
	} val;
	const char *full_name = qualify_name(name, namespace);
	int rval = st_lookup(st, (st_data_t) full_name, &(val.data));
	avro_str_free((char *)full_name);
	if (rval) {
		return val.schema;
	}
	avro_set_error("No schema type named %s", name);
	return NULL;
};

static int
avro_type_from_json_t(json_t *json, avro_type_t *type,
		      st_table *named_schemas, avro_schema_t *named_type,
		      const char *namespace)
{
	json_t *json_type;
	const char *type_str;

	if (json_is_array(json)) {
		*type = AVRO_UNION;
		return 0;
	} else if (json_is_object(json)) {
		json_type = json_object_get(json, "type");
	} else {
		json_type = json;
	}
	if (!json_is_string(json_type)) {
		avro_set_error("\"type\" field must be a string");
		return EINVAL;
	}
	type_str = json_string_value(json_type);
	if (!type_str) {
		avro_set_error("\"type\" field must be a string");
		return EINVAL;
	}
	/*
	 * TODO: gperf/re2c this
	 */
	if (strcmp(type_str, "string") == 0) {
		*type = AVRO_STRING;
	} else if (strcmp(type_str, "bytes") == 0) {
		*type = AVRO_BYTES;
	} else if (strcmp(type_str, "int") == 0) {
		*type = AVRO_INT32;
	} else if (strcmp(type_str, "long") == 0) {
		*type = AVRO_INT64;
	} else if (strcmp(type_str, "float") == 0) {
		*type = AVRO_FLOAT;
	} else if (strcmp(type_str, "double") == 0) {
		*type = AVRO_DOUBLE;
	} else if (strcmp(type_str, "boolean") == 0) {
		*type = AVRO_BOOLEAN;
	} else if (strcmp(type_str, "null") == 0) {
		*type = AVRO_NULL;
	} else if (strcmp(type_str, "record") == 0) {
		*type = AVRO_RECORD;
	} else if (strcmp(type_str, "enum") == 0) {
		*type = AVRO_ENUM;
	} else if (strcmp(type_str, "array") == 0) {
		*type = AVRO_ARRAY;
	} else if (strcmp(type_str, "map") == 0) {
		*type = AVRO_MAP;
	} else if (strcmp(type_str, "fixed") == 0) {
		*type = AVRO_FIXED;
	} else if ((*named_type = find_named_schemas(type_str, namespace, named_schemas))) {
		*type = AVRO_LINK;
	} else {
		avro_set_error("Unknown Avro \"type\": %s", type_str);
		return EINVAL;
	}
	return 0;
}

static int
avro_schema_from_json_t(json_t *json, avro_schema_t *schema,
			st_table *named_schemas, const char *parent_namespace)
{
#ifdef _WIN32
 #pragma message("#warning: Bug: '0' is not of type avro_type_t.")
#else
 #warning "Bug: '0' is not of type avro_type_t."
#endif
  /* We should really have an "AVRO_INVALID" type in
   * avro_type_t. Suppress warning below in which we set type to 0.
   */
	avro_type_t type = (avro_type_t) 0;
	unsigned int i;
	avro_schema_t named_type = NULL;

	if (avro_type_from_json_t(json, &type, named_schemas, &named_type, parent_namespace)) {
		return EINVAL;
	}

	switch (type) {
	case AVRO_LINK:
		*schema = avro_schema_link(named_type);
		break;

	case AVRO_STRING:
		*schema = avro_schema_string();
		break;

	case AVRO_BYTES:
		*schema = avro_schema_bytes();
		break;

	case AVRO_INT32:
		*schema = avro_schema_int();
		break;

	case AVRO_INT64:
		*schema = avro_schema_long();
		break;

	case AVRO_FLOAT:
		*schema = avro_schema_float();
		break;

	case AVRO_DOUBLE:
		*schema = avro_schema_double();
		break;

	case AVRO_BOOLEAN:
		*schema = avro_schema_boolean();
		break;

	case AVRO_NULL:
		*schema = avro_schema_null();
		break;

	case AVRO_RECORD:
		{
			json_t *json_name = json_object_get(json, "name");
			json_t *json_namespace =
			    json_object_get(json, "namespace");
			json_t *json_fields = json_object_get(json, "fields");
			unsigned int num_fields;
			const char *fullname, *name;

			if (!json_is_string(json_name)) {
				avro_set_error("Record type must have a \"name\"");
				return EINVAL;
			}
			if (!json_is_array(json_fields)) {
				avro_set_error("Record type must have \"fields\"");
				return EINVAL;
			}
			num_fields = json_array_size(json_fields);
<<<<<<< HEAD
			if (num_fields == 0) {
				avro_set_error("Record type must have at least one field");
				return EINVAL;
			}
=======
>>>>>>> 11454b9d
			fullname = json_string_value(json_name);
			if (!fullname) {
				avro_set_error("Record type must have a \"name\"");
				return EINVAL;
			}

			if (strchr(fullname, '.')) {
				char *namespace = split_namespace_name(fullname, &name);
				*schema = avro_schema_record(name, namespace);
				avro_str_free(namespace);
			} else if (json_is_string(json_namespace)) {
				const char *namespace = json_string_value(json_namespace);
<<<<<<< HEAD
				*schema = avro_schema_record(fullname, namespace);
			} else {
				*schema = avro_schema_record(fullname, parent_namespace);
			}

			if (*schema == NULL) {
				return ENOMEM;
			}
=======
				if (strlen(namespace) == 0) {
					namespace = NULL;
				}
				*schema = avro_schema_record(fullname, namespace);
			} else {
				*schema = avro_schema_record(fullname, parent_namespace);
			}

			if (*schema == NULL) {
				return ENOMEM;
			}
>>>>>>> 11454b9d
			if (save_named_schemas(*schema, named_schemas)) {
				avro_set_error("Cannot save record schema");
				return ENOMEM;
			}
			for (i = 0; i < num_fields; i++) {
				json_t *json_field =
				    json_array_get(json_fields, i);
				json_t *json_field_name;
				json_t *json_field_type;
				avro_schema_t json_field_type_schema;
				int field_rval;

				if (!json_is_object(json_field)) {
					avro_set_error("Record field %d must be an array", i);
					avro_schema_decref(*schema);
					return EINVAL;
				}
				json_field_name =
				    json_object_get(json_field, "name");
				if (!json_field_name) {
					avro_set_error("Record field %d must have a \"name\"", i);
					avro_schema_decref(*schema);
					return EINVAL;
				}
				json_field_type =
				    json_object_get(json_field, "type");
				if (!json_field_type) {
					avro_set_error("Record field %d must have a \"type\"", i);
					avro_schema_decref(*schema);
					return EINVAL;
				}
				field_rval =
				    avro_schema_from_json_t(json_field_type,
							    &json_field_type_schema,
							    named_schemas,
							    avro_schema_namespace(*schema));
				if (field_rval) {
					avro_schema_decref(*schema);
					return field_rval;
				}
				field_rval =
				    avro_schema_record_field_append(*schema,
								    json_string_value
								    (json_field_name),
								    json_field_type_schema);
				avro_schema_decref(json_field_type_schema);
				if (field_rval != 0) {
					avro_schema_decref(*schema);
					return field_rval;
				}
			}
		}
		break;

	case AVRO_ENUM:
		{
			json_t *json_name = json_object_get(json, "name");
			json_t *json_symbols = json_object_get(json, "symbols");
			json_t *json_namespace = json_object_get(json, "namespace");
			const char *fullname, *name;
			unsigned int num_symbols;

			if (!json_is_string(json_name)) {
				avro_set_error("Enum type must have a \"name\"");
				return EINVAL;
			}
			if (!json_is_array(json_symbols)) {
				avro_set_error("Enum type must have \"symbols\"");
				return EINVAL;
			}

			fullname = json_string_value(json_name);
			if (!fullname) {
				avro_set_error("Enum type must have a \"name\"");
				return EINVAL;
			}
			num_symbols = json_array_size(json_symbols);
			if (num_symbols == 0) {
				avro_set_error("Enum type must have at least one symbol");
				return EINVAL;
			}

			if (strchr(fullname, '.')) {
				char *namespace;
				namespace = split_namespace_name(fullname, &name);
				*schema = avro_schema_enum_ns(name, namespace);
				avro_str_free(namespace);
			} else if (json_is_string(json_namespace)) {
				const char *namespace = json_string_value(json_namespace);
<<<<<<< HEAD
=======
				if (strlen(namespace) == 0) {
					namespace = NULL;
				}
>>>>>>> 11454b9d
				*schema = avro_schema_enum_ns(fullname, namespace);
			} else {
				*schema = avro_schema_enum_ns(fullname, parent_namespace);
			}

			if (*schema == NULL) {
				return ENOMEM;
			}
			if (save_named_schemas(*schema, named_schemas)) {
				avro_set_error("Cannot save enum schema");
				return ENOMEM;
			}
			for (i = 0; i < num_symbols; i++) {
				int enum_rval;
				json_t *json_symbol =
				    json_array_get(json_symbols, i);
				const char *symbol;
				if (!json_is_string(json_symbol)) {
					avro_set_error("Enum symbol %d must be a string", i);
					avro_schema_decref(*schema);
					return EINVAL;
				}
				symbol = json_string_value(json_symbol);
				enum_rval =
				    avro_schema_enum_symbol_append(*schema,
								   symbol);
				if (enum_rval != 0) {
					avro_schema_decref(*schema);
					return enum_rval;
				}
			}
		}
		break;

	case AVRO_ARRAY:
		{
			int items_rval;
			json_t *json_items = json_object_get(json, "items");
			avro_schema_t items_schema;
			if (!json_items) {
				avro_set_error("Array type must have \"items\"");
				return EINVAL;
			}
			items_rval =
			    avro_schema_from_json_t(json_items, &items_schema,
						    named_schemas, parent_namespace);
			if (items_rval) {
				return items_rval;
			}
			*schema = avro_schema_array(items_schema);
			avro_schema_decref(items_schema);
		}
		break;

	case AVRO_MAP:
		{
			int values_rval;
			json_t *json_values = json_object_get(json, "values");
			avro_schema_t values_schema;

			if (!json_values) {
				avro_set_error("Map type must have \"values\"");
				return EINVAL;
			}
			values_rval =
			    avro_schema_from_json_t(json_values, &values_schema,
						    named_schemas, parent_namespace);
			if (values_rval) {
				return values_rval;
			}
			*schema = avro_schema_map(values_schema);
			avro_schema_decref(values_schema);
		}
		break;

	case AVRO_UNION:
		{
			unsigned int num_schemas = json_array_size(json);
			avro_schema_t s;
			if (num_schemas == 0) {
				avro_set_error("Union type must have at least one branch");
				return EINVAL;
			}
			*schema = avro_schema_union();
			for (i = 0; i < num_schemas; i++) {
				int schema_rval;
				json_t *schema_json = json_array_get(json, i);
				if (!schema_json) {
					avro_set_error("Cannot retrieve branch JSON");
					return EINVAL;
				}
				schema_rval =
				    avro_schema_from_json_t(schema_json, &s,
							    named_schemas, parent_namespace);
				if (schema_rval != 0) {
					avro_schema_decref(*schema);
					return schema_rval;
				}
				schema_rval =
				    avro_schema_union_append(*schema, s);
				avro_schema_decref(s);
				if (schema_rval != 0) {
					avro_schema_decref(*schema);
					return schema_rval;
				}
			}
		}
		break;

	case AVRO_FIXED:
		{
			json_t *json_size = json_object_get(json, "size");
			json_t *json_name = json_object_get(json, "name");
			json_t *json_namespace = json_object_get(json, "namespace");
			json_int_t size;
			const char *fullname, *name;
			if (!json_is_integer(json_size)) {
				avro_set_error("Fixed type must have a \"size\"");
				return EINVAL;
			}
			if (!json_is_string(json_name)) {
				avro_set_error("Fixed type must have a \"name\"");
				return EINVAL;
			}
			size = json_integer_value(json_size);
			fullname = json_string_value(json_name);

			if (strchr(fullname, '.')) {
				char *namespace;
				namespace = split_namespace_name(fullname, &name);
				*schema = avro_schema_fixed_ns(name, namespace, (int64_t) size);
				avro_str_free(namespace);
			} else if (json_is_string(json_namespace)) {
				const char *namespace = json_string_value(json_namespace);
<<<<<<< HEAD
=======
				if (strlen(namespace) == 0) {
					namespace = NULL;
				}
>>>>>>> 11454b9d
				*schema = avro_schema_fixed_ns(fullname, namespace, (int64_t) size);
			} else {
				*schema = avro_schema_fixed_ns(fullname, parent_namespace, (int64_t) size);
			}

			if (*schema == NULL) {
				return ENOMEM;
			}
			if (save_named_schemas(*schema, named_schemas)) {
				avro_set_error("Cannot save fixed schema");
				return ENOMEM;
			}
		}
		break;

	default:
		avro_set_error("Unknown schema type");
		return EINVAL;
	}
	return 0;
}

static int named_schema_free_foreach(char *full_name, st_data_t value, st_data_t arg)
{
	AVRO_UNUSED(value);
	AVRO_UNUSED(arg);

	avro_str_free(full_name);
	return ST_DELETE;
}

static int
avro_schema_from_json_root(json_t *root, avro_schema_t *schema)
{
	int  rval;
	st_table *named_schemas;

	named_schemas = st_init_strtable_with_size(DEFAULT_TABLE_SIZE);
	if (!named_schemas) {
		avro_set_error("Cannot allocate named schema map");
		json_decref(root);
		return ENOMEM;
	}

	/* json_dumpf(root, stderr, 0); */
	rval = avro_schema_from_json_t(root, schema, named_schemas, NULL);
	json_decref(root);
	st_foreach(named_schemas, HASH_FUNCTION_CAST named_schema_free_foreach, 0);
	st_free_table(named_schemas);
	return rval;
}

int
avro_schema_from_json(const char *jsontext, const int32_t len,
		      avro_schema_t *schema, avro_schema_error_t *e)
{
	check_param(EINVAL, jsontext, "JSON text");
	check_param(EINVAL, schema, "schema pointer");

	json_t  *root;
	json_error_t  json_error;

	AVRO_UNUSED(len);
	AVRO_UNUSED(e);

	root = json_loads(jsontext, JSON_DECODE_ANY, &json_error);
	if (!root) {
		avro_set_error("Error parsing JSON: %s", json_error.text);
		return EINVAL;
	}

	return avro_schema_from_json_root(root, schema);
}

int
avro_schema_from_json_length(const char *jsontext, size_t length,
			     avro_schema_t *schema)
{
	check_param(EINVAL, jsontext, "JSON text");
	check_param(EINVAL, schema, "schema pointer");

	json_t  *root;
	json_error_t  json_error;

	root = json_loadb(jsontext, length, JSON_DECODE_ANY, &json_error);
	if (!root) {
		avro_set_error("Error parsing JSON: %s", json_error.text);
		return EINVAL;
	}

	return avro_schema_from_json_root(root, schema);
}

avro_schema_t avro_schema_copy_root(avro_schema_t schema, st_table *named_schemas)
{
	long i;
	avro_schema_t new_schema = NULL;
	if (!schema) {
		return NULL;
	}
	switch (avro_typeof(schema)) {
	case AVRO_STRING:
	case AVRO_BYTES:
	case AVRO_INT32:
	case AVRO_INT64:
	case AVRO_FLOAT:
	case AVRO_DOUBLE:
	case AVRO_BOOLEAN:
	case AVRO_NULL:
		/*
		 * No need to copy primitives since they're static
		 */
		new_schema = schema;
		break;

	case AVRO_RECORD:
		{
			struct avro_record_schema_t *record_schema =
			    avro_schema_to_record(schema);
			new_schema =
			    avro_schema_record(record_schema->name,
					       record_schema->space);
		    if (save_named_schemas(new_schema, named_schemas)) {
   				avro_set_error("Cannot save enum schema");
   				return NULL;
   			}
			for (i = 0; i < record_schema->fields->num_entries; i++) {
				union {
					st_data_t data;
					struct avro_record_field_t *field;
				} val;
				st_lookup(record_schema->fields, i, &val.data);
				avro_schema_t type_copy =
				    avro_schema_copy_root(val.field->type, named_schemas);
				avro_schema_record_field_append(new_schema,
								val.field->name,
								type_copy);
				avro_schema_decref(type_copy);
			}
		}
		break;

	case AVRO_ENUM:
		{
			struct avro_enum_schema_t *enum_schema =
			    avro_schema_to_enum(schema);
			new_schema = avro_schema_enum_ns(enum_schema->name,
					enum_schema->space);
<<<<<<< HEAD
=======
			if (save_named_schemas(new_schema, named_schemas)) {
				avro_set_error("Cannot save enum schema");
				return NULL;
			}
>>>>>>> 11454b9d
			for (i = 0; i < enum_schema->symbols->num_entries; i++) {
				union {
					st_data_t data;
					char *sym;
				} val;
				st_lookup(enum_schema->symbols, i, &val.data);
				avro_schema_enum_symbol_append(new_schema,
							       val.sym);
			}
		}
		break;

	case AVRO_FIXED:
		{
			struct avro_fixed_schema_t *fixed_schema =
			    avro_schema_to_fixed(schema);
			new_schema =
			    avro_schema_fixed_ns(fixed_schema->name,
					         fixed_schema->space,
					         fixed_schema->size);
<<<<<<< HEAD
=======
 			if (save_named_schemas(new_schema, named_schemas)) {
 				avro_set_error("Cannot save fixed schema");
 				return NULL;
 			}
>>>>>>> 11454b9d
		}
		break;

	case AVRO_MAP:
		{
			struct avro_map_schema_t *map_schema =
			    avro_schema_to_map(schema);
			avro_schema_t values_copy =
			    avro_schema_copy_root(map_schema->values, named_schemas);
			if (!values_copy) {
				return NULL;
			}
			new_schema = avro_schema_map(values_copy);
			avro_schema_decref(values_copy);
		}
		break;

	case AVRO_ARRAY:
		{
			struct avro_array_schema_t *array_schema =
			    avro_schema_to_array(schema);
			avro_schema_t items_copy =
			    avro_schema_copy_root(array_schema->items, named_schemas);
			if (!items_copy) {
				return NULL;
			}
			new_schema = avro_schema_array(items_copy);
			avro_schema_decref(items_copy);
		}
		break;

	case AVRO_UNION:
		{
			struct avro_union_schema_t *union_schema =
			    avro_schema_to_union(schema);

			new_schema = avro_schema_union();
			for (i = 0; i < union_schema->branches->num_entries;
			     i++) {
				avro_schema_t schema_copy;
				union {
					st_data_t data;
					avro_schema_t schema;
				} val;
				st_lookup(union_schema->branches, i, &val.data);
				schema_copy = avro_schema_copy_root(val.schema, named_schemas);
				if (avro_schema_union_append
				    (new_schema, schema_copy)) {
					avro_schema_decref(new_schema);
					return NULL;
				}
				avro_schema_decref(schema_copy);
			}
		}
		break;

	case AVRO_LINK:
		{
			struct avro_link_schema_t *link_schema =
			    avro_schema_to_link(schema);
			avro_schema_t to;

			to = find_named_schemas(avro_schema_name(link_schema->to),
									avro_schema_namespace(link_schema->to),
									named_schemas);
			new_schema = avro_schema_link(to);
		}
		break;

	default:
		return NULL;
	}
	return new_schema;
}

avro_schema_t avro_schema_copy(avro_schema_t schema)
{
	avro_schema_t new_schema;
	st_table *named_schemas;

	named_schemas = st_init_strtable_with_size(DEFAULT_TABLE_SIZE);
	if (!named_schemas) {
		avro_set_error("Cannot allocate named schema map");
		return NULL;
	}

	new_schema = avro_schema_copy_root(schema, named_schemas);
	st_foreach(named_schemas, HASH_FUNCTION_CAST named_schema_free_foreach, 0);
	st_free_table(named_schemas);
	return new_schema;
}

avro_schema_t avro_schema_get_subschema(const avro_schema_t schema,
         const char *name)
{
 if (is_avro_record(schema)) {
   const struct avro_record_schema_t *rschema =
     avro_schema_to_record(schema);
   union {
     st_data_t data;
     struct avro_record_field_t *field;
   } field;

   if (st_lookup(rschema->fields_byname,
           (st_data_t) name, &field.data))
   {
     return field.field->type;
   }

   avro_set_error("No record field named %s", name);
   return NULL;
 } else if (is_avro_union(schema)) {
   const struct avro_union_schema_t *uschema =
     avro_schema_to_union(schema);
   long i;

   for (i = 0; i < uschema->branches->num_entries; i++) {
     union {
       st_data_t data;
       avro_schema_t schema;
     } val;
     st_lookup(uschema->branches, i, &val.data);
     if (strcmp(avro_schema_type_name(val.schema),
          name) == 0)
     {
       return val.schema;
     }
   }

   avro_set_error("No union branch named %s", name);
   return NULL;
 } else if (is_avro_array(schema)) {
   if (strcmp(name, "[]") == 0) {
     const struct avro_array_schema_t *aschema =
       avro_schema_to_array(schema);
     return aschema->items;
   }

   avro_set_error("Array subschema must be called \"[]\"");
   return NULL;
 } else if (is_avro_map(schema)) {
   if (strcmp(name, "{}") == 0) {
     const struct avro_map_schema_t *mschema =
       avro_schema_to_map(schema);
     return mschema->values;
   }

   avro_set_error("Map subschema must be called \"{}\"");
   return NULL;
 }

 avro_set_error("Can only retrieve subschemas from record, union, array, or map");
 return NULL;
}

const char *avro_schema_name(const avro_schema_t schema)
{
	if (is_avro_record(schema)) {
		return (avro_schema_to_record(schema))->name;
	} else if (is_avro_enum(schema)) {
		return (avro_schema_to_enum(schema))->name;
	} else if (is_avro_fixed(schema)) {
		return (avro_schema_to_fixed(schema))->name;
	}
	avro_set_error("Schema has no name");
	return NULL;
}

const char *avro_schema_namespace(const avro_schema_t schema)
{
	if (is_avro_record(schema)) {
		return (avro_schema_to_record(schema))->space;
	} else if (is_avro_enum(schema)) {
		return (avro_schema_to_enum(schema))->space;
	} else if (is_avro_fixed(schema)) {
		return (avro_schema_to_fixed(schema))->space;
	}
	return NULL;
}

const char *avro_schema_type_name(const avro_schema_t schema)
{
	if (is_avro_record(schema)) {
		return (avro_schema_to_record(schema))->name;
	} else if (is_avro_enum(schema)) {
		return (avro_schema_to_enum(schema))->name;
	} else if (is_avro_fixed(schema)) {
		return (avro_schema_to_fixed(schema))->name;
	} else if (is_avro_union(schema)) {
		return "union";
	} else if (is_avro_array(schema)) {
		return "array";
	} else if (is_avro_map(schema)) {
		return "map";
	} else if (is_avro_int32(schema)) {
		return "int";
	} else if (is_avro_int64(schema)) {
		return "long";
	} else if (is_avro_float(schema)) {
		return "float";
	} else if (is_avro_double(schema)) {
		return "double";
	} else if (is_avro_boolean(schema)) {
		return "boolean";
	} else if (is_avro_null(schema)) {
		return "null";
	} else if (is_avro_string(schema)) {
		return "string";
	} else if (is_avro_bytes(schema)) {
		return "bytes";
	} else if (is_avro_link(schema)) {
		avro_schema_t  target = avro_schema_link_target(schema);
		return avro_schema_type_name(target);
	}
	avro_set_error("Unknown schema type");
	return NULL;
}

avro_datum_t avro_datum_from_schema(const avro_schema_t schema)
{
	check_param(NULL, is_avro_schema(schema), "schema");

	switch (avro_typeof(schema)) {
		case AVRO_STRING:
			return avro_givestring("", NULL);

		case AVRO_BYTES:
			return avro_givebytes("", 0, NULL);

		case AVRO_INT32:
			return avro_int32(0);

		case AVRO_INT64:
			return avro_int64(0);

		case AVRO_FLOAT:
			return avro_float(0);

		case AVRO_DOUBLE:
			return avro_double(0);

		case AVRO_BOOLEAN:
			return avro_boolean(0);

		case AVRO_NULL:
			return avro_null();

		case AVRO_RECORD:
			{
				const struct avro_record_schema_t *record_schema =
				    avro_schema_to_record(schema);

				avro_datum_t  rec = avro_record(schema);

				int  i;
				for (i = 0; i < record_schema->fields->num_entries; i++) {
					union {
						st_data_t data;
						struct avro_record_field_t *field;
					} val;
					st_lookup(record_schema->fields, i, &val.data);

					avro_datum_t  field =
					    avro_datum_from_schema(val.field->type);
					avro_record_set(rec, val.field->name, field);
					avro_datum_decref(field);
				}

				return rec;
			}

		case AVRO_ENUM:
			return avro_enum(schema, 0);

		case AVRO_FIXED:
			{
				const struct avro_fixed_schema_t *fixed_schema =
				    avro_schema_to_fixed(schema);
				return avro_givefixed(schema, NULL, fixed_schema->size, NULL);
			}

		case AVRO_MAP:
			return avro_map(schema);

		case AVRO_ARRAY:
			return avro_array(schema);

		case AVRO_UNION:
			return avro_union(schema, -1, NULL);

		case AVRO_LINK:
			{
				const struct avro_link_schema_t *link_schema =
				    avro_schema_to_link(schema);
				return avro_datum_from_schema(link_schema->to);
			}

		default:
			avro_set_error("Unknown schema type");
			return NULL;
	}
}

/* simple helper for writing strings */
static int avro_write_str(avro_writer_t out, const char *str)
{
	return avro_write(out, (char *)str, strlen(str));
}

static int write_field(avro_writer_t out, const struct avro_record_field_t *field,
		       const char *parent_namespace)
{
	int rval;
	check(rval, avro_write_str(out, "{\"name\":\""));
	check(rval, avro_write_str(out, field->name));
	check(rval, avro_write_str(out, "\",\"type\":"));
	check(rval, avro_schema_to_json2(field->type, out, parent_namespace));
	return avro_write_str(out, "}");
}

static int write_record(avro_writer_t out, const struct avro_record_schema_t *record,
			const char *parent_namespace)
{
	int rval;
	long i;

	check(rval, avro_write_str(out, "{\"type\":\"record\",\"name\":\""));
	check(rval, avro_write_str(out, record->name));
	check(rval, avro_write_str(out, "\","));
	if (record->space && nullstrcmp(record->space, parent_namespace)) {
		check(rval, avro_write_str(out, "\"namespace\":\""));
		if (record->space) {
			check(rval, avro_write_str(out, record->space));
		}
		check(rval, avro_write_str(out, "\","));
	}
	check(rval, avro_write_str(out, "\"fields\":["));
	for (i = 0; i < record->fields->num_entries; i++) {
		union {
			st_data_t data;
			struct avro_record_field_t *field;
		} val;
		st_lookup(record->fields, i, &val.data);
		if (i) {
			check(rval, avro_write_str(out, ","));
		}
		check(rval, write_field(out, val.field, record->space));
	}
	return avro_write_str(out, "]}");
}

static int write_enum(avro_writer_t out, const struct avro_enum_schema_t *enump,
			const char *parent_namespace)
{
	int rval;
	long i;
	check(rval, avro_write_str(out, "{\"type\":\"enum\",\"name\":\""));
	check(rval, avro_write_str(out, enump->name));
	check(rval, avro_write_str(out, "\","));
<<<<<<< HEAD
	if (enump->space && nullstrcmp(enump->space, parent_namespace)) {
		check(rval, avro_write_str(out, "\"namespace\":\""));
		check(rval, avro_write_str(out, enump->space));
=======
	if (nullstrcmp(enump->space, parent_namespace)) {
		check(rval, avro_write_str(out, "\"namespace\":\""));
		if (enump->space) {
			check(rval, avro_write_str(out, enump->space));
		}
>>>>>>> 11454b9d
		check(rval, avro_write_str(out, "\","));
	}
	check(rval, avro_write_str(out, "\"symbols\":["));

	for (i = 0; i < enump->symbols->num_entries; i++) {
		union {
			st_data_t data;
			char *sym;
		} val;
		st_lookup(enump->symbols, i, &val.data);
		if (i) {
			check(rval, avro_write_str(out, ","));
		}
		check(rval, avro_write_str(out, "\""));
		check(rval, avro_write_str(out, val.sym));
		check(rval, avro_write_str(out, "\""));
	}
	return avro_write_str(out, "]}");
}

static int write_fixed(avro_writer_t out, const struct avro_fixed_schema_t *fixed,
			const char *parent_namespace)
{
	int rval;
	char size[16];
	check(rval, avro_write_str(out, "{\"type\":\"fixed\",\"name\":\""));
	check(rval, avro_write_str(out, fixed->name));
	check(rval, avro_write_str(out, "\","));
<<<<<<< HEAD
	if (fixed->space && nullstrcmp(fixed->space, parent_namespace)) {
		check(rval, avro_write_str(out, "\"namespace\":\""));
		check(rval, avro_write_str(out, fixed->space));
=======
	if (nullstrcmp(fixed->space, parent_namespace)) {
		check(rval, avro_write_str(out, "\"namespace\":\""));
		if (fixed->space) {
			check(rval, avro_write_str(out, fixed->space));
		}
>>>>>>> 11454b9d
		check(rval, avro_write_str(out, "\","));
	}
	check(rval, avro_write_str(out, "\"size\":"));
	snprintf(size, sizeof(size), "%" PRId64, fixed->size);
	check(rval, avro_write_str(out, size));
	return avro_write_str(out, "}");
}

static int write_map(avro_writer_t out, const struct avro_map_schema_t *map,
		     const char *parent_namespace)
{
	int rval;
	check(rval, avro_write_str(out, "{\"type\":\"map\",\"values\":"));
	check(rval, avro_schema_to_json2(map->values, out, parent_namespace));
	return avro_write_str(out, "}");
}
static int write_array(avro_writer_t out, const struct avro_array_schema_t *array,
		       const char *parent_namespace)
{
	int rval;
	check(rval, avro_write_str(out, "{\"type\":\"array\",\"items\":"));
	check(rval, avro_schema_to_json2(array->items, out, parent_namespace));
	return avro_write_str(out, "}");
}
static int write_union(avro_writer_t out, const struct avro_union_schema_t *unionp,
		       const char *parent_namespace)
{
	int rval;
	long i;
	check(rval, avro_write_str(out, "["));

	for (i = 0; i < unionp->branches->num_entries; i++) {
		union {
			st_data_t data;
			avro_schema_t schema;
		} val;
		st_lookup(unionp->branches, i, &val.data);
		if (i) {
			check(rval, avro_write_str(out, ","));
		}
		check(rval, avro_schema_to_json2(val.schema, out, parent_namespace));
	}
	return avro_write_str(out, "]");
}
static int write_link(avro_writer_t out, const struct avro_link_schema_t *link,
		      const char *parent_namespace)
{
	int rval;
	check(rval, avro_write_str(out, "\""));
	const char *namespace = avro_schema_namespace(link->to);
	if (namespace && nullstrcmp(namespace, parent_namespace)) {
		check(rval, avro_write_str(out, namespace));
		check(rval, avro_write_str(out, "."));
	}
	check(rval, avro_write_str(out, avro_schema_name(link->to)));
	return avro_write_str(out, "\"");
}

static int
avro_schema_to_json2(const avro_schema_t schema, avro_writer_t out,
		     const char *parent_namespace)
{
	check_param(EINVAL, is_avro_schema(schema), "schema");
	check_param(EINVAL, out, "writer");

	int rval;

	if (is_avro_primitive(schema)) {
		check(rval, avro_write_str(out, "{\"type\":\""));
	}

	switch (avro_typeof(schema)) {
	case AVRO_STRING:
		check(rval, avro_write_str(out, "string"));
		break;
	case AVRO_BYTES:
		check(rval, avro_write_str(out, "bytes"));
		break;
	case AVRO_INT32:
		check(rval, avro_write_str(out, "int"));
		break;
	case AVRO_INT64:
		check(rval, avro_write_str(out, "long"));
		break;
	case AVRO_FLOAT:
		check(rval, avro_write_str(out, "float"));
		break;
	case AVRO_DOUBLE:
		check(rval, avro_write_str(out, "double"));
		break;
	case AVRO_BOOLEAN:
		check(rval, avro_write_str(out, "boolean"));
		break;
	case AVRO_NULL:
		check(rval, avro_write_str(out, "null"));
		break;
	case AVRO_RECORD:
		return write_record(out, avro_schema_to_record(schema), parent_namespace);
	case AVRO_ENUM:
		return write_enum(out, avro_schema_to_enum(schema), parent_namespace);
	case AVRO_FIXED:
		return write_fixed(out, avro_schema_to_fixed(schema), parent_namespace);
	case AVRO_MAP:
		return write_map(out, avro_schema_to_map(schema), parent_namespace);
	case AVRO_ARRAY:
		return write_array(out, avro_schema_to_array(schema), parent_namespace);
	case AVRO_UNION:
		return write_union(out, avro_schema_to_union(schema), parent_namespace);
	case AVRO_LINK:
		return write_link(out, avro_schema_to_link(schema), parent_namespace);
	}

	if (is_avro_primitive(schema)) {
		return avro_write_str(out, "\"}");
	}
	avro_set_error("Unknown schema type");
	return EINVAL;
}

int avro_schema_to_json(const avro_schema_t schema, avro_writer_t out)
{
	return avro_schema_to_json2(schema, out, NULL);
}<|MERGE_RESOLUTION|>--- conflicted
+++ resolved
@@ -947,13 +947,6 @@
 				return EINVAL;
 			}
 			num_fields = json_array_size(json_fields);
-<<<<<<< HEAD
-			if (num_fields == 0) {
-				avro_set_error("Record type must have at least one field");
-				return EINVAL;
-			}
-=======
->>>>>>> 11454b9d
 			fullname = json_string_value(json_name);
 			if (!fullname) {
 				avro_set_error("Record type must have a \"name\"");
@@ -966,16 +959,6 @@
 				avro_str_free(namespace);
 			} else if (json_is_string(json_namespace)) {
 				const char *namespace = json_string_value(json_namespace);
-<<<<<<< HEAD
-				*schema = avro_schema_record(fullname, namespace);
-			} else {
-				*schema = avro_schema_record(fullname, parent_namespace);
-			}
-
-			if (*schema == NULL) {
-				return ENOMEM;
-			}
-=======
 				if (strlen(namespace) == 0) {
 					namespace = NULL;
 				}
@@ -987,7 +970,6 @@
 			if (*schema == NULL) {
 				return ENOMEM;
 			}
->>>>>>> 11454b9d
 			if (save_named_schemas(*schema, named_schemas)) {
 				avro_set_error("Cannot save record schema");
 				return ENOMEM;
@@ -1077,12 +1059,9 @@
 				avro_str_free(namespace);
 			} else if (json_is_string(json_namespace)) {
 				const char *namespace = json_string_value(json_namespace);
-<<<<<<< HEAD
-=======
 				if (strlen(namespace) == 0) {
 					namespace = NULL;
 				}
->>>>>>> 11454b9d
 				*schema = avro_schema_enum_ns(fullname, namespace);
 			} else {
 				*schema = avro_schema_enum_ns(fullname, parent_namespace);
@@ -1217,12 +1196,9 @@
 				avro_str_free(namespace);
 			} else if (json_is_string(json_namespace)) {
 				const char *namespace = json_string_value(json_namespace);
-<<<<<<< HEAD
-=======
 				if (strlen(namespace) == 0) {
 					namespace = NULL;
 				}
->>>>>>> 11454b9d
 				*schema = avro_schema_fixed_ns(fullname, namespace, (int64_t) size);
 			} else {
 				*schema = avro_schema_fixed_ns(fullname, parent_namespace, (int64_t) size);
@@ -1371,13 +1347,10 @@
 			    avro_schema_to_enum(schema);
 			new_schema = avro_schema_enum_ns(enum_schema->name,
 					enum_schema->space);
-<<<<<<< HEAD
-=======
 			if (save_named_schemas(new_schema, named_schemas)) {
 				avro_set_error("Cannot save enum schema");
 				return NULL;
 			}
->>>>>>> 11454b9d
 			for (i = 0; i < enum_schema->symbols->num_entries; i++) {
 				union {
 					st_data_t data;
@@ -1398,13 +1371,10 @@
 			    avro_schema_fixed_ns(fixed_schema->name,
 					         fixed_schema->space,
 					         fixed_schema->size);
-<<<<<<< HEAD
-=======
  			if (save_named_schemas(new_schema, named_schemas)) {
  				avro_set_error("Cannot save fixed schema");
  				return NULL;
  			}
->>>>>>> 11454b9d
 		}
 		break;
 
@@ -1734,7 +1704,7 @@
 	check(rval, avro_write_str(out, "{\"type\":\"record\",\"name\":\""));
 	check(rval, avro_write_str(out, record->name));
 	check(rval, avro_write_str(out, "\","));
-	if (record->space && nullstrcmp(record->space, parent_namespace)) {
+	if (nullstrcmp(record->space, parent_namespace)) {
 		check(rval, avro_write_str(out, "\"namespace\":\""));
 		if (record->space) {
 			check(rval, avro_write_str(out, record->space));
@@ -1764,17 +1734,11 @@
 	check(rval, avro_write_str(out, "{\"type\":\"enum\",\"name\":\""));
 	check(rval, avro_write_str(out, enump->name));
 	check(rval, avro_write_str(out, "\","));
-<<<<<<< HEAD
-	if (enump->space && nullstrcmp(enump->space, parent_namespace)) {
-		check(rval, avro_write_str(out, "\"namespace\":\""));
-		check(rval, avro_write_str(out, enump->space));
-=======
 	if (nullstrcmp(enump->space, parent_namespace)) {
 		check(rval, avro_write_str(out, "\"namespace\":\""));
 		if (enump->space) {
 			check(rval, avro_write_str(out, enump->space));
 		}
->>>>>>> 11454b9d
 		check(rval, avro_write_str(out, "\","));
 	}
 	check(rval, avro_write_str(out, "\"symbols\":["));
@@ -1803,17 +1767,11 @@
 	check(rval, avro_write_str(out, "{\"type\":\"fixed\",\"name\":\""));
 	check(rval, avro_write_str(out, fixed->name));
 	check(rval, avro_write_str(out, "\","));
-<<<<<<< HEAD
-	if (fixed->space && nullstrcmp(fixed->space, parent_namespace)) {
-		check(rval, avro_write_str(out, "\"namespace\":\""));
-		check(rval, avro_write_str(out, fixed->space));
-=======
 	if (nullstrcmp(fixed->space, parent_namespace)) {
 		check(rval, avro_write_str(out, "\"namespace\":\""));
 		if (fixed->space) {
 			check(rval, avro_write_str(out, fixed->space));
 		}
->>>>>>> 11454b9d
 		check(rval, avro_write_str(out, "\","));
 	}
 	check(rval, avro_write_str(out, "\"size\":"));
