# Licensed to the Apache Software Foundation (ASF) under one
# or more contributor license agreements.  See the NOTICE file
# distributed with this work for additional information
# regarding copyright ownership.  The ASF licenses this file
# to you under the Apache License, Version 2.0 (the
# "License"); you may not use this file except in compliance
# with the License.  You may obtain a copy of the License at
#
#   https://www.apache.org/licenses/LICENSE-2.0
#
# Unless required by applicable law or agreed to in writing,
# software distributed under the License is distributed on an
# "AS IS" BASIS, WITHOUT WARRANTIES OR CONDITIONS OF ANY
# KIND, either express or implied.  See the License for the
# specific language governing permissions and limitations
# under the License.

use Config;
use inc::Module::Install;

<<<<<<< HEAD
my $version = `cat ../../share/VERSION.txt`;
=======
my $version;
for ('VERSION.txt', '../../share/VERSION.txt') {
    if (-f) {
        $version = `cat $_`;
        last;
    }
}
>>>>>>> 35ff8b99
chomp $version;

license 'apache';
version $version;
readme_from 'lib/Avro.pm';
all_from 'lib/Avro.pm';
build_requires 'Test::More', 0.88;
test_requires 'Math::BigInt';
test_requires 'Perl::Critic';
test_requires 'Test::Exception';
requires 'Compress::Zlib';
requires 'Compress::Zstd';
requires 'Encode';
requires 'Error::Simple';
requires 'IO::String';
requires 'JSON::XS';
requires 'Object::Tiny';
requires 'Regexp::Common';
requires 'Try::Tiny';
requires 'parent';
unless ($Config{use64bitint}) {
    requires 'Math::BigInt';
}
auto_set_repository();

my %packages = (
    'Avro'                    => 'lib/Avro.pm',
    'Avro::BinaryDecoder'     => 'lib/Avro/BinaryDecoder.pm',
    'Avro::BinaryEncoder'     => 'lib/Avro/BinaryEncoder.pm',
    'Avro::DataFile'          => 'lib/Avro/DataFile.pm',
    'Avro::DataFileReader'    => 'lib/Avro/DataFileReader.pm',
    'Avro::DataFileWriter'    => 'lib/Avro/DataFileWriter.pm',
    'Avro::Protocol'          => 'lib/Avro/Protocol.pm',
    'Avro::Protocol::Message' => 'lib/Avro/Protocol/Message.pm',
    'Avro::Schema'            => 'lib/Avro/Schema.pm',
);
my %provides = map { $_ => { file => $packages{$_}, version => $version } } keys %packages;
provides(%provides);

WriteMakefile(PM_FILTER => "sed -e 's/\+\+MODULE_VERSION\+\+/$version/'");<|MERGE_RESOLUTION|>--- conflicted
+++ resolved
@@ -18,9 +18,6 @@
 use Config;
 use inc::Module::Install;
 
-<<<<<<< HEAD
-my $version = `cat ../../share/VERSION.txt`;
-=======
 my $version;
 for ('VERSION.txt', '../../share/VERSION.txt') {
     if (-f) {
@@ -28,7 +25,6 @@
         last;
     }
 }
->>>>>>> 35ff8b99
 chomp $version;
 
 license 'apache';
