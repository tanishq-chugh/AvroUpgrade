#!/bin/bash

# Licensed to the Apache Software Foundation (ASF) under one or more
# contributor license agreements.  See the NOTICE file distributed with
# this work for additional information regarding copyright ownership.
# The ASF licenses this file to You under the Apache License, Version 2.0
# (the "License"); you may not use this file except in compliance with
# the License.  You may obtain a copy of the License at
#
#     https://www.apache.org/licenses/LICENSE-2.0
#
# Unless required by applicable law or agreed to in writing, software
# distributed under the License is distributed on an "AS IS" BASIS,
# WITHOUT WARRANTIES OR CONDITIONS OF ANY KIND, either express or implied.
# See the License for the specific language governing permissions and
# limitations under the License.

<<<<<<< HEAD
set -e                # exit on error

cd `dirname "$0"`     # connect to root
=======
# ===========================================================================
# Bash functions that can be used in this script or exported by using
# source build.sh

change_java_version() {
  local jdk=$1
  if ((jdk)) && [[ -d /usr/local/openjdk-${jdk} ]]; then
    export JAVA_HOME=/usr/local/openjdk-${jdk}
    export PATH=$JAVA_HOME/bin:$PATH
    echo "----------------------"
    echo "Java version switched:"
  else
    echo "Using the current Java version:"
  fi
  echo "  JAVA_HOME=$JAVA_HOME"
  echo "  PATH=$PATH"
  java -version
}

# Stop here if sourcing for functions
[[ "$0" == *"bash" ]] && return 0

# ===========================================================================

# This might not have been sourced if the entrypoint is not bash
[[ -f "$HOME/.cargo/env" ]] && . "$HOME/.cargo/env"

set -xe
cd "${0%/*}"
>>>>>>> 11454b9d

VERSION=$(<share/VERSION.txt)

<<<<<<< HEAD
function usage {
  echo "Usage: $0 {test|dist|sign|clean|docker|rat|githooks}"
  exit 1
}

if [ $# -eq 0 ]
then
  usage
fi

set -x                # echo commands
=======
# Extra flags to add to the docker run command.  This can be overridden using the --args argument.
DOCKER_RUN_XTRA_ARGS=${DOCKER_RUN_XTRA_ARGS-}
# The entrypoint when running the avro docker from this script.
DOCKER_RUN_ENTRYPOINT=${DOCKER_RUN_ENTRYPOINT-bash}
# Extra flags to add to the docker build command.
DOCKER_BUILD_XTRA_ARGS=${DOCKER_BUILD_XTRA_ARGS-}
# Override the docker image name used.
DOCKER_IMAGE_NAME=${DOCKER_IMAGE_NAME-}

usage() {
  echo "Usage: $0 {lint|test|dist|sign|clean|veryclean|docker [--args \"docker-args\"]|rat|githooks|docker-test}"
  exit 1
}

(( $# == 0 )) && usage
>>>>>>> 11454b9d

while (( "$#" ))
do
<<<<<<< HEAD
  case "$target" in
=======
  target="$1"
  shift

  # Change the JDK from the default for all targets that will eventually require Java (or maven).
  # This only occurs when the JAVA environment variable is set and a Java environment exists in
  # the "standard" location (defined by the openjdk docker images).  This will typically occur in CI
  # builds.  In all other cases, the Java version is taken from the current installation for the user.
  case "$target" in
    lint|test|dist|clean|veryclean|rat)
    change_java_version "$JAVA"
    ;;
  esac

  case "$target" in

    lint)
      for lang_dir in lang/*; do
        (cd "$lang_dir" && ./build.sh lint)
      done
      ;;
>>>>>>> 11454b9d

    test)
      # run lang-specific tests
      (cd lang/java; ./build.sh test)
<<<<<<< HEAD
      # install java artifacts required by other builds and interop tests
      mvn install -DskipTests
      (cd lang/py; ./build.sh test)
      (cd lang/py3; ./build.sh test)
      (cd lang/c; ./build.sh test)
      (cd lang/c++; ./build.sh test)
      (cd lang/csharp; ./build.sh test)
      (cd lang/js; ./build.sh test)
      (cd lang/ruby; ./build.sh test)
      (cd lang/php; ./build.sh test)
      (cd lang/perl; ./build.sh test)

      # create interop test data
      mkdir -p build/interop/data
      (cd lang/java/avro; mvn -P interop-data-generate generate-resources)
      (cd lang/py; ant interop-data-generate)
      (cd lang/c; ./build.sh interop-data-generate)
      #(cd lang/c++; make interop-data-generate)
      (cd lang/ruby; rake generate_interop)
      (cd lang/php; ./build.sh interop-data-generate)

      # run interop data tests
      (cd lang/java; mvn test -P interop-data-test)
      (cd lang/py; ant interop-data-test)
      (cd lang/c; ./build.sh interop-data-test)
      #(cd lang/c++; make interop-data-test)
      (cd lang/ruby; rake interop)
      (cd lang/php; ./build.sh test-interop)

      # java needs to package the jars for the interop rpc tests
      (cd lang/java; mvn package -DskipTests)
      # run interop rpc test
      /bin/bash share/test/interop/bin/test_rpc_interop.sh
    ;;

    dist)
      # ensure version matches
      # FIXME: enforcer is broken:MENFORCER-42
      # mvn enforcer:enforce -Davro.version=$VERSION

      # build source tarball
      mkdir -p build

      SRC_DIR=avro-src-$VERSION
      DOC_DIR=avro-doc-$VERSION

      rm -rf build/${SRC_DIR}
      if [ -d .svn ];
      then
        svn export --force . build/${SRC_DIR}
      elif [ -d .git ];
      then
        mkdir -p build/${SRC_DIR}
        git archive HEAD | tar -x -C build/${SRC_DIR}
      else
        echo "Not SVN and not GIT .. cannot continue"
        exit -1;
      fi

      #runs RAT on artifacts
      mvn -N -P rat antrun:run

      mkdir -p dist
      (cd build; tar czf ../dist/${SRC_DIR}.tar.gz ${SRC_DIR})

      # build lang-specific artifacts

      (cd lang/java;./build.sh dist; mvn install -pl tools -am -DskipTests)
      (cd lang/java/trevni/doc; mvn site)
      (mvn -N -P copy-artifacts antrun:run)

      (cd lang/py; ./build.sh dist)
      (cd lang/py3; ./build.sh dist)

      (cd lang/c; ./build.sh dist)

      (cd lang/c++; ./build.sh dist)

      (cd lang/csharp; ./build.sh dist)

      (cd lang/js; ./build.sh dist)

      (cd lang/ruby; ./build.sh dist)

      (cd lang/php; ./build.sh dist)

      mkdir -p dist/perl
      (cd lang/perl; ./build.sh dist)
      cp lang/perl/Avro-$VERSION.tar.gz dist/perl/

      # build docs
      (cd doc; ant)
      # add LICENSE and NOTICE for docs
      mkdir -p build/$DOC_DIR
      cp doc/LICENSE build/$DOC_DIR
      cp doc/NOTICE build/$DOC_DIR
      (cd build; tar czf ../dist/avro-doc-$VERSION.tar.gz $DOC_DIR)

      cp DIST_README.txt dist/README.txt
      ;;

    sign)
      set +x

      echo -n "Enter password: "
      stty -echo
      read password
      stty echo

      for f in $(find dist -type f \
        \! -name '*.md5' \! -name '*.sha1' \
        \! -name '*.asc' \! -name '*.txt' );
      do
        (cd `dirname $f`; md5sum `basename $f`) > $f.md5
        (cd `dirname $f`; sha1sum `basename $f`) > $f.sha1
        gpg --passphrase $password --armor --output $f.asc --detach-sig $f
      done

      set -x
      ;;

    clean)
      rm -rf build dist
      (cd doc; ant clean)

      (mvn clean)
      rm -rf lang/java/*/userlogs/
      rm -rf lang/java/*/dependency-reduced-pom.xml

      (cd lang/py; ant clean)
      rm -rf lang/py/userlogs/

      (cd lang/py3; python3 setup.py clean)
      rm -rf lang/py3/dist
      rm -rf lang/py3/avro_python3.egg-info
      rm -f  lang/py3/avro/*.avsc
      rm -f  lang/py3/avro/VERSION.txt
      rm -rf lang/py3/avro/__pycache__/
      rm -f  lang/py3/avro/tests/interop.avsc
      rm -rf lang/py3/avro/tests/__pycache__/

      (cd lang/c; ./build.sh clean)

      (cd lang/c++; ./build.sh clean)

      (cd lang/csharp; ./build.sh clean)

      (cd lang/js; ./build.sh clean)

      (cd lang/ruby; ./build.sh clean)

      (cd lang/php; ./build.sh clean)

      (cd lang/perl; ./build.sh clean)
      ;;

    docker)
      docker build -t avro-build share/docker
      if [ "$(uname -s)" == "Linux" ]; then
        USER_NAME=${SUDO_USER:=$USER}
        USER_ID=$(id -u $USER_NAME)
        GROUP_ID=$(id -g $USER_NAME)
=======

      # create interop test data
      mkdir -p build/interop/data
      (cd lang/java/avro; mvn -B -P interop-data-generate generate-resources)

      # install java artifacts required by other builds and interop tests
      mvn -B install -DskipTests
      (cd lang/py && ./build.sh lint test)
      (cd lang/c; ./build.sh test)
      (cd lang/c++; ./build.sh lint test)
      (cd lang/csharp; ./build.sh test)
      (cd lang/js; ./build.sh lint test)
      (cd lang/ruby; ./build.sh lint test)
      (cd lang/php; ./build.sh lint test)
      (cd lang/perl; ./build.sh lint test)
      (cd lang/rust; ./build.sh lint test)

      (cd lang/py; ./build.sh interop-data-generate)
      (cd lang/c; ./build.sh interop-data-generate)
      #(cd lang/c++; make interop-data-generate)
      (cd lang/csharp; ./build.sh interop-data-generate)
      (cd lang/js; ./build.sh interop-data-generate)
      (cd lang/ruby; ./build.sh interop-data-generate)
      (cd lang/php; ./build.sh interop-data-generate)
      (cd lang/perl; ./build.sh interop-data-generate)

      # run interop data tests
      (cd lang/java/ipc; mvn -B test -P interop-data-test)
      (cd lang/py; ./build.sh interop-data-test)
      (cd lang/c; ./build.sh interop-data-test)
      #(cd lang/c++; make interop-data-test)
      (cd lang/csharp; ./build.sh interop-data-test)
      (cd lang/js; ./build.sh interop-data-test)
      (cd lang/ruby; ./build.sh interop-data-test)
      (cd lang/php; ./build.sh test-interop)
      (cd lang/perl; ./build.sh interop-data-test)

      # java needs to package the jars for the interop rpc tests
      (cd lang/java/tools; mvn -B package -DskipTests)

      # run interop rpc test
      ./share/test/interop/bin/test_rpc_interop.sh
    ;;

    dist)
      # build source tarball
      mkdir -p build

      SRC_DIR=avro-src-$VERSION
      DOC_DIR=avro-doc-$VERSION

      rm -rf "build/${SRC_DIR}"
      if [ -d .svn ]; then
        svn export --force . "build/${SRC_DIR}"
      elif [ -d .git ]; then
        mkdir -p "build/${SRC_DIR}"
        git archive HEAD | tar -x -C "build/${SRC_DIR}"
      else
        echo "Not SVN and not GIT .. cannot continue"
        exit 255
      fi

      # runs RAT on artifacts
      mvn -N -P rat antrun:run verify

      mkdir -p dist
      (cd build; tar czf "../dist/${SRC_DIR}.tar.gz" "${SRC_DIR}")

      # build lang-specific artifacts

      (cd lang/java;./build.sh dist; mvn install -pl tools -am -DskipTests)
      (cd lang/java/trevni/doc; mvn site)
      (mvn -N -P copy-artifacts antrun:run)

      (cd lang/py; ./build.sh dist)
      (cd lang/c; ./build.sh dist)
      (cd lang/c++; ./build.sh dist)
      (cd lang/csharp; ./build.sh dist)
      (cd lang/js; ./build.sh dist)
      (cd lang/ruby; ./build.sh dist)
      (cd lang/php; ./build.sh dist)
      (cd lang/rust; ./build.sh dist)

      mkdir -p dist/perl
      (cd lang/perl; ./build.sh dist)
      cp "lang/perl/Avro-$VERSION.tar.gz" dist/perl/

      # build docs
      cp -r doc/ build/staging-web/
      find build/staging-web/ -type f -print0 | xargs -0 sed -r -i "s#\+\+version\+\+#${VERSION,,}#g"
      mv build/staging-web/content/en/docs/++version++ build/staging-web/content/en/docs/"${VERSION,,}"
      read -n 1 -s -r -p "Build build/staging-web/ manually now. Press a key to continue..."
      # If it was a SNAPSHOT, it was lowercased during the build.
      cp -R build/staging-web/public/docs/"${VERSION,,}"/* "build/$DOC_DIR/"
      cp -R "build/$DOC_DIR/api" build/staging-web/public/docs/"${VERSION,,}"/
      ( cd build/staging-web/public/docs/; ln -s "${VERSION,,}" current )
      # add LICENSE and NOTICE for docs
      mkdir -p "build/$DOC_DIR"
      cp doc/LICENSE "build/$DOC_DIR"
      cp doc/NOTICE "build/$DOC_DIR"
      (cd build; tar czf "../dist/avro-doc-$VERSION.tar.gz" "$DOC_DIR")

      cp DIST_README.txt dist/README.txt
      ;;

    sign)
      set +x

      echo -n "Enter password: "
      stty -echo
      read -r password
      stty echo

      for f in $(find dist -type f \
        \! -name '*.md5' \! -name '*.sha1' \
        \! -name '*.sha512' \! -name '*.sha256' \
        \! -name '*.asc' \! -name '*.txt' );
      do
        (cd "${f%/*}" && shasum -a 512 "${f##*/}") > "$f.sha512"
        gpg --passphrase "$password" --armor --output "$f.asc" --detach-sig "$f"
      done

      set -x
      ;;

    clean)
      rm -rf build dist
      rm -rf doc/public/ doc/resources/ doc/node_modules/ doc/package-lock.json doc/.hugo_build.lock

      (mvn -B clean)
      rm -rf lang/java/*/userlogs/
      rm -rf lang/java/*/dependency-reduced-pom.xml

      (cd lang/py; ./build.sh clean)
      rm -rf lang/py/userlogs/

      (cd lang/c; ./build.sh clean)

      (cd lang/c++; ./build.sh clean)

      (cd lang/csharp; ./build.sh clean)

      (cd lang/js; ./build.sh clean)

      (cd lang/ruby; ./build.sh clean)

      (cd lang/php; ./build.sh clean)

      (cd lang/perl; ./build.sh clean)

      (cd lang/rust; ./build.sh clean)
      ;;

    veryclean)
      rm -rf build dist
      rm -rf doc/public/ doc/resources/ doc/node_modules/ doc/package-lock.json doc/.hugo_build.lock

      (mvn -B clean)
      rm -rf lang/java/*/userlogs/
      rm -rf lang/java/*/dependency-reduced-pom.xml

      (cd lang/py; ./build.sh clean)
      rm -rf lang/py/userlogs/

      (cd lang/c; ./build.sh clean)

      (cd lang/c++; ./build.sh clean)

      (cd lang/csharp; ./build.sh clean)

      (cd lang/js; ./build.sh clean)

      (cd lang/ruby; ./build.sh clean)

      (cd lang/php; ./build.sh clean)

      (cd lang/perl; ./build.sh clean)

      (cd lang/rust; ./build.sh clean)

      rm -rf lang/c++/build
      rm -rf lang/js/node_modules
      rm -rf lang/perl/inc/
      rm -rf lang/ruby/.gem/
      rm -rf lang/ruby/Gemfile.lock
      rm -rf lang/py/lib/ivy-2.2.0.jar
      rm -rf lang/csharp/src/apache/ipc.test/bin/
      rm -rf lang/csharp/src/apache/ipc.test/obj
      ;;

    docker)
      if [[ $1 =~ ^--args ]]; then
        DOCKER_RUN_XTRA_ARGS=$2
        shift 2
      fi
      if [[ "$(uname -s)" = Linux ]]; then
        USER_NAME=${SUDO_USER:=$USER}
        USER_ID=$(id -u "$USER_NAME")
        GROUP_ID=$(id -g "$USER_NAME")
>>>>>>> 11454b9d
      else # boot2docker uid and gid
        USER_NAME=$USER
        USER_ID=1000
        GROUP_ID=50
      fi
<<<<<<< HEAD
      docker build -t avro-build-${USER_NAME} - <<UserSpecificDocker
FROM avro-build
RUN groupadd -g ${GROUP_ID} ${USER_NAME} || true
RUN useradd -g ${GROUP_ID} -u ${USER_ID} -k /root -m ${USER_NAME}
ENV HOME /home/${USER_NAME}
UserSpecificDocker
=======
      DOCKER_IMAGE_NAME=${DOCKER_IMAGE_NAME:-"avro-build-$USER_NAME:latest"}
      {
        cat share/docker/Dockerfile
        echo "ENV HOME /home/$USER_NAME"
        echo "RUN getent group $GROUP_ID || groupadd -g $GROUP_ID $USER_NAME"
        echo "RUN getent passwd $USER_ID || useradd -g $GROUP_ID -u $USER_ID -k /root -m $USER_NAME"
      } > Dockerfile
      # shellcheck disable=SC2086
      tar -cf- lang/ruby/Gemfile Dockerfile | docker build $DOCKER_BUILD_XTRA_ARGS -t "$DOCKER_IMAGE_NAME" -
      rm Dockerfile
>>>>>>> 11454b9d
      # By mapping the .m2 directory you can do an mvn install from
      # within the container and use the result on your normal
      # system.  And this also is a significant speedup in subsequent
      # builds because the dependencies are downloaded only once.
<<<<<<< HEAD
      docker run --rm=true -t -i \
        -v ${PWD}:/home/${USER_NAME}/avro \
        -w /home/${USER_NAME}/avro \
        -v ${HOME}/.m2:/home/${USER_NAME}/.m2 \
        -v ${HOME}/.gnupg:/home/${USER_NAME}/.gnupg \
        -u ${USER_NAME} \
        avro-build-${USER_NAME}
=======
      #
      # On OSX, it's highly suggested to set an env variable of:
      # export DOCKER_MOUNT_FLAG=":delegated"
      # Using :delegated will drop the "mvn install" time from over 30 minutes
      # down to under 10.  However, editing files from OSX may take a few
      # extra second before the changes are available within the docker container.
      # shellcheck disable=SC2086
      docker run --rm -t -i \
        --env "JAVA=${JAVA:-8}" \
        --user "${USER_NAME}" \
        --volume "${HOME}/.gnupg:/home/${USER_NAME}/.gnupg" \
        --volume "${HOME}/.m2:/home/${USER_NAME}/.m2${DOCKER_MOUNT_FLAG}" \
        --volume "${PWD}:/home/${USER_NAME}/avro${DOCKER_MOUNT_FLAG}" \
        --workdir "/home/${USER_NAME}/avro" \
        ${DOCKER_RUN_XTRA_ARGS} "$DOCKER_IMAGE_NAME" ${DOCKER_RUN_ENTRYPOINT}
>>>>>>> 11454b9d
      ;;

    rat)
      mvn test -Dmaven.main.skip=true -Dmaven.test.skip=true -DskipTests=true -P rat -pl :avro-toplevel
      ;;

    githooks)
      echo "Installing AVRO git hooks."
      cp share/githooks/* .git/hooks
<<<<<<< HEAD
      find .git/hooks/ -type f | fgrep -v sample | xargs chmod 755
=======
      chmod +x .git/hooks/*
      chmod -x .git/hooks/*sample*
      ;;

    docker-test)
      tar -cf- share/docker/Dockerfile lang/ruby/Gemfile |
        docker build -t avro-test -f share/docker/Dockerfile -
      docker run --rm -v "${PWD}:/avro${DOCKER_MOUNT_FLAG}" --env "JAVA=${JAVA:-8}" avro-test /avro/share/docker/run-tests.sh
>>>>>>> 11454b9d
      ;;

    *)
      usage
      ;;
  esac
<<<<<<< HEAD

done

exit 0
=======
done
>>>>>>> 11454b9d
<|MERGE_RESOLUTION|>--- conflicted
+++ resolved
@@ -15,11 +15,6 @@
 # See the License for the specific language governing permissions and
 # limitations under the License.
 
-<<<<<<< HEAD
-set -e                # exit on error
-
-cd `dirname "$0"`     # connect to root
-=======
 # ===========================================================================
 # Bash functions that can be used in this script or exported by using
 # source build.sh
@@ -49,23 +44,9 @@
 
 set -xe
 cd "${0%/*}"
->>>>>>> 11454b9d
 
 VERSION=$(<share/VERSION.txt)
 
-<<<<<<< HEAD
-function usage {
-  echo "Usage: $0 {test|dist|sign|clean|docker|rat|githooks}"
-  exit 1
-}
-
-if [ $# -eq 0 ]
-then
-  usage
-fi
-
-set -x                # echo commands
-=======
 # Extra flags to add to the docker run command.  This can be overridden using the --args argument.
 DOCKER_RUN_XTRA_ARGS=${DOCKER_RUN_XTRA_ARGS-}
 # The entrypoint when running the avro docker from this script.
@@ -81,13 +62,9 @@
 }
 
 (( $# == 0 )) && usage
->>>>>>> 11454b9d
 
 while (( "$#" ))
 do
-<<<<<<< HEAD
-  case "$target" in
-=======
   target="$1"
   shift
 
@@ -108,175 +85,10 @@
         (cd "$lang_dir" && ./build.sh lint)
       done
       ;;
->>>>>>> 11454b9d
 
     test)
       # run lang-specific tests
       (cd lang/java; ./build.sh test)
-<<<<<<< HEAD
-      # install java artifacts required by other builds and interop tests
-      mvn install -DskipTests
-      (cd lang/py; ./build.sh test)
-      (cd lang/py3; ./build.sh test)
-      (cd lang/c; ./build.sh test)
-      (cd lang/c++; ./build.sh test)
-      (cd lang/csharp; ./build.sh test)
-      (cd lang/js; ./build.sh test)
-      (cd lang/ruby; ./build.sh test)
-      (cd lang/php; ./build.sh test)
-      (cd lang/perl; ./build.sh test)
-
-      # create interop test data
-      mkdir -p build/interop/data
-      (cd lang/java/avro; mvn -P interop-data-generate generate-resources)
-      (cd lang/py; ant interop-data-generate)
-      (cd lang/c; ./build.sh interop-data-generate)
-      #(cd lang/c++; make interop-data-generate)
-      (cd lang/ruby; rake generate_interop)
-      (cd lang/php; ./build.sh interop-data-generate)
-
-      # run interop data tests
-      (cd lang/java; mvn test -P interop-data-test)
-      (cd lang/py; ant interop-data-test)
-      (cd lang/c; ./build.sh interop-data-test)
-      #(cd lang/c++; make interop-data-test)
-      (cd lang/ruby; rake interop)
-      (cd lang/php; ./build.sh test-interop)
-
-      # java needs to package the jars for the interop rpc tests
-      (cd lang/java; mvn package -DskipTests)
-      # run interop rpc test
-      /bin/bash share/test/interop/bin/test_rpc_interop.sh
-    ;;
-
-    dist)
-      # ensure version matches
-      # FIXME: enforcer is broken:MENFORCER-42
-      # mvn enforcer:enforce -Davro.version=$VERSION
-
-      # build source tarball
-      mkdir -p build
-
-      SRC_DIR=avro-src-$VERSION
-      DOC_DIR=avro-doc-$VERSION
-
-      rm -rf build/${SRC_DIR}
-      if [ -d .svn ];
-      then
-        svn export --force . build/${SRC_DIR}
-      elif [ -d .git ];
-      then
-        mkdir -p build/${SRC_DIR}
-        git archive HEAD | tar -x -C build/${SRC_DIR}
-      else
-        echo "Not SVN and not GIT .. cannot continue"
-        exit -1;
-      fi
-
-      #runs RAT on artifacts
-      mvn -N -P rat antrun:run
-
-      mkdir -p dist
-      (cd build; tar czf ../dist/${SRC_DIR}.tar.gz ${SRC_DIR})
-
-      # build lang-specific artifacts
-
-      (cd lang/java;./build.sh dist; mvn install -pl tools -am -DskipTests)
-      (cd lang/java/trevni/doc; mvn site)
-      (mvn -N -P copy-artifacts antrun:run)
-
-      (cd lang/py; ./build.sh dist)
-      (cd lang/py3; ./build.sh dist)
-
-      (cd lang/c; ./build.sh dist)
-
-      (cd lang/c++; ./build.sh dist)
-
-      (cd lang/csharp; ./build.sh dist)
-
-      (cd lang/js; ./build.sh dist)
-
-      (cd lang/ruby; ./build.sh dist)
-
-      (cd lang/php; ./build.sh dist)
-
-      mkdir -p dist/perl
-      (cd lang/perl; ./build.sh dist)
-      cp lang/perl/Avro-$VERSION.tar.gz dist/perl/
-
-      # build docs
-      (cd doc; ant)
-      # add LICENSE and NOTICE for docs
-      mkdir -p build/$DOC_DIR
-      cp doc/LICENSE build/$DOC_DIR
-      cp doc/NOTICE build/$DOC_DIR
-      (cd build; tar czf ../dist/avro-doc-$VERSION.tar.gz $DOC_DIR)
-
-      cp DIST_README.txt dist/README.txt
-      ;;
-
-    sign)
-      set +x
-
-      echo -n "Enter password: "
-      stty -echo
-      read password
-      stty echo
-
-      for f in $(find dist -type f \
-        \! -name '*.md5' \! -name '*.sha1' \
-        \! -name '*.asc' \! -name '*.txt' );
-      do
-        (cd `dirname $f`; md5sum `basename $f`) > $f.md5
-        (cd `dirname $f`; sha1sum `basename $f`) > $f.sha1
-        gpg --passphrase $password --armor --output $f.asc --detach-sig $f
-      done
-
-      set -x
-      ;;
-
-    clean)
-      rm -rf build dist
-      (cd doc; ant clean)
-
-      (mvn clean)
-      rm -rf lang/java/*/userlogs/
-      rm -rf lang/java/*/dependency-reduced-pom.xml
-
-      (cd lang/py; ant clean)
-      rm -rf lang/py/userlogs/
-
-      (cd lang/py3; python3 setup.py clean)
-      rm -rf lang/py3/dist
-      rm -rf lang/py3/avro_python3.egg-info
-      rm -f  lang/py3/avro/*.avsc
-      rm -f  lang/py3/avro/VERSION.txt
-      rm -rf lang/py3/avro/__pycache__/
-      rm -f  lang/py3/avro/tests/interop.avsc
-      rm -rf lang/py3/avro/tests/__pycache__/
-
-      (cd lang/c; ./build.sh clean)
-
-      (cd lang/c++; ./build.sh clean)
-
-      (cd lang/csharp; ./build.sh clean)
-
-      (cd lang/js; ./build.sh clean)
-
-      (cd lang/ruby; ./build.sh clean)
-
-      (cd lang/php; ./build.sh clean)
-
-      (cd lang/perl; ./build.sh clean)
-      ;;
-
-    docker)
-      docker build -t avro-build share/docker
-      if [ "$(uname -s)" == "Linux" ]; then
-        USER_NAME=${SUDO_USER:=$USER}
-        USER_ID=$(id -u $USER_NAME)
-        GROUP_ID=$(id -g $USER_NAME)
-=======
 
       # create interop test data
       mkdir -p build/interop/data
@@ -476,20 +288,11 @@
         USER_NAME=${SUDO_USER:=$USER}
         USER_ID=$(id -u "$USER_NAME")
         GROUP_ID=$(id -g "$USER_NAME")
->>>>>>> 11454b9d
       else # boot2docker uid and gid
         USER_NAME=$USER
         USER_ID=1000
         GROUP_ID=50
       fi
-<<<<<<< HEAD
-      docker build -t avro-build-${USER_NAME} - <<UserSpecificDocker
-FROM avro-build
-RUN groupadd -g ${GROUP_ID} ${USER_NAME} || true
-RUN useradd -g ${GROUP_ID} -u ${USER_ID} -k /root -m ${USER_NAME}
-ENV HOME /home/${USER_NAME}
-UserSpecificDocker
-=======
       DOCKER_IMAGE_NAME=${DOCKER_IMAGE_NAME:-"avro-build-$USER_NAME:latest"}
       {
         cat share/docker/Dockerfile
@@ -500,20 +303,10 @@
       # shellcheck disable=SC2086
       tar -cf- lang/ruby/Gemfile Dockerfile | docker build $DOCKER_BUILD_XTRA_ARGS -t "$DOCKER_IMAGE_NAME" -
       rm Dockerfile
->>>>>>> 11454b9d
       # By mapping the .m2 directory you can do an mvn install from
       # within the container and use the result on your normal
       # system.  And this also is a significant speedup in subsequent
       # builds because the dependencies are downloaded only once.
-<<<<<<< HEAD
-      docker run --rm=true -t -i \
-        -v ${PWD}:/home/${USER_NAME}/avro \
-        -w /home/${USER_NAME}/avro \
-        -v ${HOME}/.m2:/home/${USER_NAME}/.m2 \
-        -v ${HOME}/.gnupg:/home/${USER_NAME}/.gnupg \
-        -u ${USER_NAME} \
-        avro-build-${USER_NAME}
-=======
       #
       # On OSX, it's highly suggested to set an env variable of:
       # export DOCKER_MOUNT_FLAG=":delegated"
@@ -529,7 +322,6 @@
         --volume "${PWD}:/home/${USER_NAME}/avro${DOCKER_MOUNT_FLAG}" \
         --workdir "/home/${USER_NAME}/avro" \
         ${DOCKER_RUN_XTRA_ARGS} "$DOCKER_IMAGE_NAME" ${DOCKER_RUN_ENTRYPOINT}
->>>>>>> 11454b9d
       ;;
 
     rat)
@@ -539,9 +331,6 @@
     githooks)
       echo "Installing AVRO git hooks."
       cp share/githooks/* .git/hooks
-<<<<<<< HEAD
-      find .git/hooks/ -type f | fgrep -v sample | xargs chmod 755
-=======
       chmod +x .git/hooks/*
       chmod -x .git/hooks/*sample*
       ;;
@@ -550,18 +339,10 @@
       tar -cf- share/docker/Dockerfile lang/ruby/Gemfile |
         docker build -t avro-test -f share/docker/Dockerfile -
       docker run --rm -v "${PWD}:/avro${DOCKER_MOUNT_FLAG}" --env "JAVA=${JAVA:-8}" avro-test /avro/share/docker/run-tests.sh
->>>>>>> 11454b9d
       ;;
 
     *)
       usage
       ;;
   esac
-<<<<<<< HEAD
-
-done
-
-exit 0
-=======
-done
->>>>>>> 11454b9d
+done