--- conflicted
+++ resolved
@@ -59,18 +59,6 @@
 
     // Deserialize Users from disk
     DatumReader<User> userDatumReader = new SpecificDatumReader<User>(User.class);
-<<<<<<< HEAD
-    DataFileReader<User> dataFileReader = new DataFileReader<User>(file, userDatumReader);
-    User user = null;
-    while (dataFileReader.hasNext()) {
-      // Reuse user object by passing it to next(). This saves us from
-      // allocating and garbage collecting many objects for files with
-      // many items.
-      user = dataFileReader.next(user);
-      System.out.println(user);
-    }
-
-=======
     User user = null;
     try(DataFileReader<User> dataFileReader = new DataFileReader<User>(file, userDatumReader)){
       while (dataFileReader.hasNext()) {
@@ -81,6 +69,5 @@
         System.out.println(user);
       }
     }
->>>>>>> 35ff8b99
   }
 }